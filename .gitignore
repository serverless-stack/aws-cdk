--- conflicted
+++ resolved
@@ -46,9 +46,7 @@
 # Cloud9
 .c9
 
-<<<<<<< HEAD
+/.versionrc.json
+
 # Vim
-Session.vim
-=======
-/.versionrc.json
->>>>>>> e86602fd
+Session.vim