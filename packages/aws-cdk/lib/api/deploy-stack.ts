import * as cxapi from '@aws-cdk/cx-api';
import * as colors from 'colors/safe';
import * as uuid from 'uuid';
import { addMetadataAssetsToManifest } from '../assets';
import { Tag } from '../cdk-toolkit';
import { debug, error, print } from '../logging';
import { toYAML } from '../serialize';
import { AssetManifestBuilder } from '../util/asset-manifest-builder';
import { publishAssets } from '../util/asset-publishing';
import { contentHash } from '../util/content-hash';
import { ISDK, SdkProvider } from './aws-auth';
import { ToolkitInfo } from './toolkit-info';
import { changeSetHasNoChanges, CloudFormationStack, StackParameters, TemplateParameters, waitForChangeSet, waitForStackDeploy, waitForStackDelete } from './util/cloudformation';
import { StackActivityMonitor } from './util/cloudformation/stack-activity-monitor';

// We need to map regions to domain suffixes, and the SDK already has a function to do this.
// It's not part of the public API, but it's also unlikely to go away.
//
// Reuse that function, and add a safety check so we don't accidentally break if they ever
// refactor that away.

/* eslint-disable @typescript-eslint/no-require-imports */
const regionUtil = require('aws-sdk/lib/region_config');
/* eslint-enable @typescript-eslint/no-require-imports */

if (!regionUtil.getEndpointSuffix) {
  throw new Error('This version of AWS SDK for JS does not have the \'getEndpointSuffix\' function!');
}

type TemplateBodyParameter = {
  TemplateBody?: string
  TemplateURL?: string
};

/** @experimental */
export interface DeployStackResult {
  readonly noOp: boolean;
  readonly outputs: { [name: string]: string };
  readonly stackArn: string;
  readonly stackArtifact: cxapi.CloudFormationStackArtifact;
  readonly resourceCount?: number;
}

/** @experimental */
export interface DeployStackOptions {
  /**
   * The stack to be deployed
   */
  stack: cxapi.CloudFormationStackArtifact;

  /**
   * The environment to deploy this stack in
   *
   * The environment on the stack artifact may be unresolved, this one
   * must be resolved.
   */
  resolvedEnvironment: cxapi.Environment;

  /**
   * The SDK to use for deploying the stack
   *
   * Should have been initialized with the correct role with which
   * stack operations should be performed.
   */
  sdk: ISDK;

  /**
   * SDK provider (seeded with default credentials)
   *
   * Will exclusively be used to assume publishing credentials (which must
   * start out from current credentials regardless of whether we've assumed an
   * action role to touch the stack or not).
   *
   * Used for the following purposes:
   *
   * - Publish legacy assets.
   * - Upload large CloudFormation templates to the staging bucket.
   */
  sdkProvider: SdkProvider;

  /**
   * Information about the bootstrap stack found in the target environment
   *
   * @default - Assume there is no bootstrap stack
   */
  toolkitInfo?: ToolkitInfo;

  /**
   * Role to pass to CloudFormation to execute the change set
   *
   * @default - Role specified on stack, otherwise current
   */
  roleArn?: string;

  /**
   * Notification ARNs to pass to CloudFormation to notify when the change set has completed
   *
   * @default - No notifications
   */
  notificationArns?: string[];

  /**
   * Name to deploy the stack under
   *
   * @default - Name from assembly
   */
  deployName?: string;

  /**
   * Quiet or verbose deployment
   *
   * @default false
   */
  quiet?: boolean;

  /**
   * List of asset IDs which shouldn't be built
   *
   * @default - Build all assets
   */
  reuseAssets?: string[];

  /**
   * Tags to pass to CloudFormation to add to stack
   *
   * @default - No tags
   */
  tags?: Tag[];

  /**
   * Whether to execute the changeset or leave it in review.
   *
   * @default true
   */
  execute?: boolean;

  /**
   * The collection of extra parameters
   * (in addition to those used for assets)
   * to pass to the deployed template.
   * Note that parameters with `undefined` or empty values will be ignored,
   * and not passed to the template.
   *
   * @default - no additional parameters will be passed to the template
   */
  parameters?: { [name: string]: string | undefined };

  /**
   * Use previous values for unspecified parameters
   *
   * If not set, all parameters must be specified for every deployment.
   *
   * @default true
   */
  usePreviousParameters?: boolean;

  /**
   * Deploy even if the deployed template is identical to the one we are about to deploy.
   * @default false
   */
  force?: boolean;

  /**
<<<<<<< HEAD
   * Start dpeloying and returns right away.
   * @default false
   */
  async?: boolean;
=======
   * Whether we are on a CI system
   *
   * @default false
   */
  readonly ci?: boolean;
>>>>>>> 72e6727d
}

const LARGE_TEMPLATE_SIZE_KB = 50;

/** @experimental */
export async function deployStack(options: DeployStackOptions): Promise<DeployStackResult> {
  const stackArtifact = options.stack;

  const stackEnv = options.resolvedEnvironment;

  const cfn = options.sdk.cloudFormation();
  const deployName = options.deployName || stackArtifact.stackName;
  let cloudFormationStack = await CloudFormationStack.lookup(cfn, deployName);

  if (cloudFormationStack.stackStatus.isCreationFailure) {
    debug(`Found existing stack ${deployName} that had previously failed creation. Deleting it before attempting to re-create it.`);
    await cfn.deleteStack({ StackName: deployName }).promise();
    const deletedStack = await waitForStackDelete(cfn, deployName);
    if (deletedStack && deletedStack.stackStatus.name !== 'DELETE_COMPLETE') {
      throw new Error(`Failed deleting stack ${deployName} that had previously failed creation (current state: ${deletedStack.stackStatus})`);
    }
    // Update variable to mark that the stack does not exist anymore, but avoid
    // doing an actual lookup in CloudFormation (which would be silly to do if
    // we just deleted it).
    cloudFormationStack = CloudFormationStack.doesNotExist(cfn, deployName);
  }

  // Detect "legacy" assets (which remain in the metadata) and publish them via
  // an ad-hoc asset manifest, while passing their locations via template
  // parameters.
  const legacyAssets = new AssetManifestBuilder();
  const assetParams = await addMetadataAssetsToManifest(stackArtifact, legacyAssets, options.toolkitInfo, options.reuseAssets);

  const finalParameterValues = { ...options.parameters, ...assetParams };

  const templateParams = TemplateParameters.fromTemplate(stackArtifact.template);
  const stackParams = options.usePreviousParameters
    ? templateParams.diff(finalParameterValues, cloudFormationStack.parameters)
    : templateParams.toStackParameters(finalParameterValues);

  if (await canSkipDeploy(options, cloudFormationStack, stackParams)) {
    debug(`${deployName}: skipping deployment (use --force to override)`);
    return {
      noOp: true,
      outputs: cloudFormationStack.outputs,
      stackArn: cloudFormationStack.stackId,
      stackArtifact,
    };
  } else {
    debug(`${deployName}: deploying...`);
  }

  const executionId = uuid.v4();
  const bodyParameter = await makeBodyParameter(stackArtifact, options.resolvedEnvironment, legacyAssets, options.toolkitInfo);

  await publishAssets(legacyAssets.toManifest(stackArtifact.assembly.directory), options.sdkProvider, stackEnv);

  const changeSetName = `CDK-${executionId}`;
  const update = cloudFormationStack.exists && cloudFormationStack.stackStatus.name !== 'REVIEW_IN_PROGRESS';

  debug(`Attempting to create ChangeSet ${changeSetName} to ${update ? 'update' : 'create'} stack ${deployName}`);
  print('%s: creating CloudFormation changeset...', colors.bold(deployName));
  const changeSet = await cfn.createChangeSet({
    StackName: deployName,
    ChangeSetName: changeSetName,
    ChangeSetType: update ? 'UPDATE' : 'CREATE',
    Description: `CDK Changeset for execution ${executionId}`,
    TemplateBody: bodyParameter.TemplateBody,
    TemplateURL: bodyParameter.TemplateURL,
    Parameters: stackParams.apiParameters,
    RoleARN: options.roleArn,
    NotificationARNs: options.notificationArns,
    Capabilities: ['CAPABILITY_IAM', 'CAPABILITY_NAMED_IAM', 'CAPABILITY_AUTO_EXPAND'],
    Tags: options.tags,
  }).promise();
  debug('Initiated creation of changeset: %s; waiting for it to finish creating...', changeSet.Id);
  const changeSetDescription = await waitForChangeSet(cfn, deployName, changeSetName);

  // Update termination protection only if it has changed.
  const terminationProtection = stackArtifact.terminationProtection ?? false;
  if (!!cloudFormationStack.terminationProtection !== terminationProtection) {
    debug('Updating termination protection from %s to %s for stack %s', cloudFormationStack.terminationProtection, terminationProtection, deployName);
    await cfn.updateTerminationProtection({
      StackName: deployName,
      EnableTerminationProtection: terminationProtection,
    }).promise();
    debug('Termination protection updated to %s for stack %s', terminationProtection, deployName);
  }

  if (changeSetHasNoChanges(changeSetDescription)) {
    debug('No changes are to be performed on %s.', deployName);
    await cfn.deleteChangeSet({ StackName: deployName, ChangeSetName: changeSetName }).promise();
    return { noOp: true, outputs: cloudFormationStack.outputs, stackArn: changeSet.StackId!, stackArtifact };
  }

  const execute = options.execute === undefined ? true : options.execute;
  if (execute) {
    debug('Initiating execution of changeset %s on stack %s', changeSetName, deployName);
<<<<<<< HEAD
    await cfn.executeChangeSet({StackName: deployName, ChangeSetName: changeSetName}).promise();
    if (options.async) {
      return { noOp: false, outputs: cloudFormationStack.outputs, stackArn: changeSet.StackId!, stackArtifact, resourceCount: (changeSetDescription.Changes ?? []).length };
    }

=======
    await cfn.executeChangeSet({ StackName: deployName, ChangeSetName: changeSetName }).promise();
>>>>>>> 72e6727d
    // eslint-disable-next-line max-len
    const monitor = options.quiet ? undefined : StackActivityMonitor.withDefaultPrinter(cfn, deployName, stackArtifact, {
      resourcesTotal: (changeSetDescription.Changes ?? []).length,
      changeSetCreationTime: changeSetDescription.CreationTime,
    }).start();
    debug('Execution of changeset %s on stack %s has started; waiting for the update to complete...', changeSetName, deployName);
    try {
      const finalStack = await waitForStackDeploy(cfn, deployName);

      // This shouldn't really happen, but catch it anyway. You never know.
      if (!finalStack) { throw new Error('Stack deploy failed (the stack disappeared while we were deploying it)'); }
      cloudFormationStack = finalStack;
    } finally {
      await monitor?.stop();
    }
    debug('Stack %s has completed updating', deployName);
  } else {
    print('Changeset %s created and waiting in review for manual execution (--no-execute)', changeSetName);
  }

  return { noOp: false, outputs: cloudFormationStack.outputs, stackArn: changeSet.StackId!, stackArtifact };
}

/** @experimental */
export async function deployStatus(options: DeployStackOptions): Promise<DeployStackResult> {
  const stackArtifact = options.stack;
  const cfn = options.sdk.cloudFormation();
  const deployName = options.deployName || stackArtifact.stackName;
  let cloudFormationStack = await CloudFormationStack.lookup(cfn, deployName);

  const status = cloudFormationStack.stackStatus;
  if (status.isInProgress) {
    debug('Stack %s has an ongoing operation in progress and is not stable (%s)', deployName, status);
    return {
      noOp: true,
      outputs: cloudFormationStack.outputs,
      stackArn: cloudFormationStack.stackId,
      stackArtifact,
    };
  }
  else if (status.isCreationFailure) {
    throw new Error(`The stack named ${deployName} failed creation, it may need to be manually deleted from the AWS console: ${status}`);
  }
  else if ( ! status.isDeploySuccess) {
    throw new Error(`The stack named ${deployName} failed to deploy: ${status}`);
  }

  return {
    noOp: false,
    outputs: cloudFormationStack.outputs,
    stackArn: cloudFormationStack.stackId,
    stackArtifact,
  };
}

/**
 * Prepares the body parameter for +CreateChangeSet+.
 *
 * If the template is small enough to be inlined into the API call, just return
 * it immediately.
 *
 * Otherwise, add it to the asset manifest to get uploaded to the staging
 * bucket and return its coordinates. If there is no staging bucket, an error
 * is thrown.
 *
 * @param stack     the synthesized stack that provides the CloudFormation template
 * @param toolkitInfo information about the toolkit stack
 */
async function makeBodyParameter(
  stack: cxapi.CloudFormationStackArtifact,
  resolvedEnvironment: cxapi.Environment,
  assetManifest: AssetManifestBuilder,
  toolkitInfo?: ToolkitInfo): Promise<TemplateBodyParameter> {

  // If the template has already been uploaded to S3, just use it from there.
  if (stack.stackTemplateAssetObjectUrl) {
    return { TemplateURL: restUrlFromManifest(stack.stackTemplateAssetObjectUrl, resolvedEnvironment) };
  }

  // Otherwise, pass via API call (if small) or upload here (if large)
  const templateJson = toYAML(stack.template);

  if (templateJson.length <= LARGE_TEMPLATE_SIZE_KB * 1024) {
    return { TemplateBody: templateJson };
  }

  if (!toolkitInfo) {
    error(
      `The template for stack "${stack.displayName}" is ${Math.round(templateJson.length / 1024)}KiB. ` +
      `Templates larger than ${LARGE_TEMPLATE_SIZE_KB}KiB must be uploaded to S3.\n` +
      'Run the following command in order to setup an S3 bucket in this environment, and then re-deploy:\n\n',
      colors.blue(`\t$ cdk bootstrap ${resolvedEnvironment.name}\n`));

    throw new Error('Template too large to deploy ("cdk bootstrap" is required)');
  }

  const templateHash = contentHash(templateJson);
  const key = `cdk/${stack.id}/${templateHash}.yml`;

  assetManifest.addFileAsset(templateHash, {
    path: stack.templateFile,
  }, {
    bucketName: toolkitInfo.bucketName,
    objectKey: key,
  });

  const templateURL = `${toolkitInfo.bucketUrl}/${key}`;
  debug('Storing template in S3 at:', templateURL);
  return { TemplateURL: templateURL };
}

/** @experimental */
export interface DestroyStackOptions {
  /**
   * The stack to be destroyed
   */
  stack: cxapi.CloudFormationStackArtifact;

  sdk: ISDK;
  roleArn?: string;
  deployName?: string;
  quiet?: boolean;
  async?: boolean;
}

/** @experimental */
export async function destroyStack(options: DestroyStackOptions): Promise<any> {
  const deployName = options.deployName || options.stack.stackName;
  const cfn = options.sdk.cloudFormation();

  const currentStack = await CloudFormationStack.lookup(cfn, deployName);
  if (!currentStack.exists) {
    return options.async
      ? { status: 'destroyed' }
      : undefined;
  }

  await cfn.deleteStack({ StackName: deployName, RoleARN: options.roleArn }).promise();

  if (options.async) {
    return { status: 'destroying' };
  }
<<<<<<< HEAD

  const monitor = options.quiet ? undefined : new StackActivityMonitor(cfn, deployName, options.stack).start();
=======
  const monitor = options.quiet ? undefined : StackActivityMonitor.withDefaultPrinter(cfn, deployName, options.stack).start();
>>>>>>> 72e6727d

  try {
    const destroyedStack = await waitForStackDelete(cfn, deployName);
    if (destroyedStack && destroyedStack.stackStatus.name !== 'DELETE_COMPLETE') {
      throw new Error(`Failed to destroy ${deployName}: ${destroyedStack.stackStatus}`);
    }
  } finally {
    if (monitor) { await monitor.stop(); }
  }
}

/** @experimental */
export async function destroyStatus(options: DestroyStackOptions) {
  const deployName = options.deployName || options.stack.stackName;
  const cfn = options.sdk.cloudFormation();

  const currentStack = await CloudFormationStack.lookup(cfn, deployName);
  if (!currentStack.exists) {
    return { status: 'destroyed' };
  }

  const status = currentStack.stackStatus;
  if (status.isInProgress) {
    return { status: 'destroying' };
  }
  else if (status.isDeleted) {
    return { status: 'destroyed' };
  }
  else if (status.name === 'DELETE_COMPLETE') {
    return { status: 'destroyed' };
  }

  throw new Error(`Failed to destroy ${deployName}: ${status}`);
}

/**
 * Checks whether we can skip deployment
 *
 * We do this in a complicated way by preprocessing (instead of just
 * looking at the changeset), because if there are nested stacks involved
 * the changeset will always show the nested stacks as needing to be
 * updated, and the deployment will take a long time to in effect not
 * do anything.
 */
async function canSkipDeploy(
  deployStackOptions: DeployStackOptions,
  cloudFormationStack: CloudFormationStack,
  params: StackParameters): Promise<boolean> {

  const deployName = deployStackOptions.deployName || deployStackOptions.stack.stackName;
  debug(`${deployName}: checking if we can skip deploy`);

  // Forced deploy
  if (deployStackOptions.force) {
    debug(`${deployName}: forced deployment`);
    return false;
  }

  // No existing stack
  if (!cloudFormationStack.exists) {
    debug(`${deployName}: no existing stack`);
    return false;
  }

  // Template has changed (assets taken into account here)
  if (JSON.stringify(deployStackOptions.stack.template) !== JSON.stringify(await cloudFormationStack.template())) {
    debug(`${deployName}: template has changed`);
    return false;
  }

  // Tags have changed
  if (!compareTags(cloudFormationStack.tags, deployStackOptions.tags ?? [])) {
    debug(`${deployName}: tags have changed`);
    return false;
  }

  // Termination protection has been updated
  if (!!deployStackOptions.stack.terminationProtection !== !!cloudFormationStack.terminationProtection) {
    debug(`${deployName}: termination protection has been updated`);
    return false;
  }

  // Parameters have changed
  if (params.changed) {
    debug(`${deployName}: parameters have changed`);
    return false;
  }

  // We can skip deploy
  return true;
}

/**
 * Compares two list of tags, returns true if identical.
 */
function compareTags(a: Tag[], b: Tag[]): boolean {
  if (a.length !== b.length) {
    return false;
  }

  for (const aTag of a) {
    const bTag = b.find(tag => tag.Key === aTag.Key);

    if (!bTag || bTag.Value !== aTag.Value) {
      return false;
    }
  }

  return true;
}

/**
 * Format an S3 URL in the manifest for use with CloudFormation
 *
 * Replaces environment placeholders (which this field may contain),
 * and reformats s3://.../... urls into S3 REST URLs (which CloudFormation
 * expects)
 */
function restUrlFromManifest(url: string, environment: cxapi.Environment): string {
  const doNotUseMarker = '**DONOTUSE**';
  // This URL may contain placeholders, so still substitute those.
  url = cxapi.EnvironmentPlaceholders.replace(url, {
    accountId: environment.account,
    region: environment.region,
    partition: doNotUseMarker,
  });

  // Yes, this is extremely crude, but we don't actually need this so I'm not inclined to spend
  // a lot of effort trying to thread the right value to this location.
  if (url.indexOf(doNotUseMarker) > -1) {
    throw new Error('Cannot use \'${AWS::Partition}\' in the \'stackTemplateAssetObjectUrl\' field');
  }

  const s3Url = url.match(/s3:\/\/([^/]+)\/(.*)$/);
  if (!s3Url) { return url; }

  // We need to pass an 'https://s3.REGION.amazonaws.com[.cn]/bucket/object' URL to CloudFormation, but we
  // got an 's3://bucket/object' URL instead. Construct the rest API URL here.
  const bucketName = s3Url[1];
  const objectKey = s3Url[2];

  const urlSuffix: string = regionUtil.getEndpointSuffix(environment.region);
  return `https://s3.${environment.region}.${urlSuffix}/${bucketName}/${objectKey}`;
}<|MERGE_RESOLUTION|>--- conflicted
+++ resolved
@@ -161,18 +161,17 @@
   force?: boolean;
 
   /**
-<<<<<<< HEAD
+   * Whether we are on a CI system
+   *
+   * @default false
+   */
+  readonly ci?: boolean;
+
+  /**
    * Start dpeloying and returns right away.
    * @default false
    */
   async?: boolean;
-=======
-   * Whether we are on a CI system
-   *
-   * @default false
-   */
-  readonly ci?: boolean;
->>>>>>> 72e6727d
 }
 
 const LARGE_TEMPLATE_SIZE_KB = 50;
@@ -271,15 +270,12 @@
   const execute = options.execute === undefined ? true : options.execute;
   if (execute) {
     debug('Initiating execution of changeset %s on stack %s', changeSetName, deployName);
-<<<<<<< HEAD
-    await cfn.executeChangeSet({StackName: deployName, ChangeSetName: changeSetName}).promise();
+    await cfn.executeChangeSet({ StackName: deployName, ChangeSetName: changeSetName }).promise();
+
     if (options.async) {
       return { noOp: false, outputs: cloudFormationStack.outputs, stackArn: changeSet.StackId!, stackArtifact, resourceCount: (changeSetDescription.Changes ?? []).length };
     }
 
-=======
-    await cfn.executeChangeSet({ StackName: deployName, ChangeSetName: changeSetName }).promise();
->>>>>>> 72e6727d
     // eslint-disable-next-line max-len
     const monitor = options.quiet ? undefined : StackActivityMonitor.withDefaultPrinter(cfn, deployName, stackArtifact, {
       resourcesTotal: (changeSetDescription.Changes ?? []).length,
@@ -422,12 +418,7 @@
   if (options.async) {
     return { status: 'destroying' };
   }
-<<<<<<< HEAD
-
-  const monitor = options.quiet ? undefined : new StackActivityMonitor(cfn, deployName, options.stack).start();
-=======
   const monitor = options.quiet ? undefined : StackActivityMonitor.withDefaultPrinter(cfn, deployName, options.stack).start();
->>>>>>> 72e6727d
 
   try {
     const destroyedStack = await waitForStackDelete(cfn, deployName);
