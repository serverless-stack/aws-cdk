--- conflicted
+++ resolved
@@ -26,23 +26,6 @@
   return environments;
 }
 
-<<<<<<< HEAD
-async function parseEnvironment(sdk: ISDK, env: cxapi.Environment): Promise<cxapi.Environment> {
-  const account = env.account === cxapi.UNKNOWN_ACCOUNT ? (await sdk.defaultAccount())?.accountId : env.account;
-  const region = env.region === cxapi.UNKNOWN_REGION ? await sdk.defaultRegion() : env.region;
-
-  if (!account || !region) {
-    throw new Error(`Unable to determine default account and/or region`);
-  }
-
-  return {
-    account, region,
-    name: cxapi.EnvironmentUtils.format(account, region)
-  };
-}
-
-=======
->>>>>>> 8e802f47
 /**
  * Given a set of "<account>/<region>" strings, construct environments for them
  */
