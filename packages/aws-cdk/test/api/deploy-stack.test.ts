import { deployStack, ToolkitInfo } from '../../lib';
import { DEFAULT_FAKE_TEMPLATE, testStack } from '../util';
import { MockedObject, mockResolvedEnvironment, MockSdk, MockSdkProvider, SyncHandlerSubsetOf } from '../util/mock-sdk';

const FAKE_STACK = testStack({
  stackName: 'withouterrors',
});

const FAKE_STACK_WITH_PARAMETERS = testStack({
  stackName: 'withparameters',
  template: {
    Parameters: {
      HasValue: { Type: 'String' },
      HasDefault: { Type: 'String', Default: 'TheDefault' },
      OtherParameter: { Type: 'String' },
    },
  },
});

const FAKE_STACK_TERMINATION_PROTECTION = testStack({
  stackName: 'termination-protection',
  template: DEFAULT_FAKE_TEMPLATE,
  terminationProtection: true,
});

let sdk: MockSdk;
let sdkProvider: MockSdkProvider;
let cfnMocks: MockedObject<SyncHandlerSubsetOf<AWS.CloudFormation>>;
beforeEach(() => {
  sdkProvider = new MockSdkProvider();
  sdk = new MockSdk();

  cfnMocks = {
    describeStackEvents: jest.fn().mockReturnValue({}),
    describeStacks: jest.fn()
      // First call, no stacks exist
      .mockImplementationOnce(() => ({ Stacks: [] }))
      // Second call, stack has been created
      .mockImplementationOnce(() => ({
        Stacks: [
          {
            StackStatus: 'CREATE_COMPLETE',
            StackStatusReason: 'It is magic',
            EnableTerminationProtection: false,
          },
        ],
      })),
    createChangeSet: jest.fn((_o) => ({})),
    deleteChangeSet: jest.fn((_o) => ({})),
    describeChangeSet: jest.fn((_o) => ({
      Status: 'CREATE_COMPLETE',
      Changes: [],
    })),
    executeChangeSet: jest.fn((_o) => ({})),
    deleteStack: jest.fn((_o) => ({})),
    getTemplate: jest.fn((_o) => ({ TemplateBody: JSON.stringify(DEFAULT_FAKE_TEMPLATE) })),
    updateTerminationProtection: jest.fn((_o) => ({ StackId: 'stack-id' })),
  };
  sdk.stubCloudFormation(cfnMocks as any);

});

function standardDeployStackArguments() {
  return {
    stack: FAKE_STACK,
    sdk,
    sdkProvider,
    resolvedEnvironment: mockResolvedEnvironment(),
    toolkitInfo: ToolkitInfo.bootstraplessDeploymentsOnly(sdk),
  };
}

test('do deploy executable change set with 0 changes', async () => {
  // WHEN
  const ret = await deployStack({
    ...standardDeployStackArguments(),
  });

  // THEN
  expect(ret.noOp).toBeFalsy();
  expect(cfnMocks.executeChangeSet).toHaveBeenCalled();
});

test('correctly passes CFN parameters, ignoring ones with empty values', async () => {
  // WHEN
  await deployStack({
    ...standardDeployStackArguments(),
    parameters: {
      A: 'A-value',
      B: 'B=value',
      C: undefined,
      D: '',
    },
  });

  // THEN
  expect(cfnMocks.createChangeSet).toHaveBeenCalledWith(expect.objectContaining({
    Parameters: [
      { ParameterKey: 'A', ParameterValue: 'A-value' },
      { ParameterKey: 'B', ParameterValue: 'B=value' },
    ],
  }));
});

test('reuse previous parameters if requested', async () => {
  // GIVEN
  givenStackExists({
    Parameters: [
      { ParameterKey: 'HasValue', ParameterValue: 'TheValue' },
      { ParameterKey: 'HasDefault', ParameterValue: 'TheOldValue' },
    ],
  });

  // WHEN
  await deployStack({
    ...standardDeployStackArguments(),
    stack: FAKE_STACK_WITH_PARAMETERS,
    parameters: {
      OtherParameter: 'SomeValue',
    },
    usePreviousParameters: true,
  });

  // THEN
  expect(cfnMocks.createChangeSet).toHaveBeenCalledWith(expect.objectContaining({
    Parameters: [
      { ParameterKey: 'HasValue', UsePreviousValue: true },
      { ParameterKey: 'HasDefault', UsePreviousValue: true },
      { ParameterKey: 'OtherParameter', ParameterValue: 'SomeValue' },
    ],
  }));
});

test('do not reuse previous parameters if not requested', async () => {
  // GIVEN
  givenStackExists({
    Parameters: [
      { ParameterKey: 'HasValue', ParameterValue: 'TheValue' },
      { ParameterKey: 'HasDefault', ParameterValue: 'TheOldValue' },
    ],
  });

  // WHEN
  await deployStack({
    ...standardDeployStackArguments(),
    stack: FAKE_STACK_WITH_PARAMETERS,
    parameters: {
      HasValue: 'SomeValue',
      OtherParameter: 'SomeValue',
    },
  });

  // THEN
  expect(cfnMocks.createChangeSet).toHaveBeenCalledWith(expect.objectContaining({
    Parameters: [
      { ParameterKey: 'HasValue', ParameterValue: 'SomeValue' },
      { ParameterKey: 'OtherParameter', ParameterValue: 'SomeValue' },
    ],
  }));
});

test('throw exception if not enough parameters supplied', async () => {
  // GIVEN
  givenStackExists({
    Parameters: [
      { ParameterKey: 'HasValue', ParameterValue: 'TheValue' },
      { ParameterKey: 'HasDefault', ParameterValue: 'TheOldValue' },
    ],
  });

  // WHEN
  await expect(deployStack({
    ...standardDeployStackArguments(),
    stack: FAKE_STACK_WITH_PARAMETERS,
    parameters: {
      OtherParameter: 'SomeValue',
    },
  })).rejects.toThrow(/CloudFormation Parameters are missing a value/);
});

test('deploy is skipped if template did not change', async () => {
  // GIVEN
  givenStackExists();

  // WHEN
  await deployStack({
    ...standardDeployStackArguments(),
  });

  // THEN
  expect(cfnMocks.executeChangeSet).not.toBeCalled();
});

test('deploy is skipped if parameters are the same', async () => {
  // GIVEN
  givenTemplateIs(FAKE_STACK_WITH_PARAMETERS.template);
  givenStackExists({
    Parameters: [
      { ParameterKey: 'HasValue', ParameterValue: 'HasValue' },
      { ParameterKey: 'HasDefault', ParameterValue: 'HasDefault' },
      { ParameterKey: 'OtherParameter', ParameterValue: 'OtherParameter' },
    ],
  });

  // WHEN
  await deployStack({
    ...standardDeployStackArguments(),
    stack: FAKE_STACK_WITH_PARAMETERS,
    parameters: {},
    usePreviousParameters: true,
  });

  // THEN
  expect(cfnMocks.createChangeSet).not.toHaveBeenCalled();
});

test('deploy is not skipped if parameters are different', async () => {
  // GIVEN
  givenTemplateIs(FAKE_STACK_WITH_PARAMETERS.template);
  givenStackExists({
    Parameters: [
      { ParameterKey: 'HasValue', ParameterValue: 'HasValue' },
      { ParameterKey: 'HasDefault', ParameterValue: 'HasDefault' },
      { ParameterKey: 'OtherParameter', ParameterValue: 'OtherParameter' },
    ],
  });

  // WHEN
  await deployStack({
    ...standardDeployStackArguments(),
    stack: FAKE_STACK_WITH_PARAMETERS,
    parameters: {
      HasValue: 'NewValue',
    },
    usePreviousParameters: true,
  });

  // THEN
  expect(cfnMocks.createChangeSet).toHaveBeenCalledWith(expect.objectContaining({
    Parameters: [
      { ParameterKey: 'HasValue', ParameterValue: 'NewValue' },
      { ParameterKey: 'HasDefault', UsePreviousValue: true },
      { ParameterKey: 'OtherParameter', UsePreviousValue: true },
    ],
  }));
});

test('if existing stack failed to create, it is deleted and recreated', async () => {
  // GIVEN
  givenStackExists(
    { StackStatus: 'ROLLBACK_COMPLETE' }, // This is for the initial check
    { StackStatus: 'DELETE_COMPLETE' }, // Poll the successful deletion
    { StackStatus: 'CREATE_COMPLETE' }, // Poll the recreation
  );
  givenTemplateIs({
    DifferentThan: 'TheDefault',
  });

  // WHEN
  await deployStack({
    ...standardDeployStackArguments(),
  });

  // THEN
  expect(cfnMocks.deleteStack).toHaveBeenCalled();
  expect(cfnMocks.createChangeSet).toHaveBeenCalledWith(expect.objectContaining({
    ChangeSetType: 'CREATE',
  }));
});

test('if existing stack failed to create, it is deleted and recreated even if the template did not change', async () => {
  // GIVEN
  givenStackExists(
    { StackStatus: 'ROLLBACK_COMPLETE' }, // This is for the initial check
    { StackStatus: 'DELETE_COMPLETE' }, // Poll the successful deletion
    { StackStatus: 'CREATE_COMPLETE' }, // Poll the recreation
  );

  // WHEN
  await deployStack({
    ...standardDeployStackArguments(),
  });

  // THEN
  expect(cfnMocks.deleteStack).toHaveBeenCalled();
  expect(cfnMocks.createChangeSet).toHaveBeenCalledWith(expect.objectContaining({
    ChangeSetType: 'CREATE',
  }));
});

test('deploy not skipped if template did not change and --force is applied', async () => {
  // GIVEN
  givenStackExists();

  // WHEN
  await deployStack({
    ...standardDeployStackArguments(),
    force: true,
  });

  // THEN
  expect(cfnMocks.executeChangeSet).toHaveBeenCalled();
});

test('deploy is skipped if template and tags did not change', async () => {
  // GIVEN
  givenStackExists({
    Tags: [
      { Key: 'Key1', Value: 'Value1' },
      { Key: 'Key2', Value: 'Value2' },
    ],
  });

  // WHEN
  await deployStack({
    ...standardDeployStackArguments(),
    tags: [
      { Key: 'Key1', Value: 'Value1' },
      { Key: 'Key2', Value: 'Value2' },
    ],
  });

  // THEN
  expect(cfnMocks.createChangeSet).not.toBeCalled();
  expect(cfnMocks.executeChangeSet).not.toBeCalled();
  expect(cfnMocks.describeStacks).toHaveBeenCalledWith({ StackName: 'withouterrors' });
  expect(cfnMocks.getTemplate).toHaveBeenCalledWith({ StackName: 'withouterrors', TemplateStage: 'Original' });
});

test('deploy not skipped if template did not change but tags changed', async () => {
  // GIVEN
  givenStackExists({
    Tags: [
      { Key: 'Key', Value: 'Value' },
    ],
  });

  // WHEN
  await deployStack({
    stack: FAKE_STACK,
    sdk,
    sdkProvider,
    resolvedEnvironment: mockResolvedEnvironment(),
    tags: [
      {
        Key: 'Key',
        Value: 'NewValue',
      },
    ],
    toolkitInfo: ToolkitInfo.bootstraplessDeploymentsOnly(sdk),
  });

  // THEN
  expect(cfnMocks.createChangeSet).toHaveBeenCalled();
  expect(cfnMocks.executeChangeSet).toHaveBeenCalled();
  expect(cfnMocks.describeChangeSet).toHaveBeenCalled();
  expect(cfnMocks.describeStacks).toHaveBeenCalledWith({ StackName: 'withouterrors' });
  expect(cfnMocks.getTemplate).toHaveBeenCalledWith({ StackName: 'withouterrors', TemplateStage: 'Original' });
});

test('deployStack reports no change if describeChangeSet returns specific error', async () => {
  cfnMocks.describeChangeSet?.mockImplementation(() => ({
    Status: 'FAILED',
    StatusReason: 'No updates are to be performed.',
  }));

  // WHEN
  const deployResult = await deployStack({
    ...standardDeployStackArguments(),
  });

  // THEN
  expect(deployResult.noOp).toEqual(true);
});

test('deploy not skipped if template did not change but one tag removed', async () => {
  // GIVEN
  givenStackExists({
    Tags: [
      { Key: 'Key1', Value: 'Value1' },
      { Key: 'Key2', Value: 'Value2' },
    ],
  });

  // WHEN
  await deployStack({
    ...standardDeployStackArguments(),
    tags: [
      { Key: 'Key1', Value: 'Value1' },
    ],
  });

  // THEN
  expect(cfnMocks.createChangeSet).toHaveBeenCalled();
  expect(cfnMocks.executeChangeSet).toHaveBeenCalled();
  expect(cfnMocks.describeChangeSet).toHaveBeenCalled();
  expect(cfnMocks.describeStacks).toHaveBeenCalledWith({ StackName: 'withouterrors' });
  expect(cfnMocks.getTemplate).toHaveBeenCalledWith({ StackName: 'withouterrors', TemplateStage: 'Original' });
});

test('deploy is not skipped if stack is in a _FAILED state', async () => {
  // GIVEN
  givenStackExists({
    StackStatus: 'DELETE_FAILED',
  });

  // WHEN
  await deployStack({
    ...standardDeployStackArguments(),
    usePreviousParameters: true,
  }).catch(() => {});

  // THEN
  expect(cfnMocks.createChangeSet).toHaveBeenCalled();
});

test('existing stack in UPDATE_ROLLBACK_COMPLETE state can be updated', async () => {
  // GIVEN
  givenStackExists(
    { StackStatus: 'UPDATE_ROLLBACK_COMPLETE' }, // This is for the initial check
    { StackStatus: 'UPDATE_COMPLETE' }, // Poll the update
  );
  givenTemplateIs({ changed: 123 });

  // WHEN
  await deployStack({
    ...standardDeployStackArguments(),
  });

  // THEN
  expect(cfnMocks.deleteStack).not.toHaveBeenCalled();
  expect(cfnMocks.createChangeSet).toHaveBeenCalledWith(expect.objectContaining({
    ChangeSetType: 'UPDATE',
  }));
});

test('deploy not skipped if template changed', async () => {
  // GIVEN
  givenStackExists();
  givenTemplateIs({ changed: 123 });

  // WHEN
  await deployStack({
    ...standardDeployStackArguments(),
  });

  // THEN
  expect(cfnMocks.executeChangeSet).toHaveBeenCalled();
});

test('not executed and no error if --no-execute is given', async () => {
  // WHEN
  await deployStack({
    ...standardDeployStackArguments(),
<<<<<<< HEAD
=======
    execute: false,
  });

  // THEN
  expect(cfnMocks.executeChangeSet).not.toHaveBeenCalled();
});

test('empty change set is deleted if --execute is given', async () => {
  cfnMocks.describeChangeSet?.mockImplementation(() => ({
    Status: 'FAILED',
    StatusReason: 'No updates are to be performed.',
  }));

  // GIVEN
  givenStackExists();

  // WHEN
  await deployStack({
    ...standardDeployStackArguments(),
    execute: true,
    force: true, // Necessary to bypass "skip deploy"
  });

  // THEN
  expect(cfnMocks.createChangeSet).toHaveBeenCalled();
  expect(cfnMocks.executeChangeSet).not.toHaveBeenCalled();

  //the first deletion is for any existing cdk change sets, the second is for the deleting the new empty change set
  expect(cfnMocks.deleteChangeSet).toHaveBeenCalledTimes(2);
});

test('empty change set is not deleted if --no-execute is given', async () => {
  cfnMocks.describeChangeSet?.mockImplementation(() => ({
    Status: 'FAILED',
    StatusReason: 'No updates are to be performed.',
  }));

  // GIVEN
  givenStackExists();

  // WHEN
  await deployStack({
    ...standardDeployStackArguments(),
>>>>>>> 0f728cef
    execute: false,
  });

  // THEN
  expect(cfnMocks.createChangeSet).toHaveBeenCalled();
  expect(cfnMocks.executeChangeSet).not.toHaveBeenCalled();

  //the first deletion is for any existing cdk change sets
  expect(cfnMocks.deleteChangeSet).toHaveBeenCalledTimes(1);
});

test('use S3 url for stack deployment if present in Stack Artifact', async () => {
  // WHEN
  await deployStack({
    ...standardDeployStackArguments(),
    stack: testStack({
      stackName: 'withouterrors',
      properties: {
        stackTemplateAssetObjectUrl: 'https://use-me-use-me/',
      },
    }),
  });

  // THEN
  expect(cfnMocks.createChangeSet).toHaveBeenCalledWith(expect.objectContaining({
    TemplateURL: 'https://use-me-use-me/',
  }));
  expect(cfnMocks.executeChangeSet).toHaveBeenCalled();
});

test('use REST API S3 url with substituted placeholders if manifest url starts with s3://', async () => {
  // WHEN
  await deployStack({
    ...standardDeployStackArguments(),
    stack: testStack({
      stackName: 'withouterrors',
      properties: {
        stackTemplateAssetObjectUrl: 's3://use-me-use-me-${AWS::AccountId}/object',
      },
    }),
  });

  // THEN
  expect(cfnMocks.createChangeSet).toHaveBeenCalledWith(expect.objectContaining({
    TemplateURL: 'https://s3.bermuda-triangle-1337.amazonaws.com/use-me-use-me-123456789/object',
  }));
  expect(cfnMocks.executeChangeSet).toHaveBeenCalled();
});

test('changeset is created when stack exists in REVIEW_IN_PROGRESS status', async () => {
  // GIVEN
  givenStackExists({
    StackStatus: 'REVIEW_IN_PROGRESS',
    Tags: [
      { Key: 'Key1', Value: 'Value1' },
      { Key: 'Key2', Value: 'Value2' },
    ],
  });

  // WHEN
  await deployStack({
    ...standardDeployStackArguments(),
    execute: false,
  });

  // THEN
  expect(cfnMocks.createChangeSet).toHaveBeenCalledWith(
    expect.objectContaining({
      ChangeSetType: 'CREATE',
      StackName: 'withouterrors',
    }),
  );
  expect(cfnMocks.executeChangeSet).not.toHaveBeenCalled();
});

test('changeset is updated when stack exists in CREATE_COMPLETE status', async () => {
  // GIVEN
  givenStackExists({
    Tags: [
      { Key: 'Key1', Value: 'Value1' },
      { Key: 'Key2', Value: 'Value2' },
    ],
  });

  // WHEN
  await deployStack({
    ...standardDeployStackArguments(),
    execute: false,
  });

  // THEN
  expect(cfnMocks.createChangeSet).toHaveBeenCalledWith(
    expect.objectContaining({
      ChangeSetType: 'UPDATE',
      StackName: 'withouterrors',
    }),
  );
  expect(cfnMocks.executeChangeSet).not.toHaveBeenCalled();
});

test('deploy with termination protection enabled', async () => {
  // WHEN
  await deployStack({
    ...standardDeployStackArguments(),
    stack: FAKE_STACK_TERMINATION_PROTECTION,
  });

  // THEN
  expect(cfnMocks.updateTerminationProtection).toHaveBeenCalledWith(expect.objectContaining({
    EnableTerminationProtection: true,
  }));
});

test('updateTerminationProtection not called when termination protection is undefined', async () => {
  // WHEN
  await deployStack({
    ...standardDeployStackArguments(),
  });

  // THEN
  expect(cfnMocks.updateTerminationProtection).not.toHaveBeenCalled();
});

test('updateTerminationProtection called when termination protection is undefined and stack has termination protection', async () => {
  // GIVEN
  givenStackExists({
    EnableTerminationProtection: true,
  });

  // WHEN
  await deployStack({
    ...standardDeployStackArguments(),
  });

  // THEN
  expect(cfnMocks.updateTerminationProtection).toHaveBeenCalledWith(expect.objectContaining({
    EnableTerminationProtection: false,
  }));
});

/**
 * Set up the mocks so that it looks like the stack exists to start with
 *
 * The last element of this array will be continuously repeated.
 */
function givenStackExists(...overrides: Array<Partial<AWS.CloudFormation.Stack>>) {
  cfnMocks.describeStacks!.mockReset();

  if (overrides.length === 0) {
    overrides = [{}];
  }

  const baseResponse = {
    StackName: 'mock-stack-name',
    StackId: 'mock-stack-id',
    CreationTime: new Date(),
    StackStatus: 'CREATE_COMPLETE',
    EnableTerminationProtection: false,
  };

  for (const override of overrides.slice(0, overrides.length - 1)) {
    cfnMocks.describeStacks!.mockImplementationOnce(() => ({
      Stacks: [{ ...baseResponse, ...override }],
    }));
  }
  cfnMocks.describeStacks!.mockImplementation(() => ({
    Stacks: [{ ...baseResponse, ...overrides[overrides.length - 1] }],
  }));
}

function givenTemplateIs(template: any) {
  cfnMocks.getTemplate!.mockReset();
  cfnMocks.getTemplate!.mockReturnValue({
    TemplateBody: JSON.stringify(template),
  });
}<|MERGE_RESOLUTION|>--- conflicted
+++ resolved
@@ -452,8 +452,6 @@
   // WHEN
   await deployStack({
     ...standardDeployStackArguments(),
-<<<<<<< HEAD
-=======
     execute: false,
   });
 
@@ -497,7 +495,6 @@
   // WHEN
   await deployStack({
     ...standardDeployStackArguments(),
->>>>>>> 0f728cef
     execute: false,
   });
 
