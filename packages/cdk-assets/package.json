--- conflicted
+++ resolved
@@ -35,13 +35,8 @@
     "@types/jest": "^26.0.20",
     "@types/jszip": "^3.4.1",
     "@types/mock-fs": "^4.13.0",
-<<<<<<< HEAD
-    "@types/node": "^10.17.51",
-    "@types/yargs": "^15.0.10",
-=======
     "@types/node": "^10.17.54",
     "@types/yargs": "^15.0.13",
->>>>>>> 0f728cef
     "cdk-build-tools": "0.0.0",
     "jest": "^26.6.3",
     "jszip": "^3.6.0",
@@ -52,11 +47,7 @@
     "@aws-cdk/cloud-assembly-schema": "0.0.0",
     "@aws-cdk/cx-api": "0.0.0",
     "archiver": "^5.2.0",
-<<<<<<< HEAD
-    "aws-sdk": "^2.830.0",
-=======
     "aws-sdk": "^2.848.0",
->>>>>>> 0f728cef
     "glob": "^7.1.6",
     "yargs": "^16.2.0"
   },
