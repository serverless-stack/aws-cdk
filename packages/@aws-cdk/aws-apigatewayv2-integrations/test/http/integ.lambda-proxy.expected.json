{
  "Resources": {
    "AlwaysSuccessServiceRole6DB8C2F6": {
      "Type": "AWS::IAM::Role",
      "Properties": {
        "AssumeRolePolicyDocument": {
          "Statement": [
            {
              "Action": "sts:AssumeRole",
              "Effect": "Allow",
              "Principal": {
                "Service": "lambda.amazonaws.com"
              }
            }
          ],
          "Version": "2012-10-17"
        },
        "ManagedPolicyArns": [
          {
            "Fn::Join": [
              "",
              [
                "arn:",
                {
                  "Ref": "AWS::Partition"
                },
                ":iam::aws:policy/service-role/AWSLambdaBasicExecutionRole"
              ]
            ]
          }
        ]
      }
    },
    "AlwaysSuccess099EAB05": {
      "Type": "AWS::Lambda::Function",
      "Properties": {
        "Code": {
          "ZipFile": "exports.handler = async function(event, context) { return { statusCode: 200, body: \"success\" }; };"
        },
        "Role": {
          "Fn::GetAtt": [
            "AlwaysSuccessServiceRole6DB8C2F6",
            "Arn"
          ]
        },
        "Handler": "index.handler",
        "Runtime": "nodejs12.x"
      },
      "DependsOn": [
        "AlwaysSuccessServiceRole6DB8C2F6"
      ]
    },
    "LambdaProxyApi67594471": {
      "Type": "AWS::ApiGatewayV2::Api",
      "Properties": {
        "Name": "LambdaProxyApi",
        "ProtocolType": "HTTP"
      }
    },
    "LambdaProxyApiDefaultRouteinteglambdaproxyLambdaProxyApiDefaultRoute59CA2390Permission07F93503": {
      "Type": "AWS::Lambda::Permission",
      "Properties": {
        "Action": "lambda:InvokeFunction",
        "FunctionName": {
          "Fn::GetAtt": [
            "AlwaysSuccess099EAB05",
            "Arn"
          ]
        },
        "Principal": "apigateway.amazonaws.com",
        "SourceArn": {
          "Fn::Join": [
            "",
            [
              "arn:",
              {
                "Ref": "AWS::Partition"
              },
              ":execute-api:",
              {
                "Ref": "AWS::Region"
              },
              ":",
              {
                "Ref": "AWS::AccountId"
              },
              ":",
              {
                "Ref": "LambdaProxyApi67594471"
              },
              "/*/*"
            ]
          ]
        }
      }
    },
    "LambdaProxyApiDefaultRoute1EB30A46": {
      "Type": "AWS::ApiGatewayV2::Route",
      "Properties": {
        "ApiId": {
          "Ref": "LambdaProxyApi67594471"
        },
        "RouteKey": "$default",
        "AuthorizationScopes": [],
        "Target": {
          "Fn::Join": [
            "",
            [
              "integrations/",
              {
<<<<<<< HEAD
                "Ref": "LambdaProxyApiHttpIntegration5fc3e065dcc18f77be1ff86cabb5294a98B12A6C"
              }
            ]
          ]
        }
      }
    },
    "LambdaProxyApiHttpIntegration5fc3e065dcc18f77be1ff86cabb5294a98B12A6C": {
=======
                "Ref": "LambdaProxyApiDefaultRouteHttpIntegration70df0ec52c3e3b6bbc96e64ce3a05f24EE575CBA"
              }
            ]
          ]
        }
      }
    },
    "LambdaProxyApiDefaultRouteHttpIntegration70df0ec52c3e3b6bbc96e64ce3a05f24EE575CBA": {
>>>>>>> 0f728cef
      "Type": "AWS::ApiGatewayV2::Integration",
      "Properties": {
        "ApiId": {
          "Ref": "LambdaProxyApi67594471"
        },
        "IntegrationType": "AWS_PROXY",
        "IntegrationUri": {
          "Fn::GetAtt": [
            "AlwaysSuccess099EAB05",
            "Arn"
          ]
        },
        "PayloadFormatVersion": "2.0"
      }
    },
    "LambdaProxyApiDefaultStage07C38681": {
      "Type": "AWS::ApiGatewayV2::Stage",
      "Properties": {
        "ApiId": {
          "Ref": "LambdaProxyApi67594471"
        },
        "StageName": "$default",
        "AutoDeploy": true
      }
    }
  },
  "Outputs": {
    "Endpoint": {
      "Value": {
        "Fn::Join": [
          "",
          [
            "https://",
            {
              "Ref": "LambdaProxyApi67594471"
            },
            ".execute-api.",
            {
              "Ref": "AWS::Region"
            },
            ".",
            {
              "Ref": "AWS::URLSuffix"
            },
            "/"
          ]
        ]
      }
    }
  }
}<|MERGE_RESOLUTION|>--- conflicted
+++ resolved
@@ -108,16 +108,6 @@
             [
               "integrations/",
               {
-<<<<<<< HEAD
-                "Ref": "LambdaProxyApiHttpIntegration5fc3e065dcc18f77be1ff86cabb5294a98B12A6C"
-              }
-            ]
-          ]
-        }
-      }
-    },
-    "LambdaProxyApiHttpIntegration5fc3e065dcc18f77be1ff86cabb5294a98B12A6C": {
-=======
                 "Ref": "LambdaProxyApiDefaultRouteHttpIntegration70df0ec52c3e3b6bbc96e64ce3a05f24EE575CBA"
               }
             ]
@@ -126,7 +116,6 @@
       }
     },
     "LambdaProxyApiDefaultRouteHttpIntegration70df0ec52c3e3b6bbc96e64ce3a05f24EE575CBA": {
->>>>>>> 0f728cef
       "Type": "AWS::ApiGatewayV2::Integration",
       "Properties": {
         "ApiId": {
