--- conflicted
+++ resolved
@@ -587,11 +587,7 @@
             [
               "integrations/",
               {
-<<<<<<< HEAD
-                "Ref": "HttpProxyPrivateApiHttpIntegration392420cf56fd6784275525566e09a727DDE15AB1"
-=======
                 "Ref": "HttpProxyPrivateApiDefaultRouteHttpIntegration1a580b19954e4317026ffbce1f7d5ade7A32685B"
->>>>>>> 0f728cef
               }
             ]
           ]
@@ -616,11 +612,7 @@
         "SecurityGroupIds": []
       }
     },
-<<<<<<< HEAD
-    "HttpProxyPrivateApiHttpIntegration392420cf56fd6784275525566e09a727DDE15AB1": {
-=======
     "HttpProxyPrivateApiDefaultRouteHttpIntegration1a580b19954e4317026ffbce1f7d5ade7A32685B": {
->>>>>>> 0f728cef
       "Type": "AWS::ApiGatewayV2::Integration",
       "Properties": {
         "ApiId": {
