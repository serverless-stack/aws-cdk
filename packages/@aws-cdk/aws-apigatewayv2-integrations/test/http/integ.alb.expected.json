--- conflicted
+++ resolved
@@ -622,11 +622,7 @@
             [
               "integrations/",
               {
-<<<<<<< HEAD
-                "Ref": "HttpProxyPrivateApiHttpIntegrationa4f5237945b4bba2a6a4cd8c5a7be8839B686B4E"
-=======
                 "Ref": "HttpProxyPrivateApiDefaultRouteHttpIntegration1a580b19954e4317026ffbce1f7d5ade7A32685B"
->>>>>>> 0f728cef
               }
             ]
           ]
@@ -651,11 +647,7 @@
         "SecurityGroupIds": []
       }
     },
-<<<<<<< HEAD
-    "HttpProxyPrivateApiHttpIntegrationa4f5237945b4bba2a6a4cd8c5a7be8839B686B4E": {
-=======
     "HttpProxyPrivateApiDefaultRouteHttpIntegration1a580b19954e4317026ffbce1f7d5ade7A32685B": {
->>>>>>> 0f728cef
       "Type": "AWS::ApiGatewayV2::Integration",
       "Properties": {
         "ApiId": {
