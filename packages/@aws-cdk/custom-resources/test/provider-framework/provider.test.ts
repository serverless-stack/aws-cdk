--- conflicted
+++ resolved
@@ -8,8 +8,6 @@
 
 import '@aws-cdk/assert/jest';
 
-<<<<<<< HEAD
-=======
 test('security groups are applied to all framework functions', () => {
 
   // GIVEN
@@ -79,7 +77,6 @@
 
 });
 
->>>>>>> 0f728cef
 test('vpc is applied to all framework functions', () => {
 
   // GIVEN
