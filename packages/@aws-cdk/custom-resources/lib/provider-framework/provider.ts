--- conflicted
+++ resolved
@@ -1,13 +1,8 @@
 import * as path from 'path';
 import * as cfn from '@aws-cdk/aws-cloudformation';
 import * as lambda from '@aws-cdk/aws-lambda';
-<<<<<<< HEAD
 import { Duration } from '@aws-cdk/core';
 import { Construct } from 'constructs';
-import * as path from 'path';
-=======
-import { Construct, Duration } from '@aws-cdk/core';
->>>>>>> 31d6e659
 import * as consts from './runtime/consts';
 import { calculateRetryPolicy } from './util';
 import { WaiterStateMachine } from './waiter-state-machine';
