--- conflicted
+++ resolved
@@ -93,8 +93,6 @@
    */
   readonly vpcSubnets?: ec2.SubnetSelection;
 
-<<<<<<< HEAD
-=======
   /**
    * Security groups to attach to the provider functions.
    *
@@ -105,7 +103,6 @@
    */
   readonly securityGroups?: ec2.ISecurityGroup[];
 
->>>>>>> 0f728cef
 }
 
 /**
@@ -135,10 +132,7 @@
   private readonly logRetention?: logs.RetentionDays;
   private readonly vpc?: ec2.IVpc;
   private readonly vpcSubnets?: ec2.SubnetSelection;
-<<<<<<< HEAD
-=======
   private readonly securityGroups?: ec2.ISecurityGroup[];
->>>>>>> 0f728cef
 
   constructor(scope: Construct, id: string, props: ProviderProps) {
     super(scope, id);
@@ -154,10 +148,7 @@
     this.logRetention = props.logRetention;
     this.vpc = props.vpc;
     this.vpcSubnets = props.vpcSubnets;
-<<<<<<< HEAD
-=======
     this.securityGroups = props.securityGroups;
->>>>>>> 0f728cef
 
     const onEventFunction = this.createFunction(consts.FRAMEWORK_ON_EVENT_HANDLER_NAME);
 
@@ -203,10 +194,7 @@
       logRetention: this.logRetention,
       vpc: this.vpc,
       vpcSubnets: this.vpcSubnets,
-<<<<<<< HEAD
-=======
       securityGroups: this.securityGroups,
->>>>>>> 0f728cef
     });
 
     fn.addEnvironment(consts.USER_ON_EVENT_FUNCTION_ARN_ENV, this.onEventHandler.functionArn);
