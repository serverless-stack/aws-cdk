import '@aws-cdk/assert/jest';
import { EOL } from 'os';
import { ResourcePart, SynthUtils, arrayWith, objectLike } from '@aws-cdk/assert';
import * as iam from '@aws-cdk/aws-iam';
import * as kms from '@aws-cdk/aws-kms';
import * as cdk from '@aws-cdk/core';
import * as cxapi from '@aws-cdk/cx-api';
<<<<<<< HEAD
=======
import { testLegacyBehavior } from 'cdk-build-tools/lib/feature-flag';
>>>>>>> 0f728cef
import * as s3 from '../lib';

// to make it easy to copy & paste from output:
/* eslint-disable quote-props */

describe('bucket', () => {
  test('default bucket', () => {
    const stack = new cdk.Stack();

    new s3.Bucket(stack, 'MyBucket');

    expect(stack).toMatchTemplate({
      'Resources': {
        'MyBucketF68F3FF0': {
          'Type': 'AWS::S3::Bucket',
          'DeletionPolicy': 'Retain',
          'UpdateReplacePolicy': 'Retain',
        },
      },
    });


  });

  test('CFN properties are type-validated during resolution', () => {
    const stack = new cdk.Stack();
    new s3.Bucket(stack, 'MyBucket', {
      bucketName: cdk.Token.asString(5), // Oh no
    });

    expect(() => {
      SynthUtils.synthesize(stack);
    }).toThrow(/bucketName: 5 should be a string/);


  });

  test('bucket without encryption', () => {
    const stack = new cdk.Stack();
    new s3.Bucket(stack, 'MyBucket', {
      encryption: s3.BucketEncryption.UNENCRYPTED,
    });

    expect(stack).toMatchTemplate({
      'Resources': {
        'MyBucketF68F3FF0': {
          'Type': 'AWS::S3::Bucket',
          'DeletionPolicy': 'Retain',
          'UpdateReplacePolicy': 'Retain',
        },
      },
    });


  });

  test('bucket with managed encryption', () => {
    const stack = new cdk.Stack();
    new s3.Bucket(stack, 'MyBucket', {
      encryption: s3.BucketEncryption.KMS_MANAGED,
    });

    expect(stack).toMatchTemplate({
      'Resources': {
        'MyBucketF68F3FF0': {
          'Type': 'AWS::S3::Bucket',
          'Properties': {
            'BucketEncryption': {
              'ServerSideEncryptionConfiguration': [
                {
                  'ServerSideEncryptionByDefault': {
                    'SSEAlgorithm': 'aws:kms',
                  },
                },
              ],
            },
          },
          'DeletionPolicy': 'Retain',
          'UpdateReplacePolicy': 'Retain',
        },
      },
    });

  });

  test('valid bucket names', () => {
    const stack = new cdk.Stack();

    expect(() => new s3.Bucket(stack, 'MyBucket1', {
      bucketName: 'abc.xyz-34ab',
    })).not.toThrow();

    expect(() => new s3.Bucket(stack, 'MyBucket2', {
      bucketName: '124.pp--33',
    })).not.toThrow();


  });

  test('bucket validation skips tokenized values', () => {
    const stack = new cdk.Stack();

    expect(() => new s3.Bucket(stack, 'MyBucket', {
      bucketName: cdk.Lazy.string({ produce: () => '_BUCKET' }),
    })).not.toThrow();


  });

  test('fails with message on invalid bucket names', () => {
    const stack = new cdk.Stack();
    const bucket = `-buckEt.-${new Array(65).join('$')}`;
    const expectedErrors = [
      `Invalid S3 bucket name (value: ${bucket})`,
      'Bucket name must be at least 3 and no more than 63 characters',
      'Bucket name must only contain lowercase characters and the symbols, period (.) and dash (-) (offset: 5)',
      'Bucket name must start and end with a lowercase character or number (offset: 0)',
      `Bucket name must start and end with a lowercase character or number (offset: ${bucket.length - 1})`,
      'Bucket name must not have dash next to period, or period next to dash, or consecutive periods (offset: 7)',
    ].join(EOL);

    expect(() => new s3.Bucket(stack, 'MyBucket', {
      bucketName: bucket,
    })).toThrow(expectedErrors);


  });

  test('fails if bucket name has less than 3 or more than 63 characters', () => {
    const stack = new cdk.Stack();

    expect(() => new s3.Bucket(stack, 'MyBucket1', {
      bucketName: 'a',
    })).toThrow(/at least 3/);

    expect(() => new s3.Bucket(stack, 'MyBucket2', {
      bucketName: new Array(65).join('x'),
    })).toThrow(/no more than 63/);


  });

  test('fails if bucket name has invalid characters', () => {
    const stack = new cdk.Stack();

    expect(() => new s3.Bucket(stack, 'MyBucket1', {
      bucketName: 'b@cket',
    })).toThrow(/offset: 1/);

    expect(() => new s3.Bucket(stack, 'MyBucket2', {
      bucketName: 'bucKet',
    })).toThrow(/offset: 3/);

    expect(() => new s3.Bucket(stack, 'MyBucket3', {
      bucketName: 'bučket',
    })).toThrow(/offset: 2/);


  });

  test('fails if bucket name does not start or end with lowercase character or number', () => {
    const stack = new cdk.Stack();

    expect(() => new s3.Bucket(stack, 'MyBucket1', {
      bucketName: '-ucket',
    })).toThrow(/offset: 0/);

    expect(() => new s3.Bucket(stack, 'MyBucket2', {
      bucketName: 'bucke.',
    })).toThrow(/offset: 5/);


  });

  test('fails only if bucket name has the consecutive symbols (..), (.-), (-.)', () => {
    const stack = new cdk.Stack();

    expect(() => new s3.Bucket(stack, 'MyBucket1', {
      bucketName: 'buc..ket',
    })).toThrow(/offset: 3/);

    expect(() => new s3.Bucket(stack, 'MyBucket2', {
      bucketName: 'buck.-et',
    })).toThrow(/offset: 4/);

    expect(() => new s3.Bucket(stack, 'MyBucket3', {
      bucketName: 'b-.ucket',
    })).toThrow(/offset: 1/);

    expect(() => new s3.Bucket(stack, 'MyBucket4', {
      bucketName: 'bu--cket',
    })).not.toThrow();


  });

  test('fails only if bucket name resembles IP address', () => {
    const stack = new cdk.Stack();

    expect(() => new s3.Bucket(stack, 'MyBucket1', {
      bucketName: '1.2.3.4',
    })).toThrow(/must not resemble an IP address/);

    expect(() => new s3.Bucket(stack, 'MyBucket2', {
      bucketName: '1.2.3',
    })).not.toThrow();

    expect(() => new s3.Bucket(stack, 'MyBucket3', {
      bucketName: '1.2.3.a',
    })).not.toThrow();

    expect(() => new s3.Bucket(stack, 'MyBucket4', {
      bucketName: '1000.2.3.4',
    })).not.toThrow();


  });

  test('fails if encryption key is used with managed encryption', () => {
    const stack = new cdk.Stack();
    const myKey = new kms.Key(stack, 'MyKey');

    expect(() => new s3.Bucket(stack, 'MyBucket', {
      encryption: s3.BucketEncryption.KMS_MANAGED,
      encryptionKey: myKey,
    })).toThrow(/encryptionKey is specified, so 'encryption' must be set to KMS/);


  });

  test('fails if encryption key is used with encryption set to unencrypted', () => {
    const stack = new cdk.Stack();
    const myKey = new kms.Key(stack, 'MyKey');

    expect(() => new s3.Bucket(stack, 'MyBucket', {
      encryption: s3.BucketEncryption.UNENCRYPTED,
      encryptionKey: myKey,
    })).toThrow(/encryptionKey is specified, so 'encryption' must be set to KMS/);


  });

  test('encryptionKey can specify kms key', () => {
    const stack = new cdk.Stack();

    const encryptionKey = new kms.Key(stack, 'MyKey', { description: 'hello, world' });

    new s3.Bucket(stack, 'MyBucket', { encryptionKey, encryption: s3.BucketEncryption.KMS });

<<<<<<< HEAD
    expect(stack).toMatchTemplate({
      'Resources': {
        'MyKey6AB29FA6': {
          'Type': 'AWS::KMS::Key',
          'Properties': {
            'Description': 'hello, world',
            'KeyPolicy': {
              'Statement': [
                {
                  'Action': [
                    'kms:Create*',
                    'kms:Describe*',
                    'kms:Enable*',
                    'kms:List*',
                    'kms:Put*',
                    'kms:Update*',
                    'kms:Revoke*',
                    'kms:Disable*',
                    'kms:Get*',
                    'kms:Delete*',
                    'kms:ScheduleKeyDeletion',
                    'kms:CancelKeyDeletion',
                    'kms:GenerateDataKey',
                    'kms:TagResource',
                    'kms:UntagResource',
                  ],
                  'Effect': 'Allow',
                  'Principal': {
                    'AWS': {
                      'Fn::Join': [
                        '',
                        [
                          'arn:',
                          {
                            'Ref': 'AWS::Partition',
                          },
                          ':iam::',
                          {
                            'Ref': 'AWS::AccountId',
                          },
                          ':root',
                        ],
                      ],
                    },
                  },
                  'Resource': '*',
                },
              ],
              'Version': '2012-10-17',
=======
    expect(stack).toHaveResource('AWS::KMS::Key');

    expect(stack).toHaveResource('AWS::S3::Bucket', {
      'BucketEncryption': {
        'ServerSideEncryptionConfiguration': [
          {
            'ServerSideEncryptionByDefault': {
              'KMSMasterKeyID': {
                'Fn::GetAtt': [
                  'MyKey6AB29FA6',
                  'Arn',
                ],
              },
              'SSEAlgorithm': 'aws:kms',
>>>>>>> 0f728cef
            },
          },
        ],
      },
    });

  });

  test('bucketKeyEnabled can be enabled', () => {
    const stack = new cdk.Stack();

    new s3.Bucket(stack, 'MyBucket', { bucketKeyEnabled: true, encryption: s3.BucketEncryption.KMS });

    expect(stack).toHaveResource('AWS::S3::Bucket', {
      'BucketEncryption': {
        'ServerSideEncryptionConfiguration': [
          {
            'BucketKeyEnabled': true,
            'ServerSideEncryptionByDefault': {
              'KMSMasterKeyID': {
                'Fn::GetAtt': [
                  'MyBucketKeyC17130CF',
                  'Arn',
                ],
              },
              'SSEAlgorithm': 'aws:kms',
            },
          },
        ],
      },
    });

<<<<<<< HEAD
  });

  test('bucketKeyEnabled can be enabled', () => {
    const stack = new cdk.Stack();

    new s3.Bucket(stack, 'MyBucket', { bucketKeyEnabled: true, encryption: s3.BucketEncryption.KMS });

    expect(stack).toHaveResource('AWS::S3::Bucket', {
      'BucketEncryption': {
        'ServerSideEncryptionConfiguration': [
          {
            'BucketKeyEnabled': true,
            'ServerSideEncryptionByDefault': {
              'KMSMasterKeyID': {
                'Fn::GetAtt': [
                  'MyBucketKeyC17130CF',
                  'Arn',
                ],
              },
              'SSEAlgorithm': 'aws:kms',
            },
          },
        ],
      },
    });

=======
>>>>>>> 0f728cef

  });

  test('throws error if bucketKeyEnabled is set, but encryption is not KMS', () => {
    const stack = new cdk.Stack();

    expect(() => {
      new s3.Bucket(stack, 'MyBucket', { bucketKeyEnabled: true, encryption: s3.BucketEncryption.S3_MANAGED });
    }).toThrow("bucketKeyEnabled is specified, so 'encryption' must be set to KMS (value: S3MANAGED)");
    expect(() => {
      new s3.Bucket(stack, 'MyBucket3', { bucketKeyEnabled: true });
    }).toThrow("bucketKeyEnabled is specified, so 'encryption' must be set to KMS (value: NONE)");

  });

  test('bucket with versioning turned on', () => {
    const stack = new cdk.Stack();
    new s3.Bucket(stack, 'MyBucket', {
      versioned: true,
    });

    expect(stack).toMatchTemplate({
      'Resources': {
        'MyBucketF68F3FF0': {
          'Type': 'AWS::S3::Bucket',
          'Properties': {
            'VersioningConfiguration': {
              'Status': 'Enabled',
            },
          },
          'DeletionPolicy': 'Retain',
          'UpdateReplacePolicy': 'Retain',
        },
      },
    });

  });

  test('bucket with block public access set to BlockAll', () => {
    const stack = new cdk.Stack();
    new s3.Bucket(stack, 'MyBucket', {
      blockPublicAccess: s3.BlockPublicAccess.BLOCK_ALL,
    });

    expect(stack).toMatchTemplate({
      'Resources': {
        'MyBucketF68F3FF0': {
          'Type': 'AWS::S3::Bucket',
          'Properties': {
            'PublicAccessBlockConfiguration': {
              'BlockPublicAcls': true,
              'BlockPublicPolicy': true,
              'IgnorePublicAcls': true,
              'RestrictPublicBuckets': true,
            },
          },
          'DeletionPolicy': 'Retain',
          'UpdateReplacePolicy': 'Retain',
        },
      },
    });

  });

  test('bucket with block public access set to BlockAcls', () => {
    const stack = new cdk.Stack();
    new s3.Bucket(stack, 'MyBucket', {
      blockPublicAccess: s3.BlockPublicAccess.BLOCK_ACLS,
    });

    expect(stack).toMatchTemplate({
      'Resources': {
        'MyBucketF68F3FF0': {
          'Type': 'AWS::S3::Bucket',
          'Properties': {
            'PublicAccessBlockConfiguration': {
              'BlockPublicAcls': true,
              'IgnorePublicAcls': true,
            },
          },
          'DeletionPolicy': 'Retain',
          'UpdateReplacePolicy': 'Retain',
        },
      },
    });

  });

  test('bucket with custom block public access setting', () => {
    const stack = new cdk.Stack();
    new s3.Bucket(stack, 'MyBucket', {
      blockPublicAccess: new s3.BlockPublicAccess({ restrictPublicBuckets: true }),
    });

    expect(stack).toMatchTemplate({
      'Resources': {
        'MyBucketF68F3FF0': {
          'Type': 'AWS::S3::Bucket',
          'Properties': {
            'PublicAccessBlockConfiguration': {
              'RestrictPublicBuckets': true,
            },
          },
          'DeletionPolicy': 'Retain',
          'UpdateReplacePolicy': 'Retain',
        },
      },
    });

  });

  test('bucket with custom canned access control', () => {
    const stack = new cdk.Stack();
    new s3.Bucket(stack, 'MyBucket', {
      accessControl: s3.BucketAccessControl.LOG_DELIVERY_WRITE,
    });

    expect(stack).toMatchTemplate({
      'Resources': {
        'MyBucketF68F3FF0': {
          'Type': 'AWS::S3::Bucket',
          'Properties': {
            'AccessControl': 'LogDeliveryWrite',
          },
          'DeletionPolicy': 'Retain',
          'UpdateReplacePolicy': 'Retain',
        },
      },
    });

  });

  describe('permissions', () => {

    test('addPermission creates a bucket policy', () => {
      const stack = new cdk.Stack();
      const bucket = new s3.Bucket(stack, 'MyBucket', { encryption: s3.BucketEncryption.UNENCRYPTED });

      bucket.addToResourcePolicy(new iam.PolicyStatement({
        resources: ['foo'],
        actions: ['bar:baz'],
        principals: [new iam.AnyPrincipal()],
      }));

      expect(stack).toMatchTemplate({
        'Resources': {
          'MyBucketF68F3FF0': {
            'Type': 'AWS::S3::Bucket',
            'DeletionPolicy': 'Retain',
            'UpdateReplacePolicy': 'Retain',
          },
          'MyBucketPolicyE7FBAC7B': {
            'Type': 'AWS::S3::BucketPolicy',
            'Properties': {
              'Bucket': {
                'Ref': 'MyBucketF68F3FF0',
              },
              'PolicyDocument': {
                'Statement': [
                  {
                    'Action': 'bar:baz',
                    'Effect': 'Allow',
                    'Principal': '*',
                    'Resource': 'foo',
                  },
                ],
                'Version': '2012-10-17',
              },
            },
          },
        },
      });


    });

    test('forBucket returns a permission statement associated with the bucket\'s ARN', () => {
      const stack = new cdk.Stack();

      const bucket = new s3.Bucket(stack, 'MyBucket', { encryption: s3.BucketEncryption.UNENCRYPTED });

      const x = new iam.PolicyStatement({
        resources: [bucket.bucketArn],
        actions: ['s3:ListBucket'],
        principals: [new iam.AnyPrincipal()],
      });

      expect(stack.resolve(x.toStatementJson())).toEqual({
        Action: 's3:ListBucket',
        Effect: 'Allow',
        Principal: '*',
        Resource: { 'Fn::GetAtt': ['MyBucketF68F3FF0', 'Arn'] },
      });


    });

    test('arnForObjects returns a permission statement associated with objects in the bucket', () => {
      const stack = new cdk.Stack();

      const bucket = new s3.Bucket(stack, 'MyBucket', { encryption: s3.BucketEncryption.UNENCRYPTED });

      const p = new iam.PolicyStatement({
        resources: [bucket.arnForObjects('hello/world')],
        actions: ['s3:GetObject'],
        principals: [new iam.AnyPrincipal()],
      });

      expect(stack.resolve(p.toStatementJson())).toEqual({
        Action: 's3:GetObject',
        Effect: 'Allow',
        Principal: '*',
        Resource: {
          'Fn::Join': [
            '',
            [{ 'Fn::GetAtt': ['MyBucketF68F3FF0', 'Arn'] }, '/hello/world'],
          ],
        },
      });


    });

    test('arnForObjects accepts multiple arguments and FnConcats them', () => {

      const stack = new cdk.Stack();

      const bucket = new s3.Bucket(stack, 'MyBucket', { encryption: s3.BucketEncryption.UNENCRYPTED });

      const user = new iam.User(stack, 'MyUser');
      const team = new iam.Group(stack, 'MyTeam');

      const resource = bucket.arnForObjects(`home/${team.groupName}/${user.userName}/*`);
      const p = new iam.PolicyStatement({
        resources: [resource],
        actions: ['s3:GetObject'],
        principals: [new iam.AnyPrincipal()],
      });

      expect(stack.resolve(p.toStatementJson())).toEqual({
        Action: 's3:GetObject',
        Effect: 'Allow',
        Principal: '*',
        Resource: {
          'Fn::Join': [
            '',
            [
              { 'Fn::GetAtt': ['MyBucketF68F3FF0', 'Arn'] },
              '/home/',
              { Ref: 'MyTeam01DD6685' },
              '/',
              { Ref: 'MyUserDC45028B' },
              '/*',
            ],
          ],
        },
      });


    });
  });

  test('removal policy can be used to specify behavior upon delete', () => {
    const stack = new cdk.Stack();
    new s3.Bucket(stack, 'MyBucket', {
      removalPolicy: cdk.RemovalPolicy.RETAIN,
      encryption: s3.BucketEncryption.UNENCRYPTED,
    });

    expect(stack).toMatchTemplate({
      Resources: {
        MyBucketF68F3FF0: {
          Type: 'AWS::S3::Bucket',
          DeletionPolicy: 'Retain',
          UpdateReplacePolicy: 'Retain',
        },
      },
    });


  });
<<<<<<< HEAD

  describe('import/export', () => {

=======

  describe('import/export', () => {

>>>>>>> 0f728cef
    test('static import(ref) allows importing an external/existing bucket', () => {
      const stack = new cdk.Stack();

      const bucketArn = 'arn:aws:s3:::my-bucket';
      const bucket = s3.Bucket.fromBucketAttributes(stack, 'ImportedBucket', { bucketArn });

      // this is a no-op since the bucket is external
      bucket.addToResourcePolicy(new iam.PolicyStatement({
        resources: ['foo'],
        actions: ['bar:baz'],
        principals: [new iam.AnyPrincipal()],
      }));

      const p = new iam.PolicyStatement({
        resources: [bucket.bucketArn],
        actions: ['s3:ListBucket'],
        principals: [new iam.AnyPrincipal()],
      });

      // it is possible to obtain a permission statement for a ref
      expect(p.toStatementJson()).toEqual({
        Action: 's3:ListBucket',
        Effect: 'Allow',
        Principal: '*',
        Resource: 'arn:aws:s3:::my-bucket',
      });

      expect(bucket.bucketArn).toEqual(bucketArn);
      expect(stack.resolve(bucket.bucketName)).toEqual('my-bucket');
<<<<<<< HEAD

      expect(SynthUtils.synthesize(stack).template).toEqual({});

=======

      expect(SynthUtils.synthesize(stack).template).toEqual({});

>>>>>>> 0f728cef
    });

    test('import does not create any resources', () => {
      const stack = new cdk.Stack();
      const bucket = s3.Bucket.fromBucketAttributes(stack, 'ImportedBucket', { bucketArn: 'arn:aws:s3:::my-bucket' });
      bucket.addToResourcePolicy(new iam.PolicyStatement({
        resources: ['*'],
        actions: ['*'],
        principals: [new iam.AnyPrincipal()],
      }));

      // at this point we technically didn't create any resources in the consuming stack.
      expect(stack).toMatchTemplate({});
<<<<<<< HEAD

    });

=======

    });

>>>>>>> 0f728cef
    test('import can also be used to import arbitrary ARNs', () => {
      const stack = new cdk.Stack();
      const bucket = s3.Bucket.fromBucketAttributes(stack, 'ImportedBucket', { bucketArn: 'arn:aws:s3:::my-bucket' });
      bucket.addToResourcePolicy(new iam.PolicyStatement({ resources: ['*'], actions: ['*'] }));

      // but now we can reference the bucket
      // you can even use the bucket name, which will be extracted from the arn provided.
      const user = new iam.User(stack, 'MyUser');
      user.addToPolicy(new iam.PolicyStatement({
        resources: [bucket.arnForObjects(`my/folder/${bucket.bucketName}`)],
        actions: ['s3:*'],
      }));

      expect(stack).toMatchTemplate({
        'Resources': {
          'MyUserDC45028B': {
            'Type': 'AWS::IAM::User',
          },
          'MyUserDefaultPolicy7B897426': {
            'Type': 'AWS::IAM::Policy',
            'Properties': {
              'PolicyDocument': {
                'Statement': [
                  {
                    'Action': 's3:*',
                    'Effect': 'Allow',
                    'Resource': 'arn:aws:s3:::my-bucket/my/folder/my-bucket',
                  },
                ],
                'Version': '2012-10-17',
              },
              'PolicyName': 'MyUserDefaultPolicy7B897426',
              'Users': [
                {
                  'Ref': 'MyUserDC45028B',
                },
              ],
            },
          },
        },
      });


    });

    test('import can explicitly set bucket region', () => {
      const stack = new cdk.Stack(undefined, undefined, {
        env: { region: 'us-east-1' },
      });

      const bucket = s3.Bucket.fromBucketAttributes(stack, 'ImportedBucket', {
        bucketName: 'myBucket',
        region: 'eu-west-1',
      });

      expect(bucket.bucketRegionalDomainName).toEqual(`myBucket.s3.eu-west-1.${stack.urlSuffix}`);
      expect(bucket.bucketWebsiteDomainName).toEqual(`myBucket.s3-website-eu-west-1.${stack.urlSuffix}`);
<<<<<<< HEAD


    });
  });

=======


    });
  });

>>>>>>> 0f728cef
  test('grantRead', () => {
    const stack = new cdk.Stack();
    const reader = new iam.User(stack, 'Reader');
    const bucket = new s3.Bucket(stack, 'MyBucket');
    bucket.grantRead(reader);
    expect(stack).toMatchTemplate({
      'Resources': {
        'ReaderF7BF189D': {
          'Type': 'AWS::IAM::User',
        },
        'ReaderDefaultPolicy151F3818': {
          'Type': 'AWS::IAM::Policy',
          'Properties': {
            'PolicyDocument': {
              'Statement': [
                {
                  'Action': [
                    's3:GetObject*',
                    's3:GetBucket*',
                    's3:List*',
                  ],
                  'Effect': 'Allow',
                  'Resource': [
                    {
                      'Fn::GetAtt': [
                        'MyBucketF68F3FF0',
                        'Arn',
                      ],
                    },
                    {
                      'Fn::Join': [
                        '',
                        [
                          {
                            'Fn::GetAtt': [
                              'MyBucketF68F3FF0',
                              'Arn',
                            ],
                          },
                          '/*',
                        ],
                      ],
                    },
                  ],
                },
              ],
              'Version': '2012-10-17',
            },
            'PolicyName': 'ReaderDefaultPolicy151F3818',
            'Users': [
              {
                'Ref': 'ReaderF7BF189D',
              },
            ],
          },
        },
        'MyBucketF68F3FF0': {
          'Type': 'AWS::S3::Bucket',
          'DeletionPolicy': 'Retain',
          'UpdateReplacePolicy': 'Retain',
        },
      },
    });

  });

  describe('grantReadWrite', () => {
    test('can be used to grant reciprocal permissions to an identity', () => {
      const stack = new cdk.Stack();
      const bucket = new s3.Bucket(stack, 'MyBucket');
      const user = new iam.User(stack, 'MyUser');
      bucket.grantReadWrite(user);

      expect(stack).toMatchTemplate({
        'Resources': {
          'MyBucketF68F3FF0': {
            'Type': 'AWS::S3::Bucket',
            'DeletionPolicy': 'Retain',
            'UpdateReplacePolicy': 'Retain',
          },
          'MyUserDC45028B': {
            'Type': 'AWS::IAM::User',
          },
          'MyUserDefaultPolicy7B897426': {
            'Type': 'AWS::IAM::Policy',
            'Properties': {
              'PolicyDocument': {
                'Statement': [
                  {
                    'Action': [
                      's3:GetObject*',
                      's3:GetBucket*',
                      's3:List*',
                      's3:DeleteObject*',
                      's3:PutObject*',
                      's3:Abort*',
                    ],
                    'Effect': 'Allow',
                    'Resource': [
                      {
                        'Fn::GetAtt': [
                          'MyBucketF68F3FF0',
                          'Arn',
                        ],
                      },
                      {
                        'Fn::Join': [
                          '',
                          [
                            {
                              'Fn::GetAtt': [
                                'MyBucketF68F3FF0',
                                'Arn',
                              ],
                            },
                            '/*',
                          ],
                        ],
                      },
                    ],
                  },
                ],
                'Version': '2012-10-17',
              },
              'PolicyName': 'MyUserDefaultPolicy7B897426',
              'Users': [
                {
                  'Ref': 'MyUserDC45028B',
                },
              ],
            },
          },
        },
      });


    });

    test('grant permissions to non-identity principal', () => {
      // GIVEN
      const stack = new cdk.Stack();
      const bucket = new s3.Bucket(stack, 'MyBucket', { encryption: s3.BucketEncryption.KMS });

      // WHEN
      bucket.grantRead(new iam.OrganizationPrincipal('o-1234'));

      // THEN
      expect(stack).toHaveResource('AWS::S3::BucketPolicy', {
        PolicyDocument: {
          'Version': '2012-10-17',
          'Statement': [
            {
              'Action': ['s3:GetObject*', 's3:GetBucket*', 's3:List*'],
              'Condition': { 'StringEquals': { 'aws:PrincipalOrgID': 'o-1234' } },
              'Effect': 'Allow',
              'Principal': '*',
              'Resource': [
                { 'Fn::GetAtt': ['MyBucketF68F3FF0', 'Arn'] },
                { 'Fn::Join': ['', [{ 'Fn::GetAtt': ['MyBucketF68F3FF0', 'Arn'] }, '/*']] },
              ],
            },
          ],
        },
      });

<<<<<<< HEAD
      expect(stack).toHaveResource('AWS::KMS::Key', {
=======
      expect(stack).toHaveResourceLike('AWS::KMS::Key', {
>>>>>>> 0f728cef
        'KeyPolicy': {
          'Statement': arrayWith(
            {
              'Action': ['kms:Decrypt', 'kms:DescribeKey'],
              'Effect': 'Allow',
              'Resource': '*',
              'Principal': '*',
              'Condition': { 'StringEquals': { 'aws:PrincipalOrgID': 'o-1234' } },
            },
          ),
          'Version': '2012-10-17',
        },

      });


    });

<<<<<<< HEAD
    test('if an encryption key is included, encrypt/decrypt permissions are also added both ways', () => {
      const stack = new cdk.Stack();
=======
    testLegacyBehavior('if an encryption key is included, encrypt/decrypt permissions are also added both ways', cdk.App, (app) => {
      const stack = new cdk.Stack(app);
>>>>>>> 0f728cef
      const bucket = new s3.Bucket(stack, 'MyBucket', { encryption: s3.BucketEncryption.KMS });
      const user = new iam.User(stack, 'MyUser');
      bucket.grantReadWrite(user);

      expect(stack).toMatchTemplate({
        'Resources': {
          'MyBucketKeyC17130CF': {
            'Type': 'AWS::KMS::Key',
            'Properties': {
              'Description': 'Created by Default/MyBucket',
              'KeyPolicy': {
                'Statement': [
                  {
                    'Action': [
                      'kms:Create*',
                      'kms:Describe*',
                      'kms:Enable*',
                      'kms:List*',
                      'kms:Put*',
                      'kms:Update*',
                      'kms:Revoke*',
                      'kms:Disable*',
                      'kms:Get*',
                      'kms:Delete*',
                      'kms:ScheduleKeyDeletion',
                      'kms:CancelKeyDeletion',
                      'kms:GenerateDataKey',
                      'kms:TagResource',
                      'kms:UntagResource',
                    ],
                    'Effect': 'Allow',
                    'Principal': {
                      'AWS': {
                        'Fn::Join': [
                          '',
                          [
                            'arn:',
                            {
                              'Ref': 'AWS::Partition',
                            },
                            ':iam::',
                            {
                              'Ref': 'AWS::AccountId',
                            },
                            ':root',
                          ],
                        ],
                      },
                    },
                    'Resource': '*',
                  },
                  {
                    'Action': [
                      'kms:Decrypt',
                      'kms:DescribeKey',
                      'kms:Encrypt',
                      'kms:ReEncrypt*',
                      'kms:GenerateDataKey*',
                    ],
                    'Effect': 'Allow',
                    'Principal': {
                      'AWS': {
                        'Fn::GetAtt': [
                          'MyUserDC45028B',
                          'Arn',
                        ],
                      },
                    },
                    'Resource': '*',
                  },
                ],
                'Version': '2012-10-17',
              },
            },
            'DeletionPolicy': 'Retain',
            'UpdateReplacePolicy': 'Retain',
          },
          'MyBucketF68F3FF0': {
            'Type': 'AWS::S3::Bucket',
            'DeletionPolicy': 'Retain',
            'UpdateReplacePolicy': 'Retain',
            'Properties': {
              'BucketEncryption': {
                'ServerSideEncryptionConfiguration': [
                  {
                    'ServerSideEncryptionByDefault': {
                      'KMSMasterKeyID': {
                        'Fn::GetAtt': [
                          'MyBucketKeyC17130CF',
                          'Arn',
                        ],
                      },
                      'SSEAlgorithm': 'aws:kms',
                    },
                  },
                ],
              },
            },
          },
          'MyUserDC45028B': {
            'Type': 'AWS::IAM::User',
          },
          'MyUserDefaultPolicy7B897426': {
            'Type': 'AWS::IAM::Policy',
            'Properties': {
              'PolicyDocument': {
                'Statement': [
                  {
                    'Action': [
                      's3:GetObject*',
                      's3:GetBucket*',
                      's3:List*',
                      's3:DeleteObject*',
                      's3:PutObject*',
                      's3:Abort*',
                    ],
                    'Effect': 'Allow',
                    'Resource': [
                      {
                        'Fn::GetAtt': [
                          'MyBucketF68F3FF0',
                          'Arn',
                        ],
                      },
                      {
                        'Fn::Join': [
                          '',
                          [
                            {
                              'Fn::GetAtt': [
                                'MyBucketF68F3FF0',
                                'Arn',
                              ],
                            },
                            '/*',
                          ],
                        ],
                      },
                    ],
                  },
                  {
                    'Action': [
                      'kms:Decrypt',
                      'kms:DescribeKey',
                      'kms:Encrypt',
                      'kms:ReEncrypt*',
                      'kms:GenerateDataKey*',
                    ],
                    'Effect': 'Allow',
                    'Resource': {
                      'Fn::GetAtt': [
                        'MyBucketKeyC17130CF',
                        'Arn',
                      ],
                    },
                  },
                ],
                'Version': '2012-10-17',
              },
              'PolicyName': 'MyUserDefaultPolicy7B897426',
              'Users': [
                {
                  'Ref': 'MyUserDC45028B',
                },
              ],
            },
          },
        },
      });
    });

<<<<<<< HEAD

    });

=======
    test('does not grant PutObjectAcl when the S3_GRANT_WRITE_WITHOUT_ACL feature is enabled', () => {
      const app = new cdk.App({
        context: {
          [cxapi.S3_GRANT_WRITE_WITHOUT_ACL]: true,
        },
      });
      const stack = new cdk.Stack(app, 'Stack');
      const bucket = new s3.Bucket(stack, 'MyBucket');
      const user = new iam.User(stack, 'MyUser');

      bucket.grantReadWrite(user);

      expect(stack).toHaveResourceLike('AWS::IAM::Policy', {
        'PolicyDocument': {
          'Statement': [
            {
              'Action': [
                's3:GetObject*',
                's3:GetBucket*',
                's3:List*',
                's3:DeleteObject*',
                's3:PutObject',
                's3:Abort*',
              ],
              'Resource': [
                { 'Fn::GetAtt': ['MyBucketF68F3FF0', 'Arn'] },
                {
                  'Fn::Join': ['', [
                    { 'Fn::GetAtt': ['MyBucketF68F3FF0', 'Arn'] },
                    '/*',
                  ]],
                },
              ],
            },
          ],
        },
      });


    });
  });

  describe('grantWrite', () => {
    test('with KMS key has appropriate permissions for multipart uploads', () => {
      const stack = new cdk.Stack();
      const bucket = new s3.Bucket(stack, 'MyBucket', { encryption: s3.BucketEncryption.KMS });
      const user = new iam.User(stack, 'MyUser');
      bucket.grantWrite(user);

      expect(stack).toHaveResource('AWS::IAM::Policy', {
        'PolicyDocument': {
          'Statement': [
            {
              'Action': [
                's3:DeleteObject*',
                's3:PutObject*',
                's3:Abort*',
              ],
              'Effect': 'Allow',
              'Resource': [
                {
                  'Fn::GetAtt': [
                    'MyBucketF68F3FF0',
                    'Arn',
                  ],
                },
                {
                  'Fn::Join': [
                    '',
                    [
                      {
                        'Fn::GetAtt': [
                          'MyBucketF68F3FF0',
                          'Arn',
                        ],
                      },
                      '/*',
                    ],
                  ],
                },
              ],
            },
            {
              'Action': [
                'kms:Encrypt',
                'kms:ReEncrypt*',
                'kms:GenerateDataKey*',
                'kms:Decrypt',
              ],
              'Effect': 'Allow',
              'Resource': {
                'Fn::GetAtt': [
                  'MyBucketKeyC17130CF',
                  'Arn',
                ],
              },
            },
          ],
          'Version': '2012-10-17',
        },
        'PolicyName': 'MyUserDefaultPolicy7B897426',
        'Users': [
          {
            'Ref': 'MyUserDC45028B',
          },
        ],
      });


    });

>>>>>>> 0f728cef
    test('does not grant PutObjectAcl when the S3_GRANT_WRITE_WITHOUT_ACL feature is enabled', () => {
      const app = new cdk.App({
        context: {
          [cxapi.S3_GRANT_WRITE_WITHOUT_ACL]: true,
        },
      });
      const stack = new cdk.Stack(app, 'Stack');
      const bucket = new s3.Bucket(stack, 'MyBucket');
      const user = new iam.User(stack, 'MyUser');

<<<<<<< HEAD
      bucket.grantReadWrite(user);
=======
      bucket.grantWrite(user);
>>>>>>> 0f728cef

      expect(stack).toHaveResourceLike('AWS::IAM::Policy', {
        'PolicyDocument': {
          'Statement': [
            {
              'Action': [
<<<<<<< HEAD
                's3:GetObject*',
                's3:GetBucket*',
                's3:List*',
                's3:DeleteObject*',
                's3:PutObject',
                's3:Abort*',
              ],
              'Resource': [
                { 'Fn::GetAtt': ['MyBucketF68F3FF0', 'Arn'] },
                {
                  'Fn::Join': ['', [
                    { 'Fn::GetAtt': ['MyBucketF68F3FF0', 'Arn'] },
                    '/*',
                  ]],
                },
              ],
            },
          ],
        },
      });


=======
                's3:DeleteObject*',
                's3:PutObject',
                's3:Abort*',
              ],
              'Resource': [
                { 'Fn::GetAtt': ['MyBucketF68F3FF0', 'Arn'] },
                {
                  'Fn::Join': ['', [
                    { 'Fn::GetAtt': ['MyBucketF68F3FF0', 'Arn'] },
                    '/*',
                  ]],
                },
              ],
            },
          ],
        },
      });


    });
  });

  describe('grantPut', () => {
    test('does not grant PutObjectAcl when the S3_GRANT_WRITE_WITHOUT_ACL feature is enabled', () => {
      const app = new cdk.App({
        context: {
          [cxapi.S3_GRANT_WRITE_WITHOUT_ACL]: true,
        },
      });
      const stack = new cdk.Stack(app, 'Stack');
      const bucket = new s3.Bucket(stack, 'MyBucket');
      const user = new iam.User(stack, 'MyUser');

      bucket.grantPut(user);

      expect(stack).toHaveResourceLike('AWS::IAM::Policy', {
        'PolicyDocument': {
          'Statement': [
            {
              'Action': [
                's3:PutObject',
                's3:Abort*',
              ],
              'Resource': {
                'Fn::Join': ['', [
                  { 'Fn::GetAtt': ['MyBucketF68F3FF0', 'Arn'] },
                  '/*',
                ]],
              },
            },
          ],
        },
      });


    });
  });

  test('more grants', () => {
    const stack = new cdk.Stack();
    const bucket = new s3.Bucket(stack, 'MyBucket', { encryption: s3.BucketEncryption.KMS });
    const putter = new iam.User(stack, 'Putter');
    const writer = new iam.User(stack, 'Writer');
    const deleter = new iam.User(stack, 'Deleter');

    bucket.grantPut(putter);
    bucket.grantWrite(writer);
    bucket.grantDelete(deleter);

    const resources = SynthUtils.synthesize(stack).template.Resources;
    const actions = (id: string) => resources[id].Properties.PolicyDocument.Statement[0].Action;

    expect(actions('WriterDefaultPolicyDC585BCE')).toEqual(['s3:DeleteObject*', 's3:PutObject*', 's3:Abort*']);
    expect(actions('PutterDefaultPolicyAB138DD3')).toEqual(['s3:PutObject*', 's3:Abort*']);
    expect(actions('DeleterDefaultPolicyCD33B8A0')).toEqual('s3:DeleteObject*');

  });

  test('grantDelete, with a KMS Key', () => {
    // given
    const stack = new cdk.Stack();
    const key = new kms.Key(stack, 'MyKey');
    const deleter = new iam.User(stack, 'Deleter');
    const bucket = new s3.Bucket(stack, 'MyBucket', {
      bucketName: 'my-bucket-physical-name',
      encryptionKey: key,
      encryption: s3.BucketEncryption.KMS,
>>>>>>> 0f728cef
    });
  });

  describe('grantWrite', () => {
    test('with KMS key has appropriate permissions for multipart uploads', () => {
      const stack = new cdk.Stack();
      const bucket = new s3.Bucket(stack, 'MyBucket', { encryption: s3.BucketEncryption.KMS });
      const user = new iam.User(stack, 'MyUser');
      bucket.grantWrite(user);

<<<<<<< HEAD
      expect(stack).toMatchTemplate({
        'Resources': {
          'MyBucketKeyC17130CF': {
            'Type': 'AWS::KMS::Key',
            'Properties': {
              'KeyPolicy': {
                'Statement': [
                  {
                    'Action': [
                      'kms:Create*',
                      'kms:Describe*',
                      'kms:Enable*',
                      'kms:List*',
                      'kms:Put*',
                      'kms:Update*',
                      'kms:Revoke*',
                      'kms:Disable*',
                      'kms:Get*',
                      'kms:Delete*',
                      'kms:ScheduleKeyDeletion',
                      'kms:CancelKeyDeletion',
                      'kms:GenerateDataKey',
                      'kms:TagResource',
                      'kms:UntagResource',
                    ],
                    'Effect': 'Allow',
                    'Principal': {
                      'AWS': {
                        'Fn::Join': [
                          '',
                          [
                            'arn:',
                            {
                              'Ref': 'AWS::Partition',
                            },
                            ':iam::',
                            {
                              'Ref': 'AWS::AccountId',
                            },
                            ':root',
                          ],
                        ],
                      },
                    },
                    'Resource': '*',
                  },
                  {
                    'Action': [
                      'kms:Encrypt',
                      'kms:ReEncrypt*',
                      'kms:GenerateDataKey*',
                      'kms:Decrypt',
                    ],
                    'Effect': 'Allow',
                    'Principal': {
                      'AWS': {
                        'Fn::GetAtt': [
                          'MyUserDC45028B',
                          'Arn',
                        ],
                      },
                    },
                    'Resource': '*',
                  },
                ],
                'Version': '2012-10-17',
              },
              'Description': 'Created by Default/MyBucket',
            },
            'UpdateReplacePolicy': 'Retain',
            'DeletionPolicy': 'Retain',
          },
          'MyBucketF68F3FF0': {
            'Type': 'AWS::S3::Bucket',
            'Properties': {
              'BucketEncryption': {
                'ServerSideEncryptionConfiguration': [
                  {
                    'ServerSideEncryptionByDefault': {
                      'KMSMasterKeyID': {
                        'Fn::GetAtt': [
                          'MyBucketKeyC17130CF',
                          'Arn',
                        ],
                      },
                      'SSEAlgorithm': 'aws:kms',
                    },
                  },
                ],
              },
            },
            'UpdateReplacePolicy': 'Retain',
            'DeletionPolicy': 'Retain',
          },
          'MyUserDC45028B': {
            'Type': 'AWS::IAM::User',
          },
          'MyUserDefaultPolicy7B897426': {
            'Type': 'AWS::IAM::Policy',
            'Properties': {
              'PolicyDocument': {
                'Statement': [
                  {
                    'Action': [
                      's3:DeleteObject*',
                      's3:PutObject*',
                      's3:Abort*',
                    ],
                    'Effect': 'Allow',
                    'Resource': [
                      {
                        'Fn::GetAtt': [
                          'MyBucketF68F3FF0',
                          'Arn',
                        ],
                      },
                      {
                        'Fn::Join': [
                          '',
                          [
                            {
                              'Fn::GetAtt': [
                                'MyBucketF68F3FF0',
                                'Arn',
                              ],
                            },
                            '/*',
                          ],
                        ],
                      },
                    ],
                  },
                  {
                    'Action': [
                      'kms:Encrypt',
                      'kms:ReEncrypt*',
                      'kms:GenerateDataKey*',
                      'kms:Decrypt',
                    ],
                    'Effect': 'Allow',
                    'Resource': {
                      'Fn::GetAtt': [
                        'MyBucketKeyC17130CF',
                        'Arn',
                      ],
                    },
                  },
                ],
                'Version': '2012-10-17',
              },
              'PolicyName': 'MyUserDefaultPolicy7B897426',
              'Users': [
                {
                  'Ref': 'MyUserDC45028B',
                },
              ],
            },
          },
        },
      });


    });

    test('does not grant PutObjectAcl when the S3_GRANT_WRITE_WITHOUT_ACL feature is enabled', () => {
      const app = new cdk.App({
        context: {
          [cxapi.S3_GRANT_WRITE_WITHOUT_ACL]: true,
        },
      });
      const stack = new cdk.Stack(app, 'Stack');
      const bucket = new s3.Bucket(stack, 'MyBucket');
      const user = new iam.User(stack, 'MyUser');

      bucket.grantWrite(user);

      expect(stack).toHaveResourceLike('AWS::IAM::Policy', {
        'PolicyDocument': {
          'Statement': [
            {
              'Action': [
                's3:DeleteObject*',
                's3:PutObject',
                's3:Abort*',
              ],
              'Resource': [
                { 'Fn::GetAtt': ['MyBucketF68F3FF0', 'Arn'] },
                {
                  'Fn::Join': ['', [
                    { 'Fn::GetAtt': ['MyBucketF68F3FF0', 'Arn'] },
                    '/*',
                  ]],
                },
              ],
            },
          ],
        },
      });


    });
  });

  describe('grantPut', () => {
    test('does not grant PutObjectAcl when the S3_GRANT_WRITE_WITHOUT_ACL feature is enabled', () => {
      const app = new cdk.App({
        context: {
          [cxapi.S3_GRANT_WRITE_WITHOUT_ACL]: true,
        },
      });
      const stack = new cdk.Stack(app, 'Stack');
      const bucket = new s3.Bucket(stack, 'MyBucket');
      const user = new iam.User(stack, 'MyUser');

      bucket.grantPut(user);

      expect(stack).toHaveResourceLike('AWS::IAM::Policy', {
        'PolicyDocument': {
          'Statement': [
            {
              'Action': [
                's3:PutObject',
                's3:Abort*',
              ],
              'Resource': {
                'Fn::Join': ['', [
                  { 'Fn::GetAtt': ['MyBucketF68F3FF0', 'Arn'] },
                  '/*',
                ]],
              },
            },
          ],
        },
      });


    });
  });

  test('more grants', () => {
    const stack = new cdk.Stack();
    const bucket = new s3.Bucket(stack, 'MyBucket', { encryption: s3.BucketEncryption.KMS });
    const putter = new iam.User(stack, 'Putter');
    const writer = new iam.User(stack, 'Writer');
    const deleter = new iam.User(stack, 'Deleter');

    bucket.grantPut(putter);
    bucket.grantWrite(writer);
    bucket.grantDelete(deleter);

    const resources = SynthUtils.synthesize(stack).template.Resources;
    const actions = (id: string) => resources[id].Properties.PolicyDocument.Statement[0].Action;

    expect(actions('WriterDefaultPolicyDC585BCE')).toEqual(['s3:DeleteObject*', 's3:PutObject*', 's3:Abort*']);
    expect(actions('PutterDefaultPolicyAB138DD3')).toEqual(['s3:PutObject*', 's3:Abort*']);
    expect(actions('DeleterDefaultPolicyCD33B8A0')).toEqual('s3:DeleteObject*');

  });

  test('grantDelete, with a KMS Key', () => {
    // given
    const stack = new cdk.Stack();
    const key = new kms.Key(stack, 'MyKey');
    const deleter = new iam.User(stack, 'Deleter');
    const bucket = new s3.Bucket(stack, 'MyBucket', {
      bucketName: 'my-bucket-physical-name',
      encryptionKey: key,
      encryption: s3.BucketEncryption.KMS,
    });

    // when
    bucket.grantDelete(deleter);

=======
>>>>>>> 0f728cef
    // then
    expect(stack).toHaveResourceLike('AWS::IAM::Policy', {
      'PolicyDocument': {
        'Statement': [
          {
            'Action': 's3:DeleteObject*',
            'Effect': 'Allow',
            'Resource': {
              'Fn::Join': [
                '',
                [
                  {
                    'Fn::GetAtt': [
                      'MyBucketF68F3FF0',
                      'Arn',
                    ],
                  },
                  '/*',
                ],
              ],
            },
          },
        ],
        'Version': '2012-10-17',
      },
    });


  });

  describe('cross-stack permissions', () => {
    test('in the same account and region', () => {
      const app = new cdk.App();
      const stackA = new cdk.Stack(app, 'stackA');
      const bucketFromStackA = new s3.Bucket(stackA, 'MyBucket');

      const stackB = new cdk.Stack(app, 'stackB');
      const user = new iam.User(stackB, 'UserWhoNeedsAccess');
      bucketFromStackA.grantRead(user);

      expect(stackA).toMatchTemplate({
        'Resources': {
          'MyBucketF68F3FF0': {
            'Type': 'AWS::S3::Bucket',
            'DeletionPolicy': 'Retain',
            'UpdateReplacePolicy': 'Retain',
          },
        },
        'Outputs': {
          'ExportsOutputFnGetAttMyBucketF68F3FF0Arn0F7E8E58': {
            'Value': {
              'Fn::GetAtt': [
                'MyBucketF68F3FF0',
                'Arn',
              ],
            },
            'Export': {
              'Name': 'stackA:ExportsOutputFnGetAttMyBucketF68F3FF0Arn0F7E8E58',
            },
          },
        },
      });

      expect(stackB).toMatchTemplate({
        'Resources': {
          'UserWhoNeedsAccessF8959C3D': {
            'Type': 'AWS::IAM::User',
          },
          'UserWhoNeedsAccessDefaultPolicy6A9EB530': {
            'Type': 'AWS::IAM::Policy',
            'Properties': {
              'PolicyDocument': {
                'Statement': [
                  {
                    'Action': [
                      's3:GetObject*',
                      's3:GetBucket*',
                      's3:List*',
                    ],
                    'Effect': 'Allow',
                    'Resource': [
                      {
                        'Fn::ImportValue': 'stackA:ExportsOutputFnGetAttMyBucketF68F3FF0Arn0F7E8E58',
                      },
                      {
                        'Fn::Join': [
                          '',
                          [
                            {
                              'Fn::ImportValue': 'stackA:ExportsOutputFnGetAttMyBucketF68F3FF0Arn0F7E8E58',
                            },
                            '/*',
                          ],
                        ],
                      },
                    ],
                  },
                ],
                'Version': '2012-10-17',
              },
              'PolicyName': 'UserWhoNeedsAccessDefaultPolicy6A9EB530',
              'Users': [
                {
                  'Ref': 'UserWhoNeedsAccessF8959C3D',
                },
              ],
            },
          },
        },
      });


    });

    test('in different accounts', () => {
      // given
      const stackA = new cdk.Stack(undefined, 'StackA', { env: { account: '123456789012' } });
      const bucketFromStackA = new s3.Bucket(stackA, 'MyBucket', {
        bucketName: 'my-bucket-physical-name',
      });

      const stackB = new cdk.Stack(undefined, 'StackB', { env: { account: '234567890123' } });
      const roleFromStackB = new iam.Role(stackB, 'MyRole', {
        assumedBy: new iam.AccountPrincipal('234567890123'),
        roleName: 'MyRolePhysicalName',
      });

      // when
      bucketFromStackA.grantRead(roleFromStackB);

      // then
      expect(stackA).toHaveResourceLike('AWS::S3::BucketPolicy', {
        'PolicyDocument': {
          'Statement': [
            {
              'Action': [
                's3:GetObject*',
                's3:GetBucket*',
                's3:List*',
              ],
              'Effect': 'Allow',
              'Principal': {
                'AWS': {
                  'Fn::Join': [
                    '',
                    [
                      'arn:',
                      {
                        'Ref': 'AWS::Partition',
                      },
                      ':iam::234567890123:role/MyRolePhysicalName',
                    ],
                  ],
                },
              },
            },
          ],
        },
      });

      expect(stackB).toHaveResourceLike('AWS::IAM::Policy', {
        'PolicyDocument': {
          'Statement': [
            {
              'Action': [
                's3:GetObject*',
                's3:GetBucket*',
                's3:List*',
              ],
              'Effect': 'Allow',
              'Resource': [
                {
                  'Fn::Join': [
                    '',
                    [
                      'arn:',
                      {
                        'Ref': 'AWS::Partition',
                      },
                      ':s3:::my-bucket-physical-name',
                    ],
                  ],
                },
                {
                  'Fn::Join': [
                    '',
                    [
                      'arn:',
                      {
                        'Ref': 'AWS::Partition',
                      },
                      ':s3:::my-bucket-physical-name/*',
                    ],
                  ],
                },
              ],
            },
          ],
        },
      });


    });

    test('in different accounts, with a KMS Key', () => {
      // given
      const stackA = new cdk.Stack(undefined, 'StackA', { env: { account: '123456789012' } });
      const key = new kms.Key(stackA, 'MyKey');
      const bucketFromStackA = new s3.Bucket(stackA, 'MyBucket', {
        bucketName: 'my-bucket-physical-name',
        encryptionKey: key,
        encryption: s3.BucketEncryption.KMS,
      });

      const stackB = new cdk.Stack(undefined, 'StackB', { env: { account: '234567890123' } });
      const roleFromStackB = new iam.Role(stackB, 'MyRole', {
        assumedBy: new iam.AccountPrincipal('234567890123'),
        roleName: 'MyRolePhysicalName',
      });

      // when
      bucketFromStackA.grantRead(roleFromStackB);

      // then
      expect(stackA).toHaveResourceLike('AWS::KMS::Key', {
        'KeyPolicy': {
          'Statement': [
            {
              // grant to the root of the owning account
            },
            {
              'Action': [
                'kms:Decrypt',
                'kms:DescribeKey',
              ],
              'Effect': 'Allow',
              'Principal': {
                'AWS': {
                  'Fn::Join': [
                    '',
                    [
                      'arn:',
                      {
                        'Ref': 'AWS::Partition',
                      },
                      ':iam::234567890123:role/MyRolePhysicalName',
                    ],
                  ],
                },
              },
            },
          ],
        },
      });

      expect(stackB).toHaveResourceLike('AWS::IAM::Policy', {
        'PolicyDocument': {
          'Statement': [
            {
              // Bucket grant
            },
            {
              'Action': [
                'kms:Decrypt',
                'kms:DescribeKey',
              ],
              'Effect': 'Allow',
              'Resource': '*',
            },
          ],
        },
      });


    });
  });

  test('urlForObject returns a token with the S3 URL of the token', () => {
    const stack = new cdk.Stack();
    const bucket = new s3.Bucket(stack, 'MyBucket');

    new cdk.CfnOutput(stack, 'BucketURL', { value: bucket.urlForObject() });
    new cdk.CfnOutput(stack, 'MyFileURL', { value: bucket.urlForObject('my/file.txt') });
    new cdk.CfnOutput(stack, 'YourFileURL', { value: bucket.urlForObject('/your/file.txt') }); // "/" is optional

    expect(stack).toMatchTemplate({
      'Resources': {
        'MyBucketF68F3FF0': {
          'Type': 'AWS::S3::Bucket',
          'DeletionPolicy': 'Retain',
          'UpdateReplacePolicy': 'Retain',
        },
      },
      'Outputs': {
        'BucketURL': {
          'Value': {
            'Fn::Join': [
              '',
              [
                'https://s3.',
                {
                  'Ref': 'AWS::Region',
                },
                '.',
                {
                  'Ref': 'AWS::URLSuffix',
                },
                '/',
                {
                  'Ref': 'MyBucketF68F3FF0',
                },
              ],
            ],
          },
        },
        'MyFileURL': {
          'Value': {
            'Fn::Join': [
              '',
              [
                'https://s3.',
                {
                  'Ref': 'AWS::Region',
                },
                '.',
                {
                  'Ref': 'AWS::URLSuffix',
                },
                '/',
                {
                  'Ref': 'MyBucketF68F3FF0',
                },
                '/my/file.txt',
              ],
            ],
          },
        },
        'YourFileURL': {
          'Value': {
            'Fn::Join': [
              '',
              [
                'https://s3.',
                {
                  'Ref': 'AWS::Region',
                },
                '.',
                {
                  'Ref': 'AWS::URLSuffix',
                },
                '/',
                {
                  'Ref': 'MyBucketF68F3FF0',
                },
                '/your/file.txt',
              ],
            ],
          },
        },
      },
    });


  });

  test('s3UrlForObject returns a token with the S3 URL of the token', () => {
    const stack = new cdk.Stack();
    const bucket = new s3.Bucket(stack, 'MyBucket');

    new cdk.CfnOutput(stack, 'BucketS3URL', { value: bucket.s3UrlForObject() });
    new cdk.CfnOutput(stack, 'MyFileS3URL', { value: bucket.s3UrlForObject('my/file.txt') });
    new cdk.CfnOutput(stack, 'YourFileS3URL', { value: bucket.s3UrlForObject('/your/file.txt') }); // "/" is optional

    expect(stack).toMatchTemplate({
      'Resources': {
        'MyBucketF68F3FF0': {
          'Type': 'AWS::S3::Bucket',
          'DeletionPolicy': 'Retain',
          'UpdateReplacePolicy': 'Retain',
        },
      },
      'Outputs': {
        'BucketS3URL': {
          'Value': {
            'Fn::Join': [
              '',
              [
                's3://',
                {
                  'Ref': 'MyBucketF68F3FF0',
                },
              ],
            ],
          },
        },
        'MyFileS3URL': {
          'Value': {
            'Fn::Join': [
              '',
              [
                's3://',
                {
                  'Ref': 'MyBucketF68F3FF0',
                },
                '/my/file.txt',
              ],
            ],
          },
        },
        'YourFileS3URL': {
          'Value': {
            'Fn::Join': [
              '',
              [
                's3://',
                {
                  'Ref': 'MyBucketF68F3FF0',
                },
                '/your/file.txt',
              ],
            ],
          },
        },
      },
    });


  });

  describe('grantPublicAccess', () => {
    test('by default, grants s3:GetObject to all objects', () => {
      // GIVEN
      const stack = new cdk.Stack();
      const bucket = new s3.Bucket(stack, 'b');

      // WHEN
      bucket.grantPublicAccess();

      // THEN
      expect(stack).toHaveResource('AWS::S3::BucketPolicy', {
        'PolicyDocument': {
          'Statement': [
            {
              'Action': 's3:GetObject',
              'Effect': 'Allow',
              'Principal': '*',
              'Resource': { 'Fn::Join': ['', [{ 'Fn::GetAtt': ['bC3BBCC65', 'Arn'] }, '/*']] },
            },
          ],
          'Version': '2012-10-17',
        },
      });
<<<<<<< HEAD

    });

=======

    });

>>>>>>> 0f728cef
    test('"keyPrefix" can be used to only grant access to certain objects', () => {
      // GIVEN
      const stack = new cdk.Stack();
      const bucket = new s3.Bucket(stack, 'b');

      // WHEN
      bucket.grantPublicAccess('only/access/these/*');

      // THEN
      expect(stack).toHaveResource('AWS::S3::BucketPolicy', {
        'PolicyDocument': {
          'Statement': [
            {
              'Action': 's3:GetObject',
              'Effect': 'Allow',
              'Principal': '*',
              'Resource': { 'Fn::Join': ['', [{ 'Fn::GetAtt': ['bC3BBCC65', 'Arn'] }, '/only/access/these/*']] },
            },
          ],
          'Version': '2012-10-17',
        },
      });

    });

    test('"allowedActions" can be used to specify actions explicitly', () => {
      // GIVEN
      const stack = new cdk.Stack();
      const bucket = new s3.Bucket(stack, 'b');

      // WHEN
      bucket.grantPublicAccess('*', 's3:GetObject', 's3:PutObject');

      // THEN
      expect(stack).toHaveResource('AWS::S3::BucketPolicy', {
        'PolicyDocument': {
          'Statement': [
            {
              'Action': ['s3:GetObject', 's3:PutObject'],
              'Effect': 'Allow',
              'Principal': '*',
              'Resource': { 'Fn::Join': ['', [{ 'Fn::GetAtt': ['bC3BBCC65', 'Arn'] }, '/*']] },
            },
          ],
          'Version': '2012-10-17',
        },
      });
<<<<<<< HEAD

    });

=======

    });

>>>>>>> 0f728cef
    test('returns the PolicyStatement which can be then customized', () => {
      // GIVEN
      const stack = new cdk.Stack();
      const bucket = new s3.Bucket(stack, 'b');

      // WHEN
      const result = bucket.grantPublicAccess();
      result.resourceStatement!.addCondition('IpAddress', { 'aws:SourceIp': '54.240.143.0/24' });

      // THEN
      expect(stack).toHaveResource('AWS::S3::BucketPolicy', {
        'PolicyDocument': {
          'Statement': [
            {
              'Action': 's3:GetObject',
              'Effect': 'Allow',
              'Principal': '*',
              'Resource': { 'Fn::Join': ['', [{ 'Fn::GetAtt': ['bC3BBCC65', 'Arn'] }, '/*']] },
              'Condition': {
                'IpAddress': { 'aws:SourceIp': '54.240.143.0/24' },
              },
            },
          ],
          'Version': '2012-10-17',
        },
      });

    });

    test('throws when blockPublicPolicy is set to true', () => {
      // GIVEN
      const stack = new cdk.Stack();
      const bucket = new s3.Bucket(stack, 'MyBucket', {
        blockPublicAccess: new s3.BlockPublicAccess({ blockPublicPolicy: true }),
      });

      // THEN
      expect(() => bucket.grantPublicAccess()).toThrow(/blockPublicPolicy/);
<<<<<<< HEAD


    });
  });

=======


    });
  });

>>>>>>> 0f728cef
  describe('website configuration', () => {
    test('only index doc', () => {
      const stack = new cdk.Stack();
      new s3.Bucket(stack, 'Website', {
        websiteIndexDocument: 'index2.html',
      });
      expect(stack).toHaveResource('AWS::S3::Bucket', {
        WebsiteConfiguration: {
          IndexDocument: 'index2.html',
        },
      });

    });
    test('fails if only error doc is specified', () => {
      const stack = new cdk.Stack();
      expect(() => {
        new s3.Bucket(stack, 'Website', {
          websiteErrorDocument: 'error.html',
        });
      }).toThrow(/"websiteIndexDocument" is required if "websiteErrorDocument" is set/);

    });
    test('error and index docs', () => {
      const stack = new cdk.Stack();
      new s3.Bucket(stack, 'Website', {
        websiteIndexDocument: 'index2.html',
        websiteErrorDocument: 'error.html',
      });
      expect(stack).toHaveResource('AWS::S3::Bucket', {
        WebsiteConfiguration: {
          IndexDocument: 'index2.html',
          ErrorDocument: 'error.html',
        },
      });

    });
    test('exports the WebsiteURL', () => {
      const stack = new cdk.Stack();
      const bucket = new s3.Bucket(stack, 'Website', {
        websiteIndexDocument: 'index.html',
      });
      expect(stack.resolve(bucket.bucketWebsiteUrl)).toEqual({ 'Fn::GetAtt': ['Website32962D0B', 'WebsiteURL'] });

    });
    test('exports the WebsiteDomain', () => {
      const stack = new cdk.Stack();
      const bucket = new s3.Bucket(stack, 'Website', {
        websiteIndexDocument: 'index.html',
      });
      expect(stack.resolve(bucket.bucketWebsiteDomainName)).toEqual({
        'Fn::Select': [
          2,
          {
            'Fn::Split': ['/', { 'Fn::GetAtt': ['Website32962D0B', 'WebsiteURL'] }],
          },
        ],
      });

    });
    test('exports the WebsiteURL for imported buckets', () => {
      const stack = new cdk.Stack();
      const bucket = s3.Bucket.fromBucketName(stack, 'Website', 'my-test-bucket');
      expect(stack.resolve(bucket.bucketWebsiteUrl)).toEqual({
        'Fn::Join': [
          '',
          [
            'http://my-test-bucket.s3-website-',
            { Ref: 'AWS::Region' },
            '.',
            { Ref: 'AWS::URLSuffix' },
          ],
        ],
      });
      expect(stack.resolve(bucket.bucketWebsiteDomainName)).toEqual({
        'Fn::Join': [
          '',
          [
            'my-test-bucket.s3-website-',
            { Ref: 'AWS::Region' },
            '.',
            { Ref: 'AWS::URLSuffix' },
          ],
        ],
      });

    });
    test('exports the WebsiteURL for imported buckets with url', () => {
      const stack = new cdk.Stack();
      const bucket = s3.Bucket.fromBucketAttributes(stack, 'Website', {
        bucketName: 'my-test-bucket',
        bucketWebsiteUrl: 'http://my-test-bucket.my-test.suffix',
      });
      expect(stack.resolve(bucket.bucketWebsiteUrl)).toEqual('http://my-test-bucket.my-test.suffix');
      expect(stack.resolve(bucket.bucketWebsiteDomainName)).toEqual('my-test-bucket.my-test.suffix');

    });
    test('adds RedirectAllRequestsTo property', () => {
      const stack = new cdk.Stack();
      new s3.Bucket(stack, 'Website', {
        websiteRedirect: {
          hostName: 'www.example.com',
          protocol: s3.RedirectProtocol.HTTPS,
        },
      });
      expect(stack).toHaveResource('AWS::S3::Bucket', {
        WebsiteConfiguration: {
          RedirectAllRequestsTo: {
            HostName: 'www.example.com',
            Protocol: 'https',
          },
        },
      });

    });
    test('fails if websiteRedirect and websiteIndex and websiteError are specified', () => {
      const stack = new cdk.Stack();
      expect(() => {
        new s3.Bucket(stack, 'Website', {
          websiteIndexDocument: 'index.html',
          websiteErrorDocument: 'error.html',
          websiteRedirect: {
            hostName: 'www.example.com',
          },
        });
      }).toThrow(/"websiteIndexDocument", "websiteErrorDocument" and, "websiteRoutingRules" cannot be set if "websiteRedirect" is used/);

    });
    test('fails if websiteRedirect and websiteRoutingRules are specified', () => {
      const stack = new cdk.Stack();
      expect(() => {
        new s3.Bucket(stack, 'Website', {
          websiteRoutingRules: [],
          websiteRedirect: {
            hostName: 'www.example.com',
          },
        });
      }).toThrow(/"websiteIndexDocument", "websiteErrorDocument" and, "websiteRoutingRules" cannot be set if "websiteRedirect" is used/);

    });
    test('adds RedirectRules property', () => {
      const stack = new cdk.Stack();
      new s3.Bucket(stack, 'Website', {
        websiteRoutingRules: [{
          hostName: 'www.example.com',
          httpRedirectCode: '302',
          protocol: s3.RedirectProtocol.HTTPS,
          replaceKey: s3.ReplaceKey.prefixWith('test/'),
          condition: {
            httpErrorCodeReturnedEquals: '200',
            keyPrefixEquals: 'prefix',
          },
        }],
      });
      expect(stack).toHaveResource('AWS::S3::Bucket', {
        WebsiteConfiguration: {
          RoutingRules: [{
            RedirectRule: {
              HostName: 'www.example.com',
              HttpRedirectCode: '302',
              Protocol: 'https',
              ReplaceKeyPrefixWith: 'test/',
            },
            RoutingRuleCondition: {
              HttpErrorCodeReturnedEquals: '200',
              KeyPrefixEquals: 'prefix',
            },
          }],
        },
      });

    });
    test('fails if routingRule condition object is empty', () => {
      const stack = new cdk.Stack();
      expect(() => {
        new s3.Bucket(stack, 'Website', {
          websiteRoutingRules: [{
            httpRedirectCode: '303',
            condition: {},
          }],
        });
      }).toThrow(/The condition property cannot be an empty object/);

    });
    describe('isWebsite set properly with', () => {
      test('only index doc', () => {
        const stack = new cdk.Stack();
        const bucket = new s3.Bucket(stack, 'Website', {
          websiteIndexDocument: 'index2.html',
        });
        expect(bucket.isWebsite).toEqual(true);

      });
      test('error and index docs', () => {
        const stack = new cdk.Stack();
        const bucket = new s3.Bucket(stack, 'Website', {
          websiteIndexDocument: 'index2.html',
          websiteErrorDocument: 'error.html',
        });
        expect(bucket.isWebsite).toEqual(true);

      });
      test('redirects', () => {
        const stack = new cdk.Stack();
        const bucket = new s3.Bucket(stack, 'Website', {
          websiteRedirect: {
            hostName: 'www.example.com',
            protocol: s3.RedirectProtocol.HTTPS,
          },
        });
        expect(bucket.isWebsite).toEqual(true);

      });
      test('no website properties set', () => {
        const stack = new cdk.Stack();
        const bucket = new s3.Bucket(stack, 'Website');
        expect(bucket.isWebsite).toEqual(false);

      });
      test('imported website buckets', () => {
        const stack = new cdk.Stack();
        const bucket = s3.Bucket.fromBucketAttributes(stack, 'Website', {
          bucketArn: 'arn:aws:s3:::my-bucket',
          isWebsite: true,
        });
        expect(bucket.isWebsite).toEqual(true);

      });
      test('imported buckets', () => {
        const stack = new cdk.Stack();
        const bucket = s3.Bucket.fromBucketAttributes(stack, 'NotWebsite', {
          bucketArn: 'arn:aws:s3:::my-bucket',
        });
        expect(bucket.isWebsite).toEqual(false);

      });
    });
  });

  test('Bucket.fromBucketArn', () => {
    // GIVEN
    const stack = new cdk.Stack();

    // WHEN
    const bucket = s3.Bucket.fromBucketArn(stack, 'my-bucket', 'arn:aws:s3:::my_corporate_bucket');

    // THEN
    expect(bucket.bucketName).toEqual('my_corporate_bucket');
    expect(bucket.bucketArn).toEqual('arn:aws:s3:::my_corporate_bucket');

  });

  test('Bucket.fromBucketName', () => {
    // GIVEN
    const stack = new cdk.Stack();

    // WHEN
    const bucket = s3.Bucket.fromBucketName(stack, 'imported-bucket', 'my-bucket-name');

    // THEN
    expect(bucket.bucketName).toEqual('my-bucket-name');
    expect(stack.resolve(bucket.bucketArn)).toEqual({
      'Fn::Join': ['', ['arn:', { Ref: 'AWS::Partition' }, ':s3:::my-bucket-name']],
    });

  });

  test('if a kms key is specified, it implies bucket is encrypted with kms (dah)', () => {
    // GIVEN
    const stack = new cdk.Stack();
    const key = new kms.Key(stack, 'k');

    // THEN
    new s3.Bucket(stack, 'b', { encryptionKey: key });

  });

  test('Bucket with Server Access Logs', () => {
    // GIVEN
    const stack = new cdk.Stack();

    // WHEN
    const accessLogBucket = new s3.Bucket(stack, 'AccessLogs');
    new s3.Bucket(stack, 'MyBucket', {
      serverAccessLogsBucket: accessLogBucket,
    });

    // THEN
    expect(stack).toHaveResource('AWS::S3::Bucket', {
      LoggingConfiguration: {
        DestinationBucketName: {
          Ref: 'AccessLogs8B620ECA',
        },
      },
    });
<<<<<<< HEAD


  });

=======


  });

>>>>>>> 0f728cef
  test('Bucket with Server Access Logs with Prefix', () => {
    // GIVEN
    const stack = new cdk.Stack();

    // WHEN
    const accessLogBucket = new s3.Bucket(stack, 'AccessLogs');
    new s3.Bucket(stack, 'MyBucket', {
      serverAccessLogsBucket: accessLogBucket,
      serverAccessLogsPrefix: 'hello',
    });

    // THEN
    expect(stack).toHaveResource('AWS::S3::Bucket', {
      LoggingConfiguration: {
        DestinationBucketName: {
          Ref: 'AccessLogs8B620ECA',
        },
        LogFilePrefix: 'hello',
      },
    });


  });

  test('Access log prefix given without bucket', () => {
    // GIVEN
    const stack = new cdk.Stack();

    new s3.Bucket(stack, 'MyBucket', {
      serverAccessLogsPrefix: 'hello',
    });

    // THEN
    expect(stack).toHaveResource('AWS::S3::Bucket', {
      LoggingConfiguration: {
        LogFilePrefix: 'hello',
      },
    });

  });

  test('Bucket Allow Log delivery changes bucket Access Control should fail', () => {
    // GIVEN
    const stack = new cdk.Stack();

    // WHEN
    const accessLogBucket = new s3.Bucket(stack, 'AccessLogs', {
      accessControl: s3.BucketAccessControl.AUTHENTICATED_READ,
    });
    expect(() =>
      new s3.Bucket(stack, 'MyBucket', {
        serverAccessLogsBucket: accessLogBucket,
        serverAccessLogsPrefix: 'hello',
        accessControl: s3.BucketAccessControl.AUTHENTICATED_READ,
      }),
    ).toThrow(/Cannot enable log delivery to this bucket because the bucket's ACL has been set and can't be changed/);
<<<<<<< HEAD


  });

=======


  });

>>>>>>> 0f728cef
  test('Defaults for an inventory bucket', () => {
    // Given
    const stack = new cdk.Stack();

    const inventoryBucket = new s3.Bucket(stack, 'InventoryBucket');
    new s3.Bucket(stack, 'MyBucket', {
      inventories: [
        {
          destination: {
            bucket: inventoryBucket,
          },
        },
      ],
    });

    expect(stack).toHaveResourceLike('AWS::S3::Bucket', {
      InventoryConfigurations: [
        {
          Enabled: true,
          IncludedObjectVersions: 'All',
          ScheduleFrequency: 'Weekly',
          Destination: {
            Format: 'CSV',
            BucketArn: { 'Fn::GetAtt': ['InventoryBucketA869B8CB', 'Arn'] },
          },
          Id: 'MyBucketInventory0',
        },
      ],
    });

    expect(stack).toHaveResourceLike('AWS::S3::BucketPolicy', {
      Bucket: { Ref: 'InventoryBucketA869B8CB' },
      PolicyDocument: {
        Statement: arrayWith(objectLike({
          Action: 's3:PutObject',
          Principal: { Service: 's3.amazonaws.com' },
          Resource: [
            {
              'Fn::GetAtt': ['InventoryBucketA869B8CB', 'Arn'],
            },
            {
              'Fn::Join': ['', [{ 'Fn::GetAtt': ['InventoryBucketA869B8CB', 'Arn'] }, '/*']],
            },
          ],
        })),
      },
    });
<<<<<<< HEAD


  });

=======


  });

>>>>>>> 0f728cef
  test('Bucket with objectOwnership set to BUCKET_OWNER_PREFERRED', () => {
    const stack = new cdk.Stack();
    new s3.Bucket(stack, 'MyBucket', {
      objectOwnership: s3.ObjectOwnership.BUCKET_OWNER_PREFERRED,
    });
    expect(stack).toMatchTemplate({
      'Resources': {
        'MyBucketF68F3FF0': {
          'Type': 'AWS::S3::Bucket',
          'Properties': {
            'OwnershipControls': {
              'Rules': [
                {
                  'ObjectOwnership': 'BucketOwnerPreferred',
                },
              ],
            },
          },
          'UpdateReplacePolicy': 'Retain',
          'DeletionPolicy': 'Retain',
        },
      },
    });

  });

  test('Bucket with objectOwnership set to OBJECT_WRITER', () => {
    const stack = new cdk.Stack();
    new s3.Bucket(stack, 'MyBucket', {
      objectOwnership: s3.ObjectOwnership.OBJECT_WRITER,
    });
    expect(stack).toMatchTemplate({
      'Resources': {
        'MyBucketF68F3FF0': {
          'Type': 'AWS::S3::Bucket',
          'Properties': {
            'OwnershipControls': {
              'Rules': [
                {
                  'ObjectOwnership': 'ObjectWriter',
                },
              ],
            },
          },
          'UpdateReplacePolicy': 'Retain',
          'DeletionPolicy': 'Retain',
        },
      },
    });

  });

  test('Bucket with objectOwnerships set to undefined', () => {
    const stack = new cdk.Stack();
    new s3.Bucket(stack, 'MyBucket', {
      objectOwnership: undefined,
    });
    expect(stack).toMatchTemplate({
      'Resources': {
        'MyBucketF68F3FF0': {
          'Type': 'AWS::S3::Bucket',
          'UpdateReplacePolicy': 'Retain',
          'DeletionPolicy': 'Retain',
        },
      },
    });

  });

  test('with autoDeleteObjects', () => {
    const stack = new cdk.Stack();

    new s3.Bucket(stack, 'MyBucket', {
      removalPolicy: cdk.RemovalPolicy.DESTROY,
      autoDeleteObjects: true,
    });

    expect(stack).toHaveResource('AWS::S3::Bucket', {
      UpdateReplacePolicy: 'Delete',
      DeletionPolicy: 'Delete',
    }, ResourcePart.CompleteDefinition);

    expect(stack).toHaveResource('AWS::S3::BucketPolicy', {
      Bucket: {
        Ref: 'MyBucketF68F3FF0',
      },
      'PolicyDocument': {
        'Statement': [
          {
            'Action': [
              's3:GetObject*',
              's3:GetBucket*',
              's3:List*',
              's3:DeleteObject*',
            ],
            'Effect': 'Allow',
            'Principal': {
              'AWS': {
                'Fn::GetAtt': [
                  'CustomS3AutoDeleteObjectsCustomResourceProviderRole3B1BD092',
                  'Arn',
                ],
              },
            },
            'Resource': [
              {
                'Fn::GetAtt': [
                  'MyBucketF68F3FF0',
                  'Arn',
                ],
              },
              {
                'Fn::Join': [
                  '',
                  [
                    {
                      'Fn::GetAtt': [
                        'MyBucketF68F3FF0',
                        'Arn',
                      ],
                    },
                    '/*',
                  ],
                ],
              },
            ],
          },
        ],
        'Version': '2012-10-17',
      },
    });

    expect(stack).toHaveResource('Custom::S3AutoDeleteObjects', {
      'Properties': {
        'ServiceToken': {
          'Fn::GetAtt': [
            'CustomS3AutoDeleteObjectsCustomResourceProviderHandler9D90184F',
            'Arn',
          ],
        },
        'BucketName': {
          'Ref': 'MyBucketF68F3FF0',
        },
      },
      'DependsOn': [
        'MyBucketPolicyE7FBAC7B',
      ],
    }, ResourcePart.CompleteDefinition);


  });

  test('with autoDeleteObjects on multiple buckets', () => {
    const stack = new cdk.Stack();

    new s3.Bucket(stack, 'Bucket1', {
      removalPolicy: cdk.RemovalPolicy.DESTROY,
      autoDeleteObjects: true,
    });

    new s3.Bucket(stack, 'Bucket2', {
      removalPolicy: cdk.RemovalPolicy.DESTROY,
      autoDeleteObjects: true,
    });

    expect(stack).toCountResources('AWS::Lambda::Function', 1);


  });

  test('autoDeleteObjects throws if RemovalPolicy is not DESTROY', () => {
    const stack = new cdk.Stack();

    expect(() => new s3.Bucket(stack, 'MyBucket', {
      autoDeleteObjects: true,
    })).toThrow(/Cannot use \'autoDeleteObjects\' property on a bucket without setting removal policy to \'DESTROY\'/);
<<<<<<< HEAD


=======
>>>>>>> 0f728cef
  });
});<|MERGE_RESOLUTION|>--- conflicted
+++ resolved
@@ -5,10 +5,7 @@
 import * as kms from '@aws-cdk/aws-kms';
 import * as cdk from '@aws-cdk/core';
 import * as cxapi from '@aws-cdk/cx-api';
-<<<<<<< HEAD
-=======
 import { testLegacyBehavior } from 'cdk-build-tools/lib/feature-flag';
->>>>>>> 0f728cef
 import * as s3 from '../lib';
 
 // to make it easy to copy & paste from output:
@@ -258,57 +255,6 @@
 
     new s3.Bucket(stack, 'MyBucket', { encryptionKey, encryption: s3.BucketEncryption.KMS });
 
-<<<<<<< HEAD
-    expect(stack).toMatchTemplate({
-      'Resources': {
-        'MyKey6AB29FA6': {
-          'Type': 'AWS::KMS::Key',
-          'Properties': {
-            'Description': 'hello, world',
-            'KeyPolicy': {
-              'Statement': [
-                {
-                  'Action': [
-                    'kms:Create*',
-                    'kms:Describe*',
-                    'kms:Enable*',
-                    'kms:List*',
-                    'kms:Put*',
-                    'kms:Update*',
-                    'kms:Revoke*',
-                    'kms:Disable*',
-                    'kms:Get*',
-                    'kms:Delete*',
-                    'kms:ScheduleKeyDeletion',
-                    'kms:CancelKeyDeletion',
-                    'kms:GenerateDataKey',
-                    'kms:TagResource',
-                    'kms:UntagResource',
-                  ],
-                  'Effect': 'Allow',
-                  'Principal': {
-                    'AWS': {
-                      'Fn::Join': [
-                        '',
-                        [
-                          'arn:',
-                          {
-                            'Ref': 'AWS::Partition',
-                          },
-                          ':iam::',
-                          {
-                            'Ref': 'AWS::AccountId',
-                          },
-                          ':root',
-                        ],
-                      ],
-                    },
-                  },
-                  'Resource': '*',
-                },
-              ],
-              'Version': '2012-10-17',
-=======
     expect(stack).toHaveResource('AWS::KMS::Key');
 
     expect(stack).toHaveResource('AWS::S3::Bucket', {
@@ -323,7 +269,6 @@
                 ],
               },
               'SSEAlgorithm': 'aws:kms',
->>>>>>> 0f728cef
             },
           },
         ],
@@ -356,35 +301,6 @@
       },
     });
 
-<<<<<<< HEAD
-  });
-
-  test('bucketKeyEnabled can be enabled', () => {
-    const stack = new cdk.Stack();
-
-    new s3.Bucket(stack, 'MyBucket', { bucketKeyEnabled: true, encryption: s3.BucketEncryption.KMS });
-
-    expect(stack).toHaveResource('AWS::S3::Bucket', {
-      'BucketEncryption': {
-        'ServerSideEncryptionConfiguration': [
-          {
-            'BucketKeyEnabled': true,
-            'ServerSideEncryptionByDefault': {
-              'KMSMasterKeyID': {
-                'Fn::GetAtt': [
-                  'MyBucketKeyC17130CF',
-                  'Arn',
-                ],
-              },
-              'SSEAlgorithm': 'aws:kms',
-            },
-          },
-        ],
-      },
-    });
-
-=======
->>>>>>> 0f728cef
 
   });
 
@@ -666,15 +582,9 @@
 
 
   });
-<<<<<<< HEAD
 
   describe('import/export', () => {
 
-=======
-
-  describe('import/export', () => {
-
->>>>>>> 0f728cef
     test('static import(ref) allows importing an external/existing bucket', () => {
       const stack = new cdk.Stack();
 
@@ -704,15 +614,9 @@
 
       expect(bucket.bucketArn).toEqual(bucketArn);
       expect(stack.resolve(bucket.bucketName)).toEqual('my-bucket');
-<<<<<<< HEAD
 
       expect(SynthUtils.synthesize(stack).template).toEqual({});
 
-=======
-
-      expect(SynthUtils.synthesize(stack).template).toEqual({});
-
->>>>>>> 0f728cef
     });
 
     test('import does not create any resources', () => {
@@ -726,15 +630,9 @@
 
       // at this point we technically didn't create any resources in the consuming stack.
       expect(stack).toMatchTemplate({});
-<<<<<<< HEAD
-
-    });
-
-=======
-
-    });
-
->>>>>>> 0f728cef
+
+    });
+
     test('import can also be used to import arbitrary ARNs', () => {
       const stack = new cdk.Stack();
       const bucket = s3.Bucket.fromBucketAttributes(stack, 'ImportedBucket', { bucketArn: 'arn:aws:s3:::my-bucket' });
@@ -792,19 +690,11 @@
 
       expect(bucket.bucketRegionalDomainName).toEqual(`myBucket.s3.eu-west-1.${stack.urlSuffix}`);
       expect(bucket.bucketWebsiteDomainName).toEqual(`myBucket.s3-website-eu-west-1.${stack.urlSuffix}`);
-<<<<<<< HEAD
-
-
-    });
-  });
-
-=======
-
-
-    });
-  });
-
->>>>>>> 0f728cef
+
+
+    });
+  });
+
   test('grantRead', () => {
     const stack = new cdk.Stack();
     const reader = new iam.User(stack, 'Reader');
@@ -970,11 +860,7 @@
         },
       });
 
-<<<<<<< HEAD
-      expect(stack).toHaveResource('AWS::KMS::Key', {
-=======
       expect(stack).toHaveResourceLike('AWS::KMS::Key', {
->>>>>>> 0f728cef
         'KeyPolicy': {
           'Statement': arrayWith(
             {
@@ -993,13 +879,8 @@
 
     });
 
-<<<<<<< HEAD
-    test('if an encryption key is included, encrypt/decrypt permissions are also added both ways', () => {
-      const stack = new cdk.Stack();
-=======
     testLegacyBehavior('if an encryption key is included, encrypt/decrypt permissions are also added both ways', cdk.App, (app) => {
       const stack = new cdk.Stack(app);
->>>>>>> 0f728cef
       const bucket = new s3.Bucket(stack, 'MyBucket', { encryption: s3.BucketEncryption.KMS });
       const user = new iam.User(stack, 'MyUser');
       bucket.grantReadWrite(user);
@@ -1171,11 +1052,6 @@
       });
     });
 
-<<<<<<< HEAD
-
-    });
-
-=======
     test('does not grant PutObjectAcl when the S3_GRANT_WRITE_WITHOUT_ACL feature is enabled', () => {
       const app = new cdk.App({
         context: {
@@ -1287,315 +1163,6 @@
 
     });
 
->>>>>>> 0f728cef
-    test('does not grant PutObjectAcl when the S3_GRANT_WRITE_WITHOUT_ACL feature is enabled', () => {
-      const app = new cdk.App({
-        context: {
-          [cxapi.S3_GRANT_WRITE_WITHOUT_ACL]: true,
-        },
-      });
-      const stack = new cdk.Stack(app, 'Stack');
-      const bucket = new s3.Bucket(stack, 'MyBucket');
-      const user = new iam.User(stack, 'MyUser');
-
-<<<<<<< HEAD
-      bucket.grantReadWrite(user);
-=======
-      bucket.grantWrite(user);
->>>>>>> 0f728cef
-
-      expect(stack).toHaveResourceLike('AWS::IAM::Policy', {
-        'PolicyDocument': {
-          'Statement': [
-            {
-              'Action': [
-<<<<<<< HEAD
-                's3:GetObject*',
-                's3:GetBucket*',
-                's3:List*',
-                's3:DeleteObject*',
-                's3:PutObject',
-                's3:Abort*',
-              ],
-              'Resource': [
-                { 'Fn::GetAtt': ['MyBucketF68F3FF0', 'Arn'] },
-                {
-                  'Fn::Join': ['', [
-                    { 'Fn::GetAtt': ['MyBucketF68F3FF0', 'Arn'] },
-                    '/*',
-                  ]],
-                },
-              ],
-            },
-          ],
-        },
-      });
-
-
-=======
-                's3:DeleteObject*',
-                's3:PutObject',
-                's3:Abort*',
-              ],
-              'Resource': [
-                { 'Fn::GetAtt': ['MyBucketF68F3FF0', 'Arn'] },
-                {
-                  'Fn::Join': ['', [
-                    { 'Fn::GetAtt': ['MyBucketF68F3FF0', 'Arn'] },
-                    '/*',
-                  ]],
-                },
-              ],
-            },
-          ],
-        },
-      });
-
-
-    });
-  });
-
-  describe('grantPut', () => {
-    test('does not grant PutObjectAcl when the S3_GRANT_WRITE_WITHOUT_ACL feature is enabled', () => {
-      const app = new cdk.App({
-        context: {
-          [cxapi.S3_GRANT_WRITE_WITHOUT_ACL]: true,
-        },
-      });
-      const stack = new cdk.Stack(app, 'Stack');
-      const bucket = new s3.Bucket(stack, 'MyBucket');
-      const user = new iam.User(stack, 'MyUser');
-
-      bucket.grantPut(user);
-
-      expect(stack).toHaveResourceLike('AWS::IAM::Policy', {
-        'PolicyDocument': {
-          'Statement': [
-            {
-              'Action': [
-                's3:PutObject',
-                's3:Abort*',
-              ],
-              'Resource': {
-                'Fn::Join': ['', [
-                  { 'Fn::GetAtt': ['MyBucketF68F3FF0', 'Arn'] },
-                  '/*',
-                ]],
-              },
-            },
-          ],
-        },
-      });
-
-
-    });
-  });
-
-  test('more grants', () => {
-    const stack = new cdk.Stack();
-    const bucket = new s3.Bucket(stack, 'MyBucket', { encryption: s3.BucketEncryption.KMS });
-    const putter = new iam.User(stack, 'Putter');
-    const writer = new iam.User(stack, 'Writer');
-    const deleter = new iam.User(stack, 'Deleter');
-
-    bucket.grantPut(putter);
-    bucket.grantWrite(writer);
-    bucket.grantDelete(deleter);
-
-    const resources = SynthUtils.synthesize(stack).template.Resources;
-    const actions = (id: string) => resources[id].Properties.PolicyDocument.Statement[0].Action;
-
-    expect(actions('WriterDefaultPolicyDC585BCE')).toEqual(['s3:DeleteObject*', 's3:PutObject*', 's3:Abort*']);
-    expect(actions('PutterDefaultPolicyAB138DD3')).toEqual(['s3:PutObject*', 's3:Abort*']);
-    expect(actions('DeleterDefaultPolicyCD33B8A0')).toEqual('s3:DeleteObject*');
-
-  });
-
-  test('grantDelete, with a KMS Key', () => {
-    // given
-    const stack = new cdk.Stack();
-    const key = new kms.Key(stack, 'MyKey');
-    const deleter = new iam.User(stack, 'Deleter');
-    const bucket = new s3.Bucket(stack, 'MyBucket', {
-      bucketName: 'my-bucket-physical-name',
-      encryptionKey: key,
-      encryption: s3.BucketEncryption.KMS,
->>>>>>> 0f728cef
-    });
-  });
-
-  describe('grantWrite', () => {
-    test('with KMS key has appropriate permissions for multipart uploads', () => {
-      const stack = new cdk.Stack();
-      const bucket = new s3.Bucket(stack, 'MyBucket', { encryption: s3.BucketEncryption.KMS });
-      const user = new iam.User(stack, 'MyUser');
-      bucket.grantWrite(user);
-
-<<<<<<< HEAD
-      expect(stack).toMatchTemplate({
-        'Resources': {
-          'MyBucketKeyC17130CF': {
-            'Type': 'AWS::KMS::Key',
-            'Properties': {
-              'KeyPolicy': {
-                'Statement': [
-                  {
-                    'Action': [
-                      'kms:Create*',
-                      'kms:Describe*',
-                      'kms:Enable*',
-                      'kms:List*',
-                      'kms:Put*',
-                      'kms:Update*',
-                      'kms:Revoke*',
-                      'kms:Disable*',
-                      'kms:Get*',
-                      'kms:Delete*',
-                      'kms:ScheduleKeyDeletion',
-                      'kms:CancelKeyDeletion',
-                      'kms:GenerateDataKey',
-                      'kms:TagResource',
-                      'kms:UntagResource',
-                    ],
-                    'Effect': 'Allow',
-                    'Principal': {
-                      'AWS': {
-                        'Fn::Join': [
-                          '',
-                          [
-                            'arn:',
-                            {
-                              'Ref': 'AWS::Partition',
-                            },
-                            ':iam::',
-                            {
-                              'Ref': 'AWS::AccountId',
-                            },
-                            ':root',
-                          ],
-                        ],
-                      },
-                    },
-                    'Resource': '*',
-                  },
-                  {
-                    'Action': [
-                      'kms:Encrypt',
-                      'kms:ReEncrypt*',
-                      'kms:GenerateDataKey*',
-                      'kms:Decrypt',
-                    ],
-                    'Effect': 'Allow',
-                    'Principal': {
-                      'AWS': {
-                        'Fn::GetAtt': [
-                          'MyUserDC45028B',
-                          'Arn',
-                        ],
-                      },
-                    },
-                    'Resource': '*',
-                  },
-                ],
-                'Version': '2012-10-17',
-              },
-              'Description': 'Created by Default/MyBucket',
-            },
-            'UpdateReplacePolicy': 'Retain',
-            'DeletionPolicy': 'Retain',
-          },
-          'MyBucketF68F3FF0': {
-            'Type': 'AWS::S3::Bucket',
-            'Properties': {
-              'BucketEncryption': {
-                'ServerSideEncryptionConfiguration': [
-                  {
-                    'ServerSideEncryptionByDefault': {
-                      'KMSMasterKeyID': {
-                        'Fn::GetAtt': [
-                          'MyBucketKeyC17130CF',
-                          'Arn',
-                        ],
-                      },
-                      'SSEAlgorithm': 'aws:kms',
-                    },
-                  },
-                ],
-              },
-            },
-            'UpdateReplacePolicy': 'Retain',
-            'DeletionPolicy': 'Retain',
-          },
-          'MyUserDC45028B': {
-            'Type': 'AWS::IAM::User',
-          },
-          'MyUserDefaultPolicy7B897426': {
-            'Type': 'AWS::IAM::Policy',
-            'Properties': {
-              'PolicyDocument': {
-                'Statement': [
-                  {
-                    'Action': [
-                      's3:DeleteObject*',
-                      's3:PutObject*',
-                      's3:Abort*',
-                    ],
-                    'Effect': 'Allow',
-                    'Resource': [
-                      {
-                        'Fn::GetAtt': [
-                          'MyBucketF68F3FF0',
-                          'Arn',
-                        ],
-                      },
-                      {
-                        'Fn::Join': [
-                          '',
-                          [
-                            {
-                              'Fn::GetAtt': [
-                                'MyBucketF68F3FF0',
-                                'Arn',
-                              ],
-                            },
-                            '/*',
-                          ],
-                        ],
-                      },
-                    ],
-                  },
-                  {
-                    'Action': [
-                      'kms:Encrypt',
-                      'kms:ReEncrypt*',
-                      'kms:GenerateDataKey*',
-                      'kms:Decrypt',
-                    ],
-                    'Effect': 'Allow',
-                    'Resource': {
-                      'Fn::GetAtt': [
-                        'MyBucketKeyC17130CF',
-                        'Arn',
-                      ],
-                    },
-                  },
-                ],
-                'Version': '2012-10-17',
-              },
-              'PolicyName': 'MyUserDefaultPolicy7B897426',
-              'Users': [
-                {
-                  'Ref': 'MyUserDC45028B',
-                },
-              ],
-            },
-          },
-        },
-      });
-
-
-    });
-
     test('does not grant PutObjectAcl when the S3_GRANT_WRITE_WITHOUT_ACL feature is enabled', () => {
       const app = new cdk.App({
         context: {
@@ -1705,8 +1272,6 @@
     // when
     bucket.grantDelete(deleter);
 
-=======
->>>>>>> 0f728cef
     // then
     expect(stack).toHaveResourceLike('AWS::IAM::Policy', {
       'PolicyDocument': {
@@ -2159,15 +1724,9 @@
           'Version': '2012-10-17',
         },
       });
-<<<<<<< HEAD
-
-    });
-
-=======
-
-    });
-
->>>>>>> 0f728cef
+
+    });
+
     test('"keyPrefix" can be used to only grant access to certain objects', () => {
       // GIVEN
       const stack = new cdk.Stack();
@@ -2215,15 +1774,9 @@
           'Version': '2012-10-17',
         },
       });
-<<<<<<< HEAD
-
-    });
-
-=======
-
-    });
-
->>>>>>> 0f728cef
+
+    });
+
     test('returns the PolicyStatement which can be then customized', () => {
       // GIVEN
       const stack = new cdk.Stack();
@@ -2262,19 +1815,11 @@
 
       // THEN
       expect(() => bucket.grantPublicAccess()).toThrow(/blockPublicPolicy/);
-<<<<<<< HEAD
-
-
-    });
-  });
-
-=======
-
-
-    });
-  });
-
->>>>>>> 0f728cef
+
+
+    });
+  });
+
   describe('website configuration', () => {
     test('only index doc', () => {
       const stack = new cdk.Stack();
@@ -2569,17 +2114,10 @@
         },
       },
     });
-<<<<<<< HEAD
-
-
-  });
-
-=======
-
-
-  });
-
->>>>>>> 0f728cef
+
+
+  });
+
   test('Bucket with Server Access Logs with Prefix', () => {
     // GIVEN
     const stack = new cdk.Stack();
@@ -2636,17 +2174,10 @@
         accessControl: s3.BucketAccessControl.AUTHENTICATED_READ,
       }),
     ).toThrow(/Cannot enable log delivery to this bucket because the bucket's ACL has been set and can't be changed/);
-<<<<<<< HEAD
-
-
-  });
-
-=======
-
-
-  });
-
->>>>>>> 0f728cef
+
+
+  });
+
   test('Defaults for an inventory bucket', () => {
     // Given
     const stack = new cdk.Stack();
@@ -2694,17 +2225,10 @@
         })),
       },
     });
-<<<<<<< HEAD
-
-
-  });
-
-=======
-
-
-  });
-
->>>>>>> 0f728cef
+
+
+  });
+
   test('Bucket with objectOwnership set to BUCKET_OWNER_PREFERRED', () => {
     const stack = new cdk.Stack();
     new s3.Bucket(stack, 'MyBucket', {
@@ -2881,10 +2405,5 @@
     expect(() => new s3.Bucket(stack, 'MyBucket', {
       autoDeleteObjects: true,
     })).toThrow(/Cannot use \'autoDeleteObjects\' property on a bucket without setting removal policy to \'DESTROY\'/);
-<<<<<<< HEAD
-
-
-=======
->>>>>>> 0f728cef
   });
 });