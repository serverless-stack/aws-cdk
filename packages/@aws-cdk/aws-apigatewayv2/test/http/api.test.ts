--- conflicted
+++ resolved
@@ -277,8 +277,6 @@
     expect(api.apiEndpoint).toBeDefined();
   });
 
-<<<<<<< HEAD
-=======
   test('can attach authorizer to route', () => {
     const stack = new Stack();
     const httpApi = new HttpApi(stack, 'api');
@@ -356,7 +354,6 @@
     });
   });
 
->>>>>>> 0f728cef
   test('throws when accessing apiEndpoint and disableExecuteApiEndpoint is true', () => {
     const stack = new Stack();
     const api = new HttpApi(stack, 'api', {
