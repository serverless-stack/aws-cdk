import '@aws-cdk/assert/jest';
import { Stack, App } from '@aws-cdk/core';
import {
  HttpApi, HttpAuthorizer, HttpAuthorizerType, HttpConnectionType, HttpIntegrationType, HttpMethod, HttpRoute, HttpRouteAuthorizerBindOptions,
  HttpRouteAuthorizerConfig, HttpRouteIntegrationConfig, HttpRouteKey, IHttpRouteAuthorizer, IHttpRouteIntegration, PayloadFormatVersion,
} from '../../lib';

describe('HttpRoute', () => {
  test('default', () => {
    const stack = new Stack();
    const httpApi = new HttpApi(stack, 'HttpApi');

    new HttpRoute(stack, 'HttpRoute', {
      httpApi,
      integration: new DummyIntegration(),
      routeKey: HttpRouteKey.with('/books', HttpMethod.GET),
    });

    expect(stack).toHaveResource('AWS::ApiGatewayV2::Route', {
      ApiId: stack.resolve(httpApi.httpApiId),
      RouteKey: 'GET /books',
      Target: {
        'Fn::Join': [
          '',
          [
            'integrations/',
            {
<<<<<<< HEAD
              Ref: 'HttpApiHttpIntegrationcff2618c192d3bd8581dd2a4093464f6CDB667B8',
=======
              Ref: 'HttpRouteHttpIntegrationcff2618c192d3bd8581dd2a4093464f6FB1097D0',
>>>>>>> 0f728cef
            },
          ],
        ],
      },
    });

    expect(stack).toHaveResource('AWS::ApiGatewayV2::Integration', {
      ApiId: stack.resolve(httpApi.httpApiId),
    });
  });

  test('integration is configured correctly', () => {
    const stack = new Stack();
    const httpApi = new HttpApi(stack, 'HttpApi');

    new HttpRoute(stack, 'HttpRoute', {
      httpApi,
      integration: new DummyIntegration(),
      routeKey: HttpRouteKey.with('/books', HttpMethod.GET),
    });

    expect(stack).toHaveResource('AWS::ApiGatewayV2::Integration', {
      ApiId: stack.resolve(httpApi.httpApiId),
      IntegrationType: 'HTTP_PROXY',
      PayloadFormatVersion: '2.0',
      IntegrationUri: 'some-uri',
    });
  });

  test('integration is only configured once if multiple routes are configured with it', () => {
    // GIVEN
    const stack = new Stack();
    const httpApi = new HttpApi(stack, 'HttpApi');
    const integration = new DummyIntegration();

    // WHEN
    new HttpRoute(stack, 'HttpRoute1', {
      httpApi,
      integration,
      routeKey: HttpRouteKey.with('/books', HttpMethod.GET),
    });
    new HttpRoute(stack, 'HttpRoute2', {
      httpApi,
      integration,
      routeKey: HttpRouteKey.with('/books', HttpMethod.POST),
    });

    // THEN
    expect(stack).toCountResources('AWS::ApiGatewayV2::Integration', 1);
  });

  test('integration can be used across HttpApis', () => {
    // GIVEN
    const integration = new DummyIntegration();

    // WHEN
    const stack1 = new Stack();
    const httpApi1 = new HttpApi(stack1, 'HttpApi1');

    new HttpRoute(stack1, 'HttpRoute1', {
      httpApi: httpApi1,
      integration,
      routeKey: HttpRouteKey.with('/books', HttpMethod.GET),
    });
    new HttpRoute(stack1, 'HttpRoute2', {
      httpApi: httpApi1,
      integration,
      routeKey: HttpRouteKey.with('/books', HttpMethod.POST),
    });

    const stack2 = new Stack();
    const httpApi2 = new HttpApi(stack2, 'HttpApi2');

    new HttpRoute(stack2, 'HttpRoute1', {
      httpApi: httpApi2,
      integration,
      routeKey: HttpRouteKey.with('/books', HttpMethod.GET),
    });
    new HttpRoute(stack2, 'HttpRoute2', {
      httpApi: httpApi2,
      integration,
      routeKey: HttpRouteKey.with('/books', HttpMethod.POST),
    });

    // THEN
    expect(stack1).toCountResources('AWS::ApiGatewayV2::Integration', 1);
    expect(stack2).toCountResources('AWS::ApiGatewayV2::Integration', 1);
  });

<<<<<<< HEAD
=======
  test('route defined in a separate stack does not create cycles', () => {
    // GIVEN
    const integration = new DummyIntegration();

    // WHEN
    const app = new App();
    const stack1 = new Stack(app, 'ApiStack');
    const httpApi = new HttpApi(stack1, 'HttpApi');

    const stack2 = new Stack(app, 'RouteStack');
    new HttpRoute(stack2, 'HttpRoute1', {
      httpApi,
      integration,
      routeKey: HttpRouteKey.with('/books', HttpMethod.GET),
    });

    // THEN
    expect(stack1).toCountResources('AWS::ApiGatewayV2::Integration', 0);
    expect(stack2).toCountResources('AWS::ApiGatewayV2::Integration', 1);
  });

>>>>>>> 0f728cef
  test('throws when path not start with /', () => {
    const stack = new Stack();
    const httpApi = new HttpApi(stack, 'HttpApi');

    expect(() => new HttpRoute(stack, 'HttpRoute', {
      httpApi,
      integration: new DummyIntegration(),
      routeKey: HttpRouteKey.with('books', HttpMethod.GET),
    })).toThrowError(/path must always start with a "\/" and not end with a "\/"/);
  });

  test('throws when path ends with /', () => {
    const stack = new Stack();
    const httpApi = new HttpApi(stack, 'HttpApi');

    expect(() => new HttpRoute(stack, 'HttpRoute', {
      httpApi,
      integration: new DummyIntegration(),
      routeKey: HttpRouteKey.with('/books/', HttpMethod.GET),
    })).toThrowError(/path must always start with a "\/" and not end with a "\/"/);
  });

  test('configures private integration correctly when all props are passed', () => {
    // GIVEN
    const stack = new Stack();
    const httpApi = new HttpApi(stack, 'HttpApi');

    class PrivateIntegration implements IHttpRouteIntegration {
      public bind(): HttpRouteIntegrationConfig {
        return {
          method: HttpMethod.ANY,
          payloadFormatVersion: PayloadFormatVersion.VERSION_1_0,
          type: HttpIntegrationType.HTTP_PROXY,
          connectionId: 'some-connection-id',
          connectionType: HttpConnectionType.VPC_LINK,
          uri: 'some-target-arn',
        };
      }
    }

    // WHEN
    new HttpRoute(stack, 'HttpRoute', {
      httpApi,
      integration: new PrivateIntegration(),
      routeKey: HttpRouteKey.with('/books', HttpMethod.GET),
    });

    // THEN
    expect(stack).toHaveResource('AWS::ApiGatewayV2::Integration', {
      IntegrationType: 'HTTP_PROXY',
      ConnectionId: 'some-connection-id',
      ConnectionType: 'VPC_LINK',
      IntegrationMethod: 'ANY',
      IntegrationUri: 'some-target-arn',
      PayloadFormatVersion: '1.0',
    });
    expect(stack).not.toHaveResource('AWS::ApiGatewayV2::VpcLink');
  });

  test('can create route with an authorizer attached', () => {
    const stack = new Stack();
    const httpApi = new HttpApi(stack, 'HttpApi');

    const authorizer = new DummyAuthorizer();

    const route = new HttpRoute(stack, 'HttpRoute', {
      httpApi,
      integration: new DummyIntegration(),
      routeKey: HttpRouteKey.with('/books', HttpMethod.GET),
      authorizer,
    });

    expect(stack).toHaveResource('AWS::ApiGatewayV2::Integration', {
      ApiId: stack.resolve(httpApi.httpApiId),
      IntegrationType: 'HTTP_PROXY',
      PayloadFormatVersion: '2.0',
      IntegrationUri: 'some-uri',
    });

    expect(stack).toHaveResource('AWS::ApiGatewayV2::Authorizer');

    expect(stack).toHaveResource('AWS::ApiGatewayV2::Route', {
      AuthorizerId: stack.resolve(authorizer.bind({ scope: stack, route: route }).authorizerId),
      AuthorizationType: 'JWT',
    });
  });

  test('can attach additional scopes to a route with an authorizer attached', () => {
    const stack = new Stack();
    const httpApi = new HttpApi(stack, 'HttpApi');

    const authorizer = new DummyAuthorizer();

    new HttpRoute(stack, 'HttpRoute', {
      httpApi,
      integration: new DummyIntegration(),
      routeKey: HttpRouteKey.with('/books', HttpMethod.GET),
      authorizer,
      authorizationScopes: ['read:books'],
    });

    expect(stack).toHaveResource('AWS::ApiGatewayV2::Route', {
      AuthorizationScopes: ['read:books'],
    });
  });
});

class DummyIntegration implements IHttpRouteIntegration {
  public bind(): HttpRouteIntegrationConfig {
    return {
      type: HttpIntegrationType.HTTP_PROXY,
      payloadFormatVersion: PayloadFormatVersion.VERSION_2_0,
      uri: 'some-uri',
      method: HttpMethod.DELETE,
    };
  }
}

class DummyAuthorizer implements IHttpRouteAuthorizer {
  private authorizer?: HttpAuthorizer;

  public bind(options: HttpRouteAuthorizerBindOptions): HttpRouteAuthorizerConfig {
    if (!this.authorizer) {

      this.authorizer = new HttpAuthorizer(options.scope, 'auth-1234', {
        httpApi: options.route.httpApi,
        identitySource: ['identitysource.1', 'identitysource.2'],
        type: HttpAuthorizerType.JWT,
        jwtAudience: ['audience.1', 'audience.2'],
        jwtIssuer: 'issuer',
      });
    }

    return {
      authorizerId: this.authorizer.authorizerId,
      authorizationType: HttpAuthorizerType.JWT,
    };
  }
}<|MERGE_RESOLUTION|>--- conflicted
+++ resolved
@@ -25,11 +25,7 @@
           [
             'integrations/',
             {
-<<<<<<< HEAD
-              Ref: 'HttpApiHttpIntegrationcff2618c192d3bd8581dd2a4093464f6CDB667B8',
-=======
               Ref: 'HttpRouteHttpIntegrationcff2618c192d3bd8581dd2a4093464f6FB1097D0',
->>>>>>> 0f728cef
             },
           ],
         ],
@@ -119,8 +115,6 @@
     expect(stack2).toCountResources('AWS::ApiGatewayV2::Integration', 1);
   });
 
-<<<<<<< HEAD
-=======
   test('route defined in a separate stack does not create cycles', () => {
     // GIVEN
     const integration = new DummyIntegration();
@@ -142,7 +136,6 @@
     expect(stack2).toCountResources('AWS::ApiGatewayV2::Integration', 1);
   });
 
->>>>>>> 0f728cef
   test('throws when path not start with /', () => {
     const stack = new Stack();
     const httpApi = new HttpApi(stack, 'HttpApi');
