import { Resource } from '@aws-cdk/core';
import { Construct } from 'constructs';
import { CfnRoute, CfnRouteProps } from '../apigatewayv2.generated';
import { IRoute } from '../common';
import { IHttpApi } from './api';
<<<<<<< HEAD
=======
import { IHttpRouteAuthorizer } from './authorizer';
>>>>>>> 0f728cef
import { IHttpRouteIntegration } from './integration';

/**
 * Represents a Route for an HTTP API.
 */
export interface IHttpRoute extends IRoute {
  /**
   * The HTTP API associated with this route.
   */
  readonly httpApi: IHttpApi;

  /**
   * Returns the path component of this HTTP route, `undefined` if the path is the catch-all route.
   */
  readonly path?: string;
}

/**
 * Supported HTTP methods
 */
export enum HttpMethod {
  /** HTTP ANY */
  ANY = 'ANY',
  /** HTTP DELETE */
  DELETE = 'DELETE',
  /** HTTP GET */
  GET = 'GET',
  /** HTTP HEAD */
  HEAD = 'HEAD',
  /** HTTP OPTIONS */
  OPTIONS = 'OPTIONS',
  /** HTTP PATCH */
  PATCH = 'PATCH',
  /** HTTP POST */
  POST = 'POST',
  /** HTTP PUT */
  PUT = 'PUT',
}

/**
 * HTTP route in APIGateway is a combination of the HTTP method and the path component.
 * This class models that combination.
 */
export class HttpRouteKey {
  /**
   * The catch-all route of the API, i.e., when no other routes match
   */
  public static readonly DEFAULT = new HttpRouteKey('$default');

  /**
   * Create a route key with the combination of the path and the method.
   * @param method default is 'ANY'
   */
  public static with(path: string, method?: HttpMethod) {
    if (path !== '/' && (!path.startsWith('/') || path.endsWith('/'))) {
      throw new Error('path must always start with a "/" and not end with a "/"');
    }
    return new HttpRouteKey(`${method ?? 'ANY'} ${path}`, path);
  }

  /**
   * The key to the RouteKey as recognized by APIGateway
   */
  public readonly key: string;
  /**
   * The path part of this RouteKey.
   * Returns `undefined` when `RouteKey.DEFAULT` is used.
   */
  public readonly path?: string;

  private constructor(key: string, path?: string) {
    this.key = key;
    this.path = path;
  }
}

/**
 * Options used when configuring multiple routes, at once.
 * The options here are the ones that would be configured for all being set up.
 */
export interface BatchHttpRouteOptions {
  /**
   * The integration to be configured on this route.
   */
  readonly integration: IHttpRouteIntegration;
}

/**
 * Properties to initialize a new Route
 */
export interface HttpRouteProps extends BatchHttpRouteOptions {
  /**
   * the API the route is associated with
   */
  readonly httpApi: IHttpApi;

  /**
   * The key to this route. This is a combination of an HTTP method and an HTTP path.
   */
  readonly routeKey: HttpRouteKey;

  /**
   * Authorizer for a WebSocket API or an HTTP API.
   * @default - No authorizer
   */
  readonly authorizer?: IHttpRouteAuthorizer;

  /**
   * The list of OIDC scopes to include in the authorization.
   *
   * These scopes will be merged with the scopes from the attached authorizer
   * @default - no additional authorization scopes
   */
  readonly authorizationScopes?: string[];
}

/**
 * Route class that creates the Route for API Gateway HTTP API
 * @resource AWS::ApiGatewayV2::Route
 */
export class HttpRoute extends Resource implements IHttpRoute {
  public readonly routeId: string;
  public readonly httpApi: IHttpApi;
  public readonly path?: string;

  constructor(scope: Construct, id: string, props: HttpRouteProps) {
    super(scope, id);

    this.httpApi = props.httpApi;
    this.path = props.routeKey.path;

    const config = props.integration.bind({
      route: this,
      scope: this,
    });

<<<<<<< HEAD
    const integration = props.httpApi._addIntegration(config);
=======
    const integration = props.httpApi._addIntegration(this, config);

    const authBindResult = props.authorizer ? props.authorizer.bind({
      route: this,
      scope: this.httpApi instanceof Construct ? this.httpApi : this, // scope under the API if it's not imported
    }) : undefined;

    let authorizationScopes = authBindResult?.authorizationScopes ?? [];

    if (authBindResult && props.authorizationScopes) {
      authorizationScopes = Array.from(new Set([
        ...authorizationScopes,
        ...props.authorizationScopes,
      ]));
    }
>>>>>>> 0f728cef

    const routeProps: CfnRouteProps = {
      apiId: props.httpApi.httpApiId,
      routeKey: props.routeKey.key,
      target: `integrations/${integration.integrationId}`,
      authorizerId: authBindResult?.authorizerId,
      authorizationType: authBindResult?.authorizationType,
      authorizationScopes,
    };

    const route = new CfnRoute(this, 'Resource', routeProps);
    this.routeId = route.ref;
  }
}<|MERGE_RESOLUTION|>--- conflicted
+++ resolved
@@ -3,10 +3,7 @@
 import { CfnRoute, CfnRouteProps } from '../apigatewayv2.generated';
 import { IRoute } from '../common';
 import { IHttpApi } from './api';
-<<<<<<< HEAD
-=======
 import { IHttpRouteAuthorizer } from './authorizer';
->>>>>>> 0f728cef
 import { IHttpRouteIntegration } from './integration';
 
 /**
@@ -143,9 +140,6 @@
       scope: this,
     });
 
-<<<<<<< HEAD
-    const integration = props.httpApi._addIntegration(config);
-=======
     const integration = props.httpApi._addIntegration(this, config);
 
     const authBindResult = props.authorizer ? props.authorizer.bind({
@@ -161,7 +155,6 @@
         ...props.authorizationScopes,
       ]));
     }
->>>>>>> 0f728cef
 
     const routeProps: CfnRouteProps = {
       apiId: props.httpApi.httpApiId,
