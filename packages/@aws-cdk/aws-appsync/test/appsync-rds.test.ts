--- conflicted
+++ resolved
@@ -120,8 +120,6 @@
     });
   });
 
-<<<<<<< HEAD
-=======
   test('databaseName saved to RdsHttpEndpointConfig', () => {
     // WHEN
     const testDatabaseName = 'testDatabaseName';
@@ -150,7 +148,6 @@
     });
   });
 
->>>>>>> 0f728cef
   test('default configuration produces name identical to the id', () => {
     // WHEN
     api.addRdsDataSource('ds', cluster, secret);
