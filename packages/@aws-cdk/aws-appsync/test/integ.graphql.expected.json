--- conflicted
+++ resolved
@@ -200,7 +200,132 @@
         }
       }
     },
-<<<<<<< HEAD
+    "ApicustomerDsQuerygetCustomersResolverA74C8A2E": {
+      "Type": "AWS::AppSync::Resolver",
+      "Properties": {
+        "ApiId": {
+          "Fn::GetAtt": [
+            "ApiF70053CD",
+            "ApiId"
+          ]
+        },
+        "FieldName": "getCustomers",
+        "TypeName": "Query",
+        "DataSourceName": "Customer",
+        "Kind": "UNIT",
+        "RequestMappingTemplate": "{\"version\" : \"2017-02-28\", \"operation\" : \"Scan\"}",
+        "ResponseMappingTemplate": "$util.toJson($ctx.result.items)"
+      },
+      "DependsOn": [
+        "ApicustomerDsFE73DAC5",
+        "ApiSchema510EECD7"
+      ]
+    },
+    "ApicustomerDsQuerygetCustomerResolver3649A130": {
+      "Type": "AWS::AppSync::Resolver",
+      "Properties": {
+        "ApiId": {
+          "Fn::GetAtt": [
+            "ApiF70053CD",
+            "ApiId"
+          ]
+        },
+        "FieldName": "getCustomer",
+        "TypeName": "Query",
+        "DataSourceName": "Customer",
+        "Kind": "UNIT",
+        "RequestMappingTemplate": "{\"version\": \"2017-02-28\", \"operation\": \"GetItem\", \"key\": {\"id\": $util.dynamodb.toDynamoDBJson($ctx.args.id)}}",
+        "ResponseMappingTemplate": "$util.toJson($ctx.result)"
+      },
+      "DependsOn": [
+        "ApicustomerDsFE73DAC5",
+        "ApiSchema510EECD7"
+      ]
+    },
+    "ApicustomerDsMutationaddCustomerResolver4DE5B517": {
+      "Type": "AWS::AppSync::Resolver",
+      "Properties": {
+        "ApiId": {
+          "Fn::GetAtt": [
+            "ApiF70053CD",
+            "ApiId"
+          ]
+        },
+        "FieldName": "addCustomer",
+        "TypeName": "Mutation",
+        "DataSourceName": "Customer",
+        "Kind": "UNIT",
+        "RequestMappingTemplate": "\n      #set($input = $ctx.args.customer)\n      \n      {\n        \"version\": \"2017-02-28\",\n        \"operation\": \"PutItem\",\n        \"key\" : {\n      \"id\" : $util.dynamodb.toDynamoDBJson($util.autoId())\n    },\n        \"attributeValues\": $util.dynamodb.toMapValuesJson($input)\n      }",
+        "ResponseMappingTemplate": "$util.toJson($ctx.result)"
+      },
+      "DependsOn": [
+        "ApicustomerDsFE73DAC5",
+        "ApiSchema510EECD7"
+      ]
+    },
+    "ApicustomerDsMutationsaveCustomerResolver241DD231": {
+      "Type": "AWS::AppSync::Resolver",
+      "Properties": {
+        "ApiId": {
+          "Fn::GetAtt": [
+            "ApiF70053CD",
+            "ApiId"
+          ]
+        },
+        "FieldName": "saveCustomer",
+        "TypeName": "Mutation",
+        "DataSourceName": "Customer",
+        "Kind": "UNIT",
+        "RequestMappingTemplate": "\n      #set($input = $ctx.args.customer)\n      \n      {\n        \"version\": \"2017-02-28\",\n        \"operation\": \"PutItem\",\n        \"key\" : {\n      \"id\" : $util.dynamodb.toDynamoDBJson($ctx.args.id)\n    },\n        \"attributeValues\": $util.dynamodb.toMapValuesJson($input)\n      }",
+        "ResponseMappingTemplate": "$util.toJson($ctx.result)"
+      },
+      "DependsOn": [
+        "ApicustomerDsFE73DAC5",
+        "ApiSchema510EECD7"
+      ]
+    },
+    "ApicustomerDsMutationsaveCustomerWithFirstOrderResolver7DE2CBC8": {
+      "Type": "AWS::AppSync::Resolver",
+      "Properties": {
+        "ApiId": {
+          "Fn::GetAtt": [
+            "ApiF70053CD",
+            "ApiId"
+          ]
+        },
+        "FieldName": "saveCustomerWithFirstOrder",
+        "TypeName": "Mutation",
+        "DataSourceName": "Customer",
+        "Kind": "UNIT",
+        "RequestMappingTemplate": "\n      #set($input = $ctx.args.order)\n      $util.qr($input.put(\"referral\", referral))\n      {\n        \"version\": \"2017-02-28\",\n        \"operation\": \"PutItem\",\n        \"key\" : {\n      \"order\" : $util.dynamodb.toDynamoDBJson($util.autoId()),\"customer\" : $util.dynamodb.toDynamoDBJson($ctx.args.customer.id)\n    },\n        \"attributeValues\": $util.dynamodb.toMapValuesJson($input)\n      }",
+        "ResponseMappingTemplate": "$util.toJson($ctx.result)"
+      },
+      "DependsOn": [
+        "ApicustomerDsFE73DAC5",
+        "ApiSchema510EECD7"
+      ]
+    },
+    "ApicustomerDsMutationremoveCustomerResolverAD3AE7F5": {
+      "Type": "AWS::AppSync::Resolver",
+      "Properties": {
+        "ApiId": {
+          "Fn::GetAtt": [
+            "ApiF70053CD",
+            "ApiId"
+          ]
+        },
+        "FieldName": "removeCustomer",
+        "TypeName": "Mutation",
+        "DataSourceName": "Customer",
+        "Kind": "UNIT",
+        "RequestMappingTemplate": "{\"version\": \"2017-02-28\", \"operation\": \"DeleteItem\", \"key\": {\"id\": $util.dynamodb.toDynamoDBJson($ctx.args.id)}}",
+        "ResponseMappingTemplate": "$util.toJson($ctx.result)"
+      },
+      "DependsOn": [
+        "ApicustomerDsFE73DAC5",
+        "ApiSchema510EECD7"
+      ]
+    },
     "ApiorderDsServiceRoleCC2040C0": {
       "Type": "AWS::IAM::Role",
       "Properties": {
@@ -298,6 +423,300 @@
           ]
         }
       }
+    },
+    "ApiorderDsQuerygetCustomerOrdersEqResolverEF9D5350": {
+      "Type": "AWS::AppSync::Resolver",
+      "Properties": {
+        "ApiId": {
+          "Fn::GetAtt": [
+            "ApiF70053CD",
+            "ApiId"
+          ]
+        },
+        "FieldName": "getCustomerOrdersEq",
+        "TypeName": "Query",
+        "DataSourceName": "Order",
+        "Kind": "UNIT",
+        "RequestMappingTemplate": "{\"version\" : \"2017-02-28\", \"operation\" : \"Query\", \"query\" : {\n            \"expression\" : \"#customer = :customer\",\n            \"expressionNames\" : {\n                \"#customer\" : \"customer\"\n            },\n            \"expressionValues\" : {\n                \":customer\" : $util.dynamodb.toDynamoDBJson($ctx.args.customer)\n            }\n        }}",
+        "ResponseMappingTemplate": "$util.toJson($ctx.result.items)"
+      },
+      "DependsOn": [
+        "ApiorderDsB50C8AAD",
+        "ApiSchema510EECD7"
+      ]
+    },
+    "ApiorderDsQuerygetOrderCustomersEqResolverE58570FF": {
+      "Type": "AWS::AppSync::Resolver",
+      "Properties": {
+        "ApiId": {
+          "Fn::GetAtt": [
+            "ApiF70053CD",
+            "ApiId"
+          ]
+        },
+        "FieldName": "getOrderCustomersEq",
+        "TypeName": "Query",
+        "DataSourceName": "Order",
+        "Kind": "UNIT",
+        "RequestMappingTemplate": "{\"version\" : \"2017-02-28\", \"operation\" : \"Query\", \"index\" : \"orderIndex\", \"query\" : {\n            \"expression\" : \"#order = :order\",\n            \"expressionNames\" : {\n                \"#order\" : \"order\"\n            },\n            \"expressionValues\" : {\n                \":order\" : $util.dynamodb.toDynamoDBJson($ctx.args.order)\n            }\n        }}",
+        "ResponseMappingTemplate": "$util.toJson($ctx.result.items)"
+      },
+      "DependsOn": [
+        "ApiorderDsB50C8AAD",
+        "ApiSchema510EECD7"
+      ]
+    },
+    "ApiorderDsQuerygetCustomerOrdersLtResolver909F3D8F": {
+      "Type": "AWS::AppSync::Resolver",
+      "Properties": {
+        "ApiId": {
+          "Fn::GetAtt": [
+            "ApiF70053CD",
+            "ApiId"
+          ]
+        },
+        "FieldName": "getCustomerOrdersLt",
+        "TypeName": "Query",
+        "DataSourceName": "Order",
+        "Kind": "UNIT",
+        "RequestMappingTemplate": "{\"version\" : \"2017-02-28\", \"operation\" : \"Query\", \"query\" : {\n            \"expression\" : \"#customer < :customer\",\n            \"expressionNames\" : {\n                \"#customer\" : \"customer\"\n            },\n            \"expressionValues\" : {\n                \":customer\" : $util.dynamodb.toDynamoDBJson($ctx.args.customer)\n            }\n        }}",
+        "ResponseMappingTemplate": "$util.toJson($ctx.result.items)"
+      },
+      "DependsOn": [
+        "ApiorderDsB50C8AAD",
+        "ApiSchema510EECD7"
+      ]
+    },
+    "ApiorderDsQuerygetOrderCustomersLtResolver77468800": {
+      "Type": "AWS::AppSync::Resolver",
+      "Properties": {
+        "ApiId": {
+          "Fn::GetAtt": [
+            "ApiF70053CD",
+            "ApiId"
+          ]
+        },
+        "FieldName": "getOrderCustomersLt",
+        "TypeName": "Query",
+        "DataSourceName": "Order",
+        "Kind": "UNIT",
+        "RequestMappingTemplate": "{\"version\" : \"2017-02-28\", \"operation\" : \"Query\", \"index\" : \"orderIndex\", \"query\" : {\n            \"expression\" : \"#order < :order\",\n            \"expressionNames\" : {\n                \"#order\" : \"order\"\n            },\n            \"expressionValues\" : {\n                \":order\" : $util.dynamodb.toDynamoDBJson($ctx.args.order)\n            }\n        }}",
+        "ResponseMappingTemplate": "$util.toJson($ctx.result.items)"
+      },
+      "DependsOn": [
+        "ApiorderDsB50C8AAD",
+        "ApiSchema510EECD7"
+      ]
+    },
+    "ApiorderDsQuerygetCustomerOrdersLeResolverF230A8BE": {
+      "Type": "AWS::AppSync::Resolver",
+      "Properties": {
+        "ApiId": {
+          "Fn::GetAtt": [
+            "ApiF70053CD",
+            "ApiId"
+          ]
+        },
+        "FieldName": "getCustomerOrdersLe",
+        "TypeName": "Query",
+        "DataSourceName": "Order",
+        "Kind": "UNIT",
+        "RequestMappingTemplate": "{\"version\" : \"2017-02-28\", \"operation\" : \"Query\", \"query\" : {\n            \"expression\" : \"#customer <= :customer\",\n            \"expressionNames\" : {\n                \"#customer\" : \"customer\"\n            },\n            \"expressionValues\" : {\n                \":customer\" : $util.dynamodb.toDynamoDBJson($ctx.args.customer)\n            }\n        }}",
+        "ResponseMappingTemplate": "$util.toJson($ctx.result.items)"
+      },
+      "DependsOn": [
+        "ApiorderDsB50C8AAD",
+        "ApiSchema510EECD7"
+      ]
+    },
+    "ApiorderDsQuerygetOrderCustomersLeResolver836A0389": {
+      "Type": "AWS::AppSync::Resolver",
+      "Properties": {
+        "ApiId": {
+          "Fn::GetAtt": [
+            "ApiF70053CD",
+            "ApiId"
+          ]
+        },
+        "FieldName": "getOrderCustomersLe",
+        "TypeName": "Query",
+        "DataSourceName": "Order",
+        "Kind": "UNIT",
+        "RequestMappingTemplate": "{\"version\" : \"2017-02-28\", \"operation\" : \"Query\", \"index\" : \"orderIndex\", \"query\" : {\n            \"expression\" : \"#order <= :order\",\n            \"expressionNames\" : {\n                \"#order\" : \"order\"\n            },\n            \"expressionValues\" : {\n                \":order\" : $util.dynamodb.toDynamoDBJson($ctx.args.order)\n            }\n        }}",
+        "ResponseMappingTemplate": "$util.toJson($ctx.result.items)"
+      },
+      "DependsOn": [
+        "ApiorderDsB50C8AAD",
+        "ApiSchema510EECD7"
+      ]
+    },
+    "ApiorderDsQuerygetCustomerOrdersGtResolverF01F806B": {
+      "Type": "AWS::AppSync::Resolver",
+      "Properties": {
+        "ApiId": {
+          "Fn::GetAtt": [
+            "ApiF70053CD",
+            "ApiId"
+          ]
+        },
+        "FieldName": "getCustomerOrdersGt",
+        "TypeName": "Query",
+        "DataSourceName": "Order",
+        "Kind": "UNIT",
+        "RequestMappingTemplate": "{\"version\" : \"2017-02-28\", \"operation\" : \"Query\", \"query\" : {\n            \"expression\" : \"#customer > :customer\",\n            \"expressionNames\" : {\n                \"#customer\" : \"customer\"\n            },\n            \"expressionValues\" : {\n                \":customer\" : $util.dynamodb.toDynamoDBJson($ctx.args.customer)\n            }\n        }}",
+        "ResponseMappingTemplate": "$util.toJson($ctx.result.items)"
+      },
+      "DependsOn": [
+        "ApiorderDsB50C8AAD",
+        "ApiSchema510EECD7"
+      ]
+    },
+    "ApiorderDsQuerygetOrderCustomersGtResolver3197CCFE": {
+      "Type": "AWS::AppSync::Resolver",
+      "Properties": {
+        "ApiId": {
+          "Fn::GetAtt": [
+            "ApiF70053CD",
+            "ApiId"
+          ]
+        },
+        "FieldName": "getOrderCustomersGt",
+        "TypeName": "Query",
+        "DataSourceName": "Order",
+        "Kind": "UNIT",
+        "RequestMappingTemplate": "{\"version\" : \"2017-02-28\", \"operation\" : \"Query\", \"index\" : \"orderIndex\", \"query\" : {\n            \"expression\" : \"#order > :order\",\n            \"expressionNames\" : {\n                \"#order\" : \"order\"\n            },\n            \"expressionValues\" : {\n                \":order\" : $util.dynamodb.toDynamoDBJson($ctx.args.order)\n            }\n        }}",
+        "ResponseMappingTemplate": "$util.toJson($ctx.result.items)"
+      },
+      "DependsOn": [
+        "ApiorderDsB50C8AAD",
+        "ApiSchema510EECD7"
+      ]
+    },
+    "ApiorderDsQuerygetCustomerOrdersGeResolver63CAD303": {
+      "Type": "AWS::AppSync::Resolver",
+      "Properties": {
+        "ApiId": {
+          "Fn::GetAtt": [
+            "ApiF70053CD",
+            "ApiId"
+          ]
+        },
+        "FieldName": "getCustomerOrdersGe",
+        "TypeName": "Query",
+        "DataSourceName": "Order",
+        "Kind": "UNIT",
+        "RequestMappingTemplate": "{\"version\" : \"2017-02-28\", \"operation\" : \"Query\", \"query\" : {\n            \"expression\" : \"#customer >= :customer\",\n            \"expressionNames\" : {\n                \"#customer\" : \"customer\"\n            },\n            \"expressionValues\" : {\n                \":customer\" : $util.dynamodb.toDynamoDBJson($ctx.args.customer)\n            }\n        }}",
+        "ResponseMappingTemplate": "$util.toJson($ctx.result.items)"
+      },
+      "DependsOn": [
+        "ApiorderDsB50C8AAD",
+        "ApiSchema510EECD7"
+      ]
+    },
+    "ApiorderDsQuerygetOrderCustomersGeResolver0B78B0B4": {
+      "Type": "AWS::AppSync::Resolver",
+      "Properties": {
+        "ApiId": {
+          "Fn::GetAtt": [
+            "ApiF70053CD",
+            "ApiId"
+          ]
+        },
+        "FieldName": "getOrderCustomersGe",
+        "TypeName": "Query",
+        "DataSourceName": "Order",
+        "Kind": "UNIT",
+        "RequestMappingTemplate": "{\"version\" : \"2017-02-28\", \"operation\" : \"Query\", \"index\" : \"orderIndex\", \"query\" : {\n            \"expression\" : \"#order >= :order\",\n            \"expressionNames\" : {\n                \"#order\" : \"order\"\n            },\n            \"expressionValues\" : {\n                \":order\" : $util.dynamodb.toDynamoDBJson($ctx.args.order)\n            }\n        }}",
+        "ResponseMappingTemplate": "$util.toJson($ctx.result.items)"
+      },
+      "DependsOn": [
+        "ApiorderDsB50C8AAD",
+        "ApiSchema510EECD7"
+      ]
+    },
+    "ApiorderDsQuerygetCustomerOrdersFilterResolverCD2B8747": {
+      "Type": "AWS::AppSync::Resolver",
+      "Properties": {
+        "ApiId": {
+          "Fn::GetAtt": [
+            "ApiF70053CD",
+            "ApiId"
+          ]
+        },
+        "FieldName": "getCustomerOrdersFilter",
+        "TypeName": "Query",
+        "DataSourceName": "Order",
+        "Kind": "UNIT",
+        "RequestMappingTemplate": "{\"version\" : \"2017-02-28\", \"operation\" : \"Query\", \"query\" : {\n            \"expression\" : \"#customer = :customer AND begins_with(#order, :order)\",\n            \"expressionNames\" : {\n                \"#customer\" : \"customer\", \"#order\" : \"order\"\n            },\n            \"expressionValues\" : {\n                \":customer\" : $util.dynamodb.toDynamoDBJson($ctx.args.customer), \":order\" : $util.dynamodb.toDynamoDBJson($ctx.args.order)\n            }\n        }}",
+        "ResponseMappingTemplate": "$util.toJson($ctx.result.items)"
+      },
+      "DependsOn": [
+        "ApiorderDsB50C8AAD",
+        "ApiSchema510EECD7"
+      ]
+    },
+    "ApiorderDsQuerygetCustomerOrdersBetweenResolver7DEE368E": {
+      "Type": "AWS::AppSync::Resolver",
+      "Properties": {
+        "ApiId": {
+          "Fn::GetAtt": [
+            "ApiF70053CD",
+            "ApiId"
+          ]
+        },
+        "FieldName": "getCustomerOrdersBetween",
+        "TypeName": "Query",
+        "DataSourceName": "Order",
+        "Kind": "UNIT",
+        "RequestMappingTemplate": "{\"version\" : \"2017-02-28\", \"operation\" : \"Query\", \"query\" : {\n            \"expression\" : \"#customer = :customer AND #order BETWEEN :order1 AND :order2\",\n            \"expressionNames\" : {\n                \"#customer\" : \"customer\", \"#order\" : \"order\"\n            },\n            \"expressionValues\" : {\n                \":customer\" : $util.dynamodb.toDynamoDBJson($ctx.args.customer), \":order1\" : $util.dynamodb.toDynamoDBJson($ctx.args.order1), \":order2\" : $util.dynamodb.toDynamoDBJson($ctx.args.order2)\n            }\n        }}",
+        "ResponseMappingTemplate": "$util.toJson($ctx.result.items)"
+      },
+      "DependsOn": [
+        "ApiorderDsB50C8AAD",
+        "ApiSchema510EECD7"
+      ]
+    },
+    "ApiorderDsQuerygetOrderCustomersFilterResolver628CC68D": {
+      "Type": "AWS::AppSync::Resolver",
+      "Properties": {
+        "ApiId": {
+          "Fn::GetAtt": [
+            "ApiF70053CD",
+            "ApiId"
+          ]
+        },
+        "FieldName": "getOrderCustomersFilter",
+        "TypeName": "Query",
+        "DataSourceName": "Order",
+        "Kind": "UNIT",
+        "RequestMappingTemplate": "{\"version\" : \"2017-02-28\", \"operation\" : \"Query\", \"query\" : {\n            \"expression\" : \"#order = :order AND begins_with(#customer, :customer)\",\n            \"expressionNames\" : {\n                \"#order\" : \"order\", \"#customer\" : \"customer\"\n            },\n            \"expressionValues\" : {\n                \":order\" : $util.dynamodb.toDynamoDBJson($ctx.args.order), \":customer\" : $util.dynamodb.toDynamoDBJson($ctx.args.customer)\n            }\n        }}",
+        "ResponseMappingTemplate": "$util.toJson($ctx.result.items)"
+      },
+      "DependsOn": [
+        "ApiorderDsB50C8AAD",
+        "ApiSchema510EECD7"
+      ]
+    },
+    "ApiorderDsQuerygetOrderCustomersBetweenResolver2048F3CB": {
+      "Type": "AWS::AppSync::Resolver",
+      "Properties": {
+        "ApiId": {
+          "Fn::GetAtt": [
+            "ApiF70053CD",
+            "ApiId"
+          ]
+        },
+        "FieldName": "getOrderCustomersBetween",
+        "TypeName": "Query",
+        "DataSourceName": "Order",
+        "Kind": "UNIT",
+        "RequestMappingTemplate": "{\"version\" : \"2017-02-28\", \"operation\" : \"Query\", \"index\" : \"orderIndex\", \"query\" : {\n            \"expression\" : \"#order = :order AND #customer BETWEEN :customer1 AND :customer2\",\n            \"expressionNames\" : {\n                \"#order\" : \"order\", \"#customer\" : \"customer\"\n            },\n            \"expressionValues\" : {\n                \":order\" : $util.dynamodb.toDynamoDBJson($ctx.args.order), \":customer1\" : $util.dynamodb.toDynamoDBJson($ctx.args.customer1), \":customer2\" : $util.dynamodb.toDynamoDBJson($ctx.args.customer2)\n            }\n        }}",
+        "ResponseMappingTemplate": "$util.toJson($ctx.result.items)"
+      },
+      "DependsOn": [
+        "ApiorderDsB50C8AAD",
+        "ApiSchema510EECD7"
+      ]
     },
     "ApipaymentDsServiceRole0DAC58D6": {
       "Type": "AWS::IAM::Role",
@@ -398,626 +817,6 @@
         }
       }
     },
-    "ApiQuerygetCustomersResolver522EE433": {
-=======
-    "ApicustomerDsQuerygetCustomersResolverA74C8A2E": {
->>>>>>> 0f728cef
-      "Type": "AWS::AppSync::Resolver",
-      "Properties": {
-        "ApiId": {
-          "Fn::GetAtt": [
-            "ApiF70053CD",
-            "ApiId"
-          ]
-        },
-        "FieldName": "getCustomers",
-        "TypeName": "Query",
-        "DataSourceName": "Customer",
-        "Kind": "UNIT",
-        "RequestMappingTemplate": "{\"version\" : \"2017-02-28\", \"operation\" : \"Scan\"}",
-        "ResponseMappingTemplate": "$util.toJson($ctx.result.items)"
-      },
-      "DependsOn": [
-        "ApicustomerDsFE73DAC5",
-        "ApiSchema510EECD7"
-      ]
-    },
-    "ApicustomerDsQuerygetCustomerResolver3649A130": {
-      "Type": "AWS::AppSync::Resolver",
-      "Properties": {
-        "ApiId": {
-          "Fn::GetAtt": [
-            "ApiF70053CD",
-            "ApiId"
-          ]
-        },
-        "FieldName": "getCustomer",
-        "TypeName": "Query",
-        "DataSourceName": "Customer",
-        "Kind": "UNIT",
-        "RequestMappingTemplate": "{\"version\": \"2017-02-28\", \"operation\": \"GetItem\", \"key\": {\"id\": $util.dynamodb.toDynamoDBJson($ctx.args.id)}}",
-        "ResponseMappingTemplate": "$util.toJson($ctx.result)"
-      },
-      "DependsOn": [
-        "ApicustomerDsFE73DAC5",
-        "ApiSchema510EECD7"
-      ]
-    },
-    "ApicustomerDsMutationaddCustomerResolver4DE5B517": {
-      "Type": "AWS::AppSync::Resolver",
-      "Properties": {
-        "ApiId": {
-          "Fn::GetAtt": [
-            "ApiF70053CD",
-            "ApiId"
-          ]
-        },
-        "FieldName": "addCustomer",
-        "TypeName": "Mutation",
-        "DataSourceName": "Customer",
-        "Kind": "UNIT",
-        "RequestMappingTemplate": "\n      #set($input = $ctx.args.customer)\n      \n      {\n        \"version\": \"2017-02-28\",\n        \"operation\": \"PutItem\",\n        \"key\" : {\n      \"id\" : $util.dynamodb.toDynamoDBJson($util.autoId())\n    },\n        \"attributeValues\": $util.dynamodb.toMapValuesJson($input)\n      }",
-        "ResponseMappingTemplate": "$util.toJson($ctx.result)"
-      },
-      "DependsOn": [
-        "ApicustomerDsFE73DAC5",
-        "ApiSchema510EECD7"
-      ]
-    },
-    "ApicustomerDsMutationsaveCustomerResolver241DD231": {
-      "Type": "AWS::AppSync::Resolver",
-      "Properties": {
-        "ApiId": {
-          "Fn::GetAtt": [
-            "ApiF70053CD",
-            "ApiId"
-          ]
-        },
-        "FieldName": "saveCustomer",
-        "TypeName": "Mutation",
-        "DataSourceName": "Customer",
-        "Kind": "UNIT",
-        "RequestMappingTemplate": "\n      #set($input = $ctx.args.customer)\n      \n      {\n        \"version\": \"2017-02-28\",\n        \"operation\": \"PutItem\",\n        \"key\" : {\n      \"id\" : $util.dynamodb.toDynamoDBJson($ctx.args.id)\n    },\n        \"attributeValues\": $util.dynamodb.toMapValuesJson($input)\n      }",
-        "ResponseMappingTemplate": "$util.toJson($ctx.result)"
-      },
-      "DependsOn": [
-        "ApicustomerDsFE73DAC5",
-        "ApiSchema510EECD7"
-      ]
-    },
-    "ApicustomerDsMutationsaveCustomerWithFirstOrderResolver7DE2CBC8": {
-      "Type": "AWS::AppSync::Resolver",
-      "Properties": {
-        "ApiId": {
-          "Fn::GetAtt": [
-            "ApiF70053CD",
-            "ApiId"
-          ]
-        },
-        "FieldName": "saveCustomerWithFirstOrder",
-        "TypeName": "Mutation",
-        "DataSourceName": "Customer",
-        "Kind": "UNIT",
-        "RequestMappingTemplate": "\n      #set($input = $ctx.args.order)\n      $util.qr($input.put(\"referral\", referral))\n      {\n        \"version\": \"2017-02-28\",\n        \"operation\": \"PutItem\",\n        \"key\" : {\n      \"order\" : $util.dynamodb.toDynamoDBJson($util.autoId()),\"customer\" : $util.dynamodb.toDynamoDBJson($ctx.args.customer.id)\n    },\n        \"attributeValues\": $util.dynamodb.toMapValuesJson($input)\n      }",
-        "ResponseMappingTemplate": "$util.toJson($ctx.result)"
-      },
-      "DependsOn": [
-        "ApicustomerDsFE73DAC5",
-        "ApiSchema510EECD7"
-      ]
-    },
-    "ApicustomerDsMutationremoveCustomerResolverAD3AE7F5": {
-      "Type": "AWS::AppSync::Resolver",
-      "Properties": {
-        "ApiId": {
-          "Fn::GetAtt": [
-            "ApiF70053CD",
-            "ApiId"
-          ]
-        },
-        "FieldName": "removeCustomer",
-        "TypeName": "Mutation",
-        "DataSourceName": "Customer",
-        "Kind": "UNIT",
-        "RequestMappingTemplate": "{\"version\": \"2017-02-28\", \"operation\": \"DeleteItem\", \"key\": {\"id\": $util.dynamodb.toDynamoDBJson($ctx.args.id)}}",
-        "ResponseMappingTemplate": "$util.toJson($ctx.result)"
-      },
-      "DependsOn": [
-        "ApicustomerDsFE73DAC5",
-        "ApiSchema510EECD7"
-      ]
-    },
-    "ApiorderDsServiceRoleCC2040C0": {
-      "Type": "AWS::IAM::Role",
-      "Properties": {
-        "AssumeRolePolicyDocument": {
-          "Statement": [
-            {
-              "Action": "sts:AssumeRole",
-              "Effect": "Allow",
-              "Principal": {
-                "Service": "appsync.amazonaws.com"
-              }
-            }
-          ],
-          "Version": "2012-10-17"
-        }
-      }
-    },
-    "ApiorderDsServiceRoleDefaultPolicy3315FCF4": {
-      "Type": "AWS::IAM::Policy",
-      "Properties": {
-        "PolicyDocument": {
-          "Statement": [
-            {
-              "Action": [
-                "dynamodb:BatchGetItem",
-                "dynamodb:GetRecords",
-                "dynamodb:GetShardIterator",
-                "dynamodb:Query",
-                "dynamodb:GetItem",
-                "dynamodb:Scan",
-                "dynamodb:ConditionCheckItem",
-                "dynamodb:BatchWriteItem",
-                "dynamodb:PutItem",
-                "dynamodb:UpdateItem",
-                "dynamodb:DeleteItem"
-              ],
-              "Effect": "Allow",
-              "Resource": [
-                {
-                  "Fn::GetAtt": [
-                    "OrderTable416EB896",
-                    "Arn"
-                  ]
-                },
-                {
-                  "Fn::Join": [
-                    "",
-                    [
-                      {
-                        "Fn::GetAtt": [
-                          "OrderTable416EB896",
-                          "Arn"
-                        ]
-                      },
-                      "/index/*"
-                    ]
-                  ]
-                }
-              ]
-            }
-          ],
-          "Version": "2012-10-17"
-        },
-        "PolicyName": "ApiorderDsServiceRoleDefaultPolicy3315FCF4",
-        "Roles": [
-          {
-            "Ref": "ApiorderDsServiceRoleCC2040C0"
-          }
-        ]
-      }
-    },
-    "ApiorderDsB50C8AAD": {
-      "Type": "AWS::AppSync::DataSource",
-      "Properties": {
-        "ApiId": {
-          "Fn::GetAtt": [
-            "ApiF70053CD",
-            "ApiId"
-          ]
-        },
-        "Name": "Order",
-        "Type": "AMAZON_DYNAMODB",
-        "DynamoDBConfig": {
-          "AwsRegion": {
-            "Ref": "AWS::Region"
-          },
-          "TableName": {
-            "Ref": "OrderTable416EB896"
-          }
-        },
-        "ServiceRoleArn": {
-          "Fn::GetAtt": [
-            "ApiorderDsServiceRoleCC2040C0",
-            "Arn"
-          ]
-        }
-      }
-    },
-    "ApiorderDsQuerygetCustomerOrdersEqResolverEF9D5350": {
-      "Type": "AWS::AppSync::Resolver",
-      "Properties": {
-        "ApiId": {
-          "Fn::GetAtt": [
-            "ApiF70053CD",
-            "ApiId"
-          ]
-        },
-        "FieldName": "getCustomerOrdersEq",
-        "TypeName": "Query",
-        "DataSourceName": "Order",
-        "Kind": "UNIT",
-        "RequestMappingTemplate": "{\"version\" : \"2017-02-28\", \"operation\" : \"Query\", \"query\" : {\n            \"expression\" : \"#customer = :customer\",\n            \"expressionNames\" : {\n                \"#customer\" : \"customer\"\n            },\n            \"expressionValues\" : {\n                \":customer\" : $util.dynamodb.toDynamoDBJson($ctx.args.customer)\n            }\n        }}",
-        "ResponseMappingTemplate": "$util.toJson($ctx.result.items)"
-      },
-      "DependsOn": [
-        "ApiorderDsB50C8AAD",
-        "ApiSchema510EECD7"
-      ]
-    },
-    "ApiorderDsQuerygetOrderCustomersEqResolverE58570FF": {
-      "Type": "AWS::AppSync::Resolver",
-      "Properties": {
-        "ApiId": {
-          "Fn::GetAtt": [
-            "ApiF70053CD",
-            "ApiId"
-          ]
-        },
-        "FieldName": "getOrderCustomersEq",
-        "TypeName": "Query",
-        "DataSourceName": "Order",
-        "Kind": "UNIT",
-        "RequestMappingTemplate": "{\"version\" : \"2017-02-28\", \"operation\" : \"Query\", \"index\" : \"orderIndex\", \"query\" : {\n            \"expression\" : \"#order = :order\",\n            \"expressionNames\" : {\n                \"#order\" : \"order\"\n            },\n            \"expressionValues\" : {\n                \":order\" : $util.dynamodb.toDynamoDBJson($ctx.args.order)\n            }\n        }}",
-        "ResponseMappingTemplate": "$util.toJson($ctx.result.items)"
-      },
-      "DependsOn": [
-        "ApiorderDsB50C8AAD",
-        "ApiSchema510EECD7"
-      ]
-    },
-    "ApiorderDsQuerygetCustomerOrdersLtResolver909F3D8F": {
-      "Type": "AWS::AppSync::Resolver",
-      "Properties": {
-        "ApiId": {
-          "Fn::GetAtt": [
-            "ApiF70053CD",
-            "ApiId"
-          ]
-        },
-        "FieldName": "getCustomerOrdersLt",
-        "TypeName": "Query",
-        "DataSourceName": "Order",
-        "Kind": "UNIT",
-        "RequestMappingTemplate": "{\"version\" : \"2017-02-28\", \"operation\" : \"Query\", \"query\" : {\n            \"expression\" : \"#customer < :customer\",\n            \"expressionNames\" : {\n                \"#customer\" : \"customer\"\n            },\n            \"expressionValues\" : {\n                \":customer\" : $util.dynamodb.toDynamoDBJson($ctx.args.customer)\n            }\n        }}",
-        "ResponseMappingTemplate": "$util.toJson($ctx.result.items)"
-      },
-      "DependsOn": [
-        "ApiorderDsB50C8AAD",
-        "ApiSchema510EECD7"
-      ]
-    },
-    "ApiorderDsQuerygetOrderCustomersLtResolver77468800": {
-      "Type": "AWS::AppSync::Resolver",
-      "Properties": {
-        "ApiId": {
-          "Fn::GetAtt": [
-            "ApiF70053CD",
-            "ApiId"
-          ]
-        },
-        "FieldName": "getOrderCustomersLt",
-        "TypeName": "Query",
-        "DataSourceName": "Order",
-        "Kind": "UNIT",
-        "RequestMappingTemplate": "{\"version\" : \"2017-02-28\", \"operation\" : \"Query\", \"index\" : \"orderIndex\", \"query\" : {\n            \"expression\" : \"#order < :order\",\n            \"expressionNames\" : {\n                \"#order\" : \"order\"\n            },\n            \"expressionValues\" : {\n                \":order\" : $util.dynamodb.toDynamoDBJson($ctx.args.order)\n            }\n        }}",
-        "ResponseMappingTemplate": "$util.toJson($ctx.result.items)"
-      },
-      "DependsOn": [
-        "ApiorderDsB50C8AAD",
-        "ApiSchema510EECD7"
-      ]
-    },
-    "ApiorderDsQuerygetCustomerOrdersLeResolverF230A8BE": {
-      "Type": "AWS::AppSync::Resolver",
-      "Properties": {
-        "ApiId": {
-          "Fn::GetAtt": [
-            "ApiF70053CD",
-            "ApiId"
-          ]
-        },
-        "FieldName": "getCustomerOrdersLe",
-        "TypeName": "Query",
-        "DataSourceName": "Order",
-        "Kind": "UNIT",
-        "RequestMappingTemplate": "{\"version\" : \"2017-02-28\", \"operation\" : \"Query\", \"query\" : {\n            \"expression\" : \"#customer <= :customer\",\n            \"expressionNames\" : {\n                \"#customer\" : \"customer\"\n            },\n            \"expressionValues\" : {\n                \":customer\" : $util.dynamodb.toDynamoDBJson($ctx.args.customer)\n            }\n        }}",
-        "ResponseMappingTemplate": "$util.toJson($ctx.result.items)"
-      },
-      "DependsOn": [
-        "ApiorderDsB50C8AAD",
-        "ApiSchema510EECD7"
-      ]
-    },
-    "ApiorderDsQuerygetOrderCustomersLeResolver836A0389": {
-      "Type": "AWS::AppSync::Resolver",
-      "Properties": {
-        "ApiId": {
-          "Fn::GetAtt": [
-            "ApiF70053CD",
-            "ApiId"
-          ]
-        },
-        "FieldName": "getOrderCustomersLe",
-        "TypeName": "Query",
-        "DataSourceName": "Order",
-        "Kind": "UNIT",
-        "RequestMappingTemplate": "{\"version\" : \"2017-02-28\", \"operation\" : \"Query\", \"index\" : \"orderIndex\", \"query\" : {\n            \"expression\" : \"#order <= :order\",\n            \"expressionNames\" : {\n                \"#order\" : \"order\"\n            },\n            \"expressionValues\" : {\n                \":order\" : $util.dynamodb.toDynamoDBJson($ctx.args.order)\n            }\n        }}",
-        "ResponseMappingTemplate": "$util.toJson($ctx.result.items)"
-      },
-      "DependsOn": [
-        "ApiorderDsB50C8AAD",
-        "ApiSchema510EECD7"
-      ]
-    },
-    "ApiorderDsQuerygetCustomerOrdersGtResolverF01F806B": {
-      "Type": "AWS::AppSync::Resolver",
-      "Properties": {
-        "ApiId": {
-          "Fn::GetAtt": [
-            "ApiF70053CD",
-            "ApiId"
-          ]
-        },
-        "FieldName": "getCustomerOrdersGt",
-        "TypeName": "Query",
-        "DataSourceName": "Order",
-        "Kind": "UNIT",
-        "RequestMappingTemplate": "{\"version\" : \"2017-02-28\", \"operation\" : \"Query\", \"query\" : {\n            \"expression\" : \"#customer > :customer\",\n            \"expressionNames\" : {\n                \"#customer\" : \"customer\"\n            },\n            \"expressionValues\" : {\n                \":customer\" : $util.dynamodb.toDynamoDBJson($ctx.args.customer)\n            }\n        }}",
-        "ResponseMappingTemplate": "$util.toJson($ctx.result.items)"
-      },
-      "DependsOn": [
-        "ApiorderDsB50C8AAD",
-        "ApiSchema510EECD7"
-      ]
-    },
-    "ApiorderDsQuerygetOrderCustomersGtResolver3197CCFE": {
-      "Type": "AWS::AppSync::Resolver",
-      "Properties": {
-        "ApiId": {
-          "Fn::GetAtt": [
-            "ApiF70053CD",
-            "ApiId"
-          ]
-        },
-        "FieldName": "getOrderCustomersGt",
-        "TypeName": "Query",
-        "DataSourceName": "Order",
-        "Kind": "UNIT",
-        "RequestMappingTemplate": "{\"version\" : \"2017-02-28\", \"operation\" : \"Query\", \"index\" : \"orderIndex\", \"query\" : {\n            \"expression\" : \"#order > :order\",\n            \"expressionNames\" : {\n                \"#order\" : \"order\"\n            },\n            \"expressionValues\" : {\n                \":order\" : $util.dynamodb.toDynamoDBJson($ctx.args.order)\n            }\n        }}",
-        "ResponseMappingTemplate": "$util.toJson($ctx.result.items)"
-      },
-      "DependsOn": [
-        "ApiorderDsB50C8AAD",
-        "ApiSchema510EECD7"
-      ]
-    },
-    "ApiorderDsQuerygetCustomerOrdersGeResolver63CAD303": {
-      "Type": "AWS::AppSync::Resolver",
-      "Properties": {
-        "ApiId": {
-          "Fn::GetAtt": [
-            "ApiF70053CD",
-            "ApiId"
-          ]
-        },
-        "FieldName": "getCustomerOrdersGe",
-        "TypeName": "Query",
-        "DataSourceName": "Order",
-        "Kind": "UNIT",
-        "RequestMappingTemplate": "{\"version\" : \"2017-02-28\", \"operation\" : \"Query\", \"query\" : {\n            \"expression\" : \"#customer >= :customer\",\n            \"expressionNames\" : {\n                \"#customer\" : \"customer\"\n            },\n            \"expressionValues\" : {\n                \":customer\" : $util.dynamodb.toDynamoDBJson($ctx.args.customer)\n            }\n        }}",
-        "ResponseMappingTemplate": "$util.toJson($ctx.result.items)"
-      },
-      "DependsOn": [
-        "ApiorderDsB50C8AAD",
-        "ApiSchema510EECD7"
-      ]
-    },
-    "ApiorderDsQuerygetOrderCustomersGeResolver0B78B0B4": {
-      "Type": "AWS::AppSync::Resolver",
-      "Properties": {
-        "ApiId": {
-          "Fn::GetAtt": [
-            "ApiF70053CD",
-            "ApiId"
-          ]
-        },
-        "FieldName": "getOrderCustomersGe",
-        "TypeName": "Query",
-        "DataSourceName": "Order",
-        "Kind": "UNIT",
-        "RequestMappingTemplate": "{\"version\" : \"2017-02-28\", \"operation\" : \"Query\", \"index\" : \"orderIndex\", \"query\" : {\n            \"expression\" : \"#order >= :order\",\n            \"expressionNames\" : {\n                \"#order\" : \"order\"\n            },\n            \"expressionValues\" : {\n                \":order\" : $util.dynamodb.toDynamoDBJson($ctx.args.order)\n            }\n        }}",
-        "ResponseMappingTemplate": "$util.toJson($ctx.result.items)"
-      },
-      "DependsOn": [
-        "ApiorderDsB50C8AAD",
-        "ApiSchema510EECD7"
-      ]
-    },
-    "ApiorderDsQuerygetCustomerOrdersFilterResolverCD2B8747": {
-      "Type": "AWS::AppSync::Resolver",
-      "Properties": {
-        "ApiId": {
-          "Fn::GetAtt": [
-            "ApiF70053CD",
-            "ApiId"
-          ]
-        },
-        "FieldName": "getCustomerOrdersFilter",
-        "TypeName": "Query",
-        "DataSourceName": "Order",
-        "Kind": "UNIT",
-        "RequestMappingTemplate": "{\"version\" : \"2017-02-28\", \"operation\" : \"Query\", \"query\" : {\n            \"expression\" : \"#customer = :customer AND begins_with(#order, :order)\",\n            \"expressionNames\" : {\n                \"#customer\" : \"customer\", \"#order\" : \"order\"\n            },\n            \"expressionValues\" : {\n                \":customer\" : $util.dynamodb.toDynamoDBJson($ctx.args.customer), \":order\" : $util.dynamodb.toDynamoDBJson($ctx.args.order)\n            }\n        }}",
-        "ResponseMappingTemplate": "$util.toJson($ctx.result.items)"
-      },
-      "DependsOn": [
-        "ApiorderDsB50C8AAD",
-        "ApiSchema510EECD7"
-      ]
-    },
-    "ApiorderDsQuerygetCustomerOrdersBetweenResolver7DEE368E": {
-      "Type": "AWS::AppSync::Resolver",
-      "Properties": {
-        "ApiId": {
-          "Fn::GetAtt": [
-            "ApiF70053CD",
-            "ApiId"
-          ]
-        },
-        "FieldName": "getCustomerOrdersBetween",
-        "TypeName": "Query",
-        "DataSourceName": "Order",
-        "Kind": "UNIT",
-        "RequestMappingTemplate": "{\"version\" : \"2017-02-28\", \"operation\" : \"Query\", \"query\" : {\n            \"expression\" : \"#customer = :customer AND #order BETWEEN :order1 AND :order2\",\n            \"expressionNames\" : {\n                \"#customer\" : \"customer\", \"#order\" : \"order\"\n            },\n            \"expressionValues\" : {\n                \":customer\" : $util.dynamodb.toDynamoDBJson($ctx.args.customer), \":order1\" : $util.dynamodb.toDynamoDBJson($ctx.args.order1), \":order2\" : $util.dynamodb.toDynamoDBJson($ctx.args.order2)\n            }\n        }}",
-        "ResponseMappingTemplate": "$util.toJson($ctx.result.items)"
-      },
-      "DependsOn": [
-        "ApiorderDsB50C8AAD",
-        "ApiSchema510EECD7"
-      ]
-    },
-    "ApiorderDsQuerygetOrderCustomersFilterResolver628CC68D": {
-      "Type": "AWS::AppSync::Resolver",
-      "Properties": {
-        "ApiId": {
-          "Fn::GetAtt": [
-            "ApiF70053CD",
-            "ApiId"
-          ]
-        },
-        "FieldName": "getOrderCustomersFilter",
-        "TypeName": "Query",
-        "DataSourceName": "Order",
-        "Kind": "UNIT",
-        "RequestMappingTemplate": "{\"version\" : \"2017-02-28\", \"operation\" : \"Query\", \"query\" : {\n            \"expression\" : \"#order = :order AND begins_with(#customer, :customer)\",\n            \"expressionNames\" : {\n                \"#order\" : \"order\", \"#customer\" : \"customer\"\n            },\n            \"expressionValues\" : {\n                \":order\" : $util.dynamodb.toDynamoDBJson($ctx.args.order), \":customer\" : $util.dynamodb.toDynamoDBJson($ctx.args.customer)\n            }\n        }}",
-        "ResponseMappingTemplate": "$util.toJson($ctx.result.items)"
-      },
-      "DependsOn": [
-        "ApiorderDsB50C8AAD",
-        "ApiSchema510EECD7"
-      ]
-    },
-    "ApiorderDsQuerygetOrderCustomersBetweenResolver2048F3CB": {
-      "Type": "AWS::AppSync::Resolver",
-      "Properties": {
-        "ApiId": {
-          "Fn::GetAtt": [
-            "ApiF70053CD",
-            "ApiId"
-          ]
-        },
-        "FieldName": "getOrderCustomersBetween",
-        "TypeName": "Query",
-        "DataSourceName": "Order",
-        "Kind": "UNIT",
-        "RequestMappingTemplate": "{\"version\" : \"2017-02-28\", \"operation\" : \"Query\", \"index\" : \"orderIndex\", \"query\" : {\n            \"expression\" : \"#order = :order AND #customer BETWEEN :customer1 AND :customer2\",\n            \"expressionNames\" : {\n                \"#order\" : \"order\", \"#customer\" : \"customer\"\n            },\n            \"expressionValues\" : {\n                \":order\" : $util.dynamodb.toDynamoDBJson($ctx.args.order), \":customer1\" : $util.dynamodb.toDynamoDBJson($ctx.args.customer1), \":customer2\" : $util.dynamodb.toDynamoDBJson($ctx.args.customer2)\n            }\n        }}",
-        "ResponseMappingTemplate": "$util.toJson($ctx.result.items)"
-      },
-      "DependsOn": [
-        "ApiorderDsB50C8AAD",
-        "ApiSchema510EECD7"
-      ]
-    },
-    "ApipaymentDsServiceRole0DAC58D6": {
-      "Type": "AWS::IAM::Role",
-      "Properties": {
-        "AssumeRolePolicyDocument": {
-          "Statement": [
-            {
-              "Action": "sts:AssumeRole",
-              "Effect": "Allow",
-              "Principal": {
-                "Service": "appsync.amazonaws.com"
-              }
-            }
-          ],
-          "Version": "2012-10-17"
-        }
-      }
-    },
-    "ApipaymentDsServiceRoleDefaultPolicy528E42B0": {
-      "Type": "AWS::IAM::Policy",
-      "Properties": {
-        "PolicyDocument": {
-          "Statement": [
-            {
-              "Action": [
-                "dynamodb:BatchGetItem",
-                "dynamodb:GetRecords",
-                "dynamodb:GetShardIterator",
-                "dynamodb:Query",
-                "dynamodb:GetItem",
-                "dynamodb:Scan",
-                "dynamodb:ConditionCheckItem",
-                "dynamodb:BatchWriteItem",
-                "dynamodb:PutItem",
-                "dynamodb:UpdateItem",
-                "dynamodb:DeleteItem"
-              ],
-              "Effect": "Allow",
-              "Resource": [
-                {
-                  "Fn::Join": [
-                    "",
-                    [
-                      "arn:",
-                      {
-                        "Ref": "AWS::Partition"
-                      },
-                      ":dynamodb:",
-                      {
-                        "Ref": "AWS::Region"
-                      },
-                      ":",
-                      {
-                        "Ref": "AWS::AccountId"
-                      },
-                      ":table/PaymentTable"
-                    ]
-                  ]
-                },
-                {
-                  "Ref": "AWS::NoValue"
-                }
-              ]
-            }
-          ],
-          "Version": "2012-10-17"
-        },
-        "PolicyName": "ApipaymentDsServiceRoleDefaultPolicy528E42B0",
-        "Roles": [
-          {
-            "Ref": "ApipaymentDsServiceRole0DAC58D6"
-          }
-        ]
-      }
-    },
-    "ApipaymentDs95C7AC36": {
-      "Type": "AWS::AppSync::DataSource",
-      "Properties": {
-        "ApiId": {
-          "Fn::GetAtt": [
-            "ApiF70053CD",
-            "ApiId"
-          ]
-        },
-        "Name": "Payment",
-        "Type": "AMAZON_DYNAMODB",
-        "DynamoDBConfig": {
-          "AwsRegion": {
-            "Ref": "AWS::Region"
-          },
-          "TableName": "PaymentTable"
-        },
-        "ServiceRoleArn": {
-          "Fn::GetAtt": [
-            "ApipaymentDsServiceRole0DAC58D6",
-            "Arn"
-          ]
-        }
-      }
-    },
     "ApipaymentDsQuerygetPaymentResolverD172BFC9": {
       "Type": "AWS::AppSync::Resolver",
       "Properties": {
