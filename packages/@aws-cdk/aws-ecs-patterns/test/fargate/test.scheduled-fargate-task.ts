import { expect, haveResource, haveResourceLike } from '@aws-cdk/assert';
import * as ec2 from '@aws-cdk/aws-ec2';
import * as ecs from '@aws-cdk/aws-ecs';
import * as events from '@aws-cdk/aws-events';
import * as cdk from '@aws-cdk/core';
import { Test } from 'nodeunit';
import { ScheduledFargateTask } from '../../lib';

export = {
  'Can create a scheduled Fargate Task - with only required props'(test: Test) {
    // GIVEN
    const stack = new cdk.Stack();
    const vpc = new ec2.Vpc(stack, 'Vpc', { maxAzs: 1 });
    const cluster = new ecs.Cluster(stack, 'EcsCluster', { vpc });

    new ScheduledFargateTask(stack, 'ScheduledFargateTask', {
      cluster,
      scheduledFargateTaskImageOptions: {
        image: ecs.ContainerImage.fromRegistry('henk'),
        memoryLimitMiB: 512,
      },
      schedule: events.Schedule.expression('rate(1 minute)'),
    });

    // THEN
    expect(stack).to(haveResource('AWS::Events::Rule', {
      State: 'ENABLED',
      Targets: [
        {
          Arn: { 'Fn::GetAtt': ['EcsCluster97242B84', 'Arn'] },
          EcsParameters: {
            LaunchType: 'FARGATE',
            NetworkConfiguration: {
              AwsVpcConfiguration: {
                AssignPublicIp: 'DISABLED',
                SecurityGroups: [
                  {
                    'Fn::GetAtt': [
                      'ScheduledFargateTaskScheduledTaskDefSecurityGroupE075BC19',
                      'GroupId',
                    ],
                  },
                ],
                Subnets: [
                  {
                    Ref: 'VpcPrivateSubnet1Subnet536B997A',
                  },
                ],
              },
            },
            TaskCount: 1,
            TaskDefinitionArn: { Ref: 'ScheduledFargateTaskScheduledTaskDef521FA675' },
          },
          Id: 'Target0',
          Input: '{}',
          RoleArn: { 'Fn::GetAtt': ['ScheduledFargateTaskScheduledTaskDefEventsRole6CE19522', 'Arn'] },
        },
      ],
    }));

    expect(stack).to(haveResource('AWS::ECS::TaskDefinition', {
      ContainerDefinitions: [
        {
          Essential: true,
          Image: 'henk',
          LogConfiguration: {
            LogDriver: 'awslogs',
            Options: {
              'awslogs-group': {
                Ref: 'ScheduledFargateTaskScheduledTaskDefScheduledContainerLogGroup4134B16C',
              },
              'awslogs-stream-prefix': 'ScheduledFargateTask',
              'awslogs-region': {
                Ref: 'AWS::Region',
              },
            },
          },
          Name: 'ScheduledContainer',
        },
      ],
    }));

    test.done();
  },

  'Can create a scheduled Fargate Task - with optional props'(test: Test) {
    // GIVEN
    const stack = new cdk.Stack();
    const vpc = new ec2.Vpc(stack, 'Vpc', { maxAzs: 1 });
    const cluster = new ecs.Cluster(stack, 'EcsCluster', { vpc });

    new ScheduledFargateTask(stack, 'ScheduledFargateTask', {
      cluster,
      enabled: false,
      scheduledFargateTaskImageOptions: {
        image: ecs.ContainerImage.fromRegistry('henk'),
        memoryLimitMiB: 512,
        cpu: 2,
        environment: { TRIGGER: 'CloudWatch Events' },
      },
      desiredTaskCount: 2,
      schedule: events.Schedule.expression('rate(1 minute)'),
      ruleName: 'sample-scheduled-task-rule',
    });

    // THEN
    expect(stack).to(haveResource('AWS::Events::Rule', {
      Name: 'sample-scheduled-task-rule',
<<<<<<< HEAD
=======
      State: 'DISABLED',
>>>>>>> 0f728cef
      Targets: [
        {
          Arn: { 'Fn::GetAtt': ['EcsCluster97242B84', 'Arn'] },
          EcsParameters: {
            LaunchType: 'FARGATE',
            NetworkConfiguration: {
              AwsVpcConfiguration: {
                AssignPublicIp: 'DISABLED',
                SecurityGroups: [
                  {
                    'Fn::GetAtt': [
                      'ScheduledFargateTaskScheduledTaskDefSecurityGroupE075BC19',
                      'GroupId',
                    ],
                  },
                ],
                Subnets: [
                  {
                    Ref: 'VpcPrivateSubnet1Subnet536B997A',
                  },
                ],
              },
            },
            TaskCount: 2,
            TaskDefinitionArn: { Ref: 'ScheduledFargateTaskScheduledTaskDef521FA675' },
          },
          Id: 'Target0',
          Input: '{}',
          RoleArn: { 'Fn::GetAtt': ['ScheduledFargateTaskScheduledTaskDefEventsRole6CE19522', 'Arn'] },
        },
      ],
    }));

    expect(stack).to(haveResource('AWS::ECS::TaskDefinition', {
      ContainerDefinitions: [
        {
          Environment: [
            {
              Name: 'TRIGGER',
              Value: 'CloudWatch Events',
            },
          ],
          Essential: true,
          Image: 'henk',
          LogConfiguration: {
            LogDriver: 'awslogs',
            Options: {
              'awslogs-group': {
                Ref: 'ScheduledFargateTaskScheduledTaskDefScheduledContainerLogGroup4134B16C',
              },
              'awslogs-stream-prefix': 'ScheduledFargateTask',
              'awslogs-region': {
                Ref: 'AWS::Region',
              },
            },
          },
          Name: 'ScheduledContainer',
        },
      ],
    }));

    test.done();
  },

  'Scheduled Fargate Task - with MemoryReservation defined'(test: Test) {
    // GIVEN
    const stack = new cdk.Stack();
    const vpc = new ec2.Vpc(stack, 'Vpc', { maxAzs: 1 });
    const cluster = new ecs.Cluster(stack, 'EcsCluster', { vpc });

    new ScheduledFargateTask(stack, 'ScheduledFargateTask', {
      cluster,
      scheduledFargateTaskImageOptions: {
        image: ecs.ContainerImage.fromRegistry('henk'),
      },
      schedule: events.Schedule.expression('rate(1 minute)'),
    });

    // THEN
    expect(stack).to(haveResource('AWS::ECS::TaskDefinition', {
      ContainerDefinitions: [
        {
          Essential: true,
          Image: 'henk',
          LogConfiguration: {
            LogDriver: 'awslogs',
            Options: {
              'awslogs-group': {
                Ref: 'ScheduledFargateTaskScheduledTaskDefScheduledContainerLogGroup4134B16C',
              },
              'awslogs-stream-prefix': 'ScheduledFargateTask',
              'awslogs-region': {
                Ref: 'AWS::Region',
              },
            },
          },
          Name: 'ScheduledContainer',
        },
      ],
    }));

    test.done();
  },

  'Scheduled Fargate Task - with Command defined'(test: Test) {
    // GIVEN
    const stack = new cdk.Stack();
    const vpc = new ec2.Vpc(stack, 'Vpc', { maxAzs: 1 });
    const cluster = new ecs.Cluster(stack, 'EcsCluster', { vpc });

    new ScheduledFargateTask(stack, 'ScheduledFargateTask', {
      cluster,
      scheduledFargateTaskImageOptions: {
        image: ecs.ContainerImage.fromRegistry('henk'),
        command: ['-c', '4', 'amazon.com'],
      },
      schedule: events.Schedule.expression('rate(1 minute)'),
    });

    // THEN
    expect(stack).to(haveResource('AWS::ECS::TaskDefinition', {
      ContainerDefinitions: [
        {
          Command: [
            '-c',
            '4',
            'amazon.com',
          ],
          Essential: true,
          Image: 'henk',
          LogConfiguration: {
            LogDriver: 'awslogs',
            Options: {
              'awslogs-group': {
                Ref: 'ScheduledFargateTaskScheduledTaskDefScheduledContainerLogGroup4134B16C',
              },
              'awslogs-stream-prefix': 'ScheduledFargateTask',
              'awslogs-region': {
                Ref: 'AWS::Region',
              },
            },
          },
          Name: 'ScheduledContainer',
        },
      ],
    }));

    test.done();
  },

  'Scheduled Fargate Task - with subnetSelection defined'(test: Test) {
    // GIVEN
    const stack = new cdk.Stack();
    const vpc = new ec2.Vpc(stack, 'Vpc', {
      maxAzs: 1,
      subnetConfiguration: [
        { name: 'Public', cidrMask: 28, subnetType: ec2.SubnetType.PUBLIC },
      ],
    });
    const cluster = new ecs.Cluster(stack, 'EcsCluster', { vpc });

    new ScheduledFargateTask(stack, 'ScheduledFargateTask', {
      cluster,
      scheduledFargateTaskImageOptions: {
        image: ecs.ContainerImage.fromRegistry('henk'),
      },
      subnetSelection: { subnetType: ec2.SubnetType.PUBLIC },
      schedule: events.Schedule.expression('rate(1 minute)'),
    });

    // THEN
    expect(stack).to(haveResourceLike('AWS::Events::Rule', {
      Targets: [
        {
          EcsParameters: {
            NetworkConfiguration: {
              AwsVpcConfiguration: {
                AssignPublicIp: 'ENABLED',
                Subnets: [
                  {
                    Ref: 'VpcPublicSubnet1Subnet5C2D37C4',
                  },
                ],
              },
            },
          },
        },
      ],
    }));

    test.done();
  },
  'Scheduled Fargate Task - with platformVersion defined'(test: Test) {
    // GIVEN
    const stack = new cdk.Stack();
    const vpc = new ec2.Vpc(stack, 'Vpc', { maxAzs: 1 });
    const cluster = new ecs.Cluster(stack, 'EcsCluster', { vpc });

    new ScheduledFargateTask(stack, 'ScheduledFargateTask', {
      cluster,
      scheduledFargateTaskImageOptions: {
        image: ecs.ContainerImage.fromRegistry('henk'),
        memoryLimitMiB: 512,
      },
      schedule: events.Schedule.expression('rate(1 minute)'),
      platformVersion: ecs.FargatePlatformVersion.VERSION1_4,
    });

    // THEN
    expect(stack).to(haveResource('AWS::Events::Rule', {
      Targets: [
        {
          Arn: { 'Fn::GetAtt': ['EcsCluster97242B84', 'Arn'] },
          EcsParameters: {
            LaunchType: 'FARGATE',
            NetworkConfiguration: {
              AwsVpcConfiguration: {
                AssignPublicIp: 'DISABLED',
                SecurityGroups: [
                  {
                    'Fn::GetAtt': [
                      'ScheduledFargateTaskScheduledTaskDefSecurityGroupE075BC19',
                      'GroupId',
                    ],
                  },
                ],
                Subnets: [
                  {
                    Ref: 'VpcPrivateSubnet1Subnet536B997A',
                  },
                ],
              },
            },
            PlatformVersion: '1.4.0',
            TaskCount: 1,
            TaskDefinitionArn: { Ref: 'ScheduledFargateTaskScheduledTaskDef521FA675' },
          },
          Id: 'Target0',
          Input: '{}',
          RoleArn: { 'Fn::GetAtt': ['ScheduledFargateTaskScheduledTaskDefEventsRole6CE19522', 'Arn'] },
        },
      ],
    }));

    test.done();
  },
};<|MERGE_RESOLUTION|>--- conflicted
+++ resolved
@@ -106,10 +106,7 @@
     // THEN
     expect(stack).to(haveResource('AWS::Events::Rule', {
       Name: 'sample-scheduled-task-rule',
-<<<<<<< HEAD
-=======
       State: 'DISABLED',
->>>>>>> 0f728cef
       Targets: [
         {
           Arn: { 'Fn::GetAtt': ['EcsCluster97242B84', 'Arn'] },
