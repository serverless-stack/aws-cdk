import { Schedule } from '@aws-cdk/aws-applicationautoscaling';
import { IVpc, SubnetSelection, SubnetType } from '@aws-cdk/aws-ec2';
import { AwsLogDriver, Cluster, ContainerImage, ICluster, LogDriver, Secret, TaskDefinition } from '@aws-cdk/aws-ecs';
import { Rule } from '@aws-cdk/aws-events';
import { EcsTask } from '@aws-cdk/aws-events-targets';
import { Stack } from '@aws-cdk/core';
import { Construct } from 'constructs';

// v2 - keep this import as a separate section to reduce merge conflict when forward merging with the v2 branch.
// eslint-disable-next-line
import { Construct as CoreConstruct } from '@aws-cdk/core';

/**
 * The properties for the base ScheduledEc2Task or ScheduledFargateTask task.
 */
export interface ScheduledTaskBaseProps {
  /**
   * The name of the cluster that hosts the service.
   *
   * If a cluster is specified, the vpc construct should be omitted. Alternatively, you can omit both cluster and vpc.
   * @default - create a new cluster; if both cluster and vpc are omitted, a new VPC will be created for you.
   */
  readonly cluster?: ICluster;

  /**
   * The VPC where the container instances will be launched or the elastic network interfaces (ENIs) will be deployed.
   *
   * If a vpc is specified, the cluster construct should be omitted. Alternatively, you can omit both vpc and cluster.
   * @default - uses the VPC defined in the cluster or creates a new VPC.
   */
  readonly vpc?: IVpc;

  /**
   * The schedule or rate (frequency) that determines when CloudWatch Events
   * runs the rule. For more information, see
   * [Schedule Expression Syntax for Rules](https://docs.aws.amazon.com/AmazonCloudWatch/latest/events/ScheduledEvents.html)
   * in the Amazon CloudWatch User Guide.
   */
  readonly schedule: Schedule;

  /**
<<<<<<< HEAD
=======
   * Indicates whether the rule is enabled.
   *
   * @default true
   */
  readonly enabled?: boolean;

  /**
>>>>>>> 0f728cef
   * A name for the rule.
   *
   * @default - AWS CloudFormation generates a unique physical ID and uses that ID
   * for the rule name. For more information, see [Name Type](https://docs.aws.amazon.com/AWSCloudFormation/latest/UserGuide/aws-properties-name.html).
   */
  readonly ruleName?: string;

  /**
   * The desired number of instantiations of the task definition to keep running on the service.
   *
   * @default 1
   */
  readonly desiredTaskCount?: number;

  /**
   * In what subnets to place the task's ENIs
   *
   * (Only applicable in case the TaskDefinition is configured for AwsVpc networking)
   *
   * @default Private subnets
   */
  readonly subnetSelection?: SubnetSelection;
}

export interface ScheduledTaskImageProps {
  /**
   * The image used to start a container. Image or taskDefinition must be specified, but not both.
   *
   * @default - none
   */
  readonly image: ContainerImage;

  /**
   * The command that is passed to the container.
   *
   * If you provide a shell command as a single string, you have to quote command-line arguments.
   *
   * @default - CMD value built into container image.
   */
  readonly command?: string[];

  /**
   * The environment variables to pass to the container.
   *
   * @default none
   */
  readonly environment?: { [key: string]: string };

  /**
   * The secret to expose to the container as an environment variable.
   *
   * @default - No secret environment variables.
   */
  readonly secrets?: { [key: string]: Secret };

  /**
   * The log driver to use.
   *
   * @default - AwsLogDriver if enableLogging is true
   */
  readonly logDriver?: LogDriver;
}

/**
 * The base class for ScheduledEc2Task and ScheduledFargateTask tasks.
 */
export abstract class ScheduledTaskBase extends CoreConstruct {
  /**
   * The name of the cluster that hosts the service.
   */
  public readonly cluster: ICluster;
  /**
   * The desired number of instantiations of the task definition to keep running on the service.
   *
   * The minimum value is 1
   */
  public readonly desiredTaskCount: number;

  /**
   * In what subnets to place the task's ENIs
   *
   * (Only applicable in case the TaskDefinition is configured for AwsVpc networking)
   *
   * @default Private subnets
   */
  public readonly subnetSelection: SubnetSelection;

  /**
   * The CloudWatch Events rule for the service.
   */
  public readonly eventRule: Rule;

  /**
   * Constructs a new instance of the ScheduledTaskBase class.
   */
  constructor(scope: Construct, id: string, props: ScheduledTaskBaseProps) {
    super(scope, id);

    this.cluster = props.cluster || this.getDefaultCluster(this, props.vpc);
    if (props.desiredTaskCount !== undefined && props.desiredTaskCount < 1) {
      throw new Error('You must specify a desiredTaskCount greater than 0');
    }
    this.desiredTaskCount = props.desiredTaskCount || 1;
    this.subnetSelection = props.subnetSelection || { subnetType: SubnetType.PRIVATE };

    // An EventRule that describes the event trigger (in this case a scheduled run)
    this.eventRule = new Rule(this, 'ScheduledEventRule', {
      schedule: props.schedule,
      ruleName: props.ruleName,
<<<<<<< HEAD
=======
      enabled: props.enabled,
>>>>>>> 0f728cef
    });
  }

  /**
   * Create an ECS task using the task definition provided and add it to the scheduled event rule.
   *
   * @param taskDefinition the TaskDefinition to add to the event rule
   */
  protected addTaskDefinitionToEventTarget(taskDefinition: TaskDefinition): EcsTask {
    // Use the EcsTask as the target of the EventRule
    const eventRuleTarget = new EcsTask( {
      cluster: this.cluster,
      taskDefinition,
      taskCount: this.desiredTaskCount,
      subnetSelection: this.subnetSelection,
    });

    this.addTaskAsTarget(eventRuleTarget);

    return eventRuleTarget;
  }

  /**
   * Adds task as a target of the scheduled event rule.
   *
   * @param ecsTaskTarget the EcsTask to add to the event rule
   */
  protected addTaskAsTarget(ecsTaskTarget: EcsTask) {
    this.eventRule.addTarget(ecsTaskTarget);
  }

  /**
   * Returns the default cluster.
   */
  protected getDefaultCluster(scope: CoreConstruct, vpc?: IVpc): Cluster {
    // magic string to avoid collision with user-defined constructs
    const DEFAULT_CLUSTER_ID = `EcsDefaultClusterMnL3mNNYN${vpc ? vpc.node.id : ''}`;
    const stack = Stack.of(scope);
    return stack.node.tryFindChild(DEFAULT_CLUSTER_ID) as Cluster || new Cluster(stack, DEFAULT_CLUSTER_ID, { vpc });
  }

  /**
   * Create an AWS Log Driver with the provided streamPrefix
   *
   * @param prefix the Cloudwatch logging prefix
   */
  protected createAWSLogDriver(prefix: string): AwsLogDriver {
    return new AwsLogDriver({ streamPrefix: prefix });
  }
}<|MERGE_RESOLUTION|>--- conflicted
+++ resolved
@@ -39,8 +39,6 @@
   readonly schedule: Schedule;
 
   /**
-<<<<<<< HEAD
-=======
    * Indicates whether the rule is enabled.
    *
    * @default true
@@ -48,7 +46,6 @@
   readonly enabled?: boolean;
 
   /**
->>>>>>> 0f728cef
    * A name for the rule.
    *
    * @default - AWS CloudFormation generates a unique physical ID and uses that ID
@@ -158,10 +155,7 @@
     this.eventRule = new Rule(this, 'ScheduledEventRule', {
       schedule: props.schedule,
       ruleName: props.ruleName,
-<<<<<<< HEAD
-=======
       enabled: props.enabled,
->>>>>>> 0f728cef
     });
   }
 
