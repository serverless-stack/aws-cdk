# CDK Construct library for higher-level ECS Constructs
<!--BEGIN STABILITY BANNER-->

---

![cdk-constructs: Stable](https://img.shields.io/badge/cdk--constructs-stable-success.svg?style=for-the-badge)

---

<!--END STABILITY BANNER-->

This library provides higher-level Amazon ECS constructs which follow common architectural patterns. It contains:

* Application Load Balanced Services
* Network Load Balanced Services
* Queue Processing Services
* Scheduled Tasks (cron jobs)
* Additional Examples

## Application Load Balanced Services

To define an Amazon ECS service that is behind an application load balancer, instantiate one of the following:

* `ApplicationLoadBalancedEc2Service`

```ts
const loadBalancedEcsService = new ecsPatterns.ApplicationLoadBalancedEc2Service(stack, 'Service', {
  cluster,
  memoryLimitMiB: 1024,
  taskImageOptions: {
    image: ecs.ContainerImage.fromRegistry('test'),
    environment: {
      TEST_ENVIRONMENT_VARIABLE1: "test environment variable 1 value",
      TEST_ENVIRONMENT_VARIABLE2: "test environment variable 2 value"
    },
  },
  desiredCount: 2,
});
```

* `ApplicationLoadBalancedFargateService`

```ts
const loadBalancedFargateService = new ecsPatterns.ApplicationLoadBalancedFargateService(stack, 'Service', {
  cluster,
  memoryLimitMiB: 1024,
  cpu: 512,
  taskImageOptions: {
    image: ecs.ContainerImage.fromRegistry("amazon/amazon-ecs-sample"),
  },
});

loadBalancedFargateService.targetGroup.configureHealthCheck({
  path: "/custom-health-path",
});
```

Instead of providing a cluster you can specify a VPC and CDK will create a new ECS cluster.
If you deploy multiple services CDK will only create one cluster per VPC.

You can omit `cluster` and `vpc` to let CDK create a new VPC with two AZs and create a cluster inside this VPC.

You can customize the health check for your target group; otherwise it defaults to `HTTP` over port `80` hitting path `/`.

Fargate services will use the `LATEST` platform version by default, but you can override by providing a value for the `platformVersion` property in the constructor.

Fargate services use the default VPC Security Group unless one or more are provided using the `securityGroups` property in the constructor.

By setting `redirectHTTP` to true, CDK will automatically create a listener on port 80 that redirects HTTP traffic to the HTTPS port.

If you specify the option `recordType` you can decide if you want the construct to use CNAME or Route53-Aliases as record sets.

If you need to encrypt the traffic between the load balancer and the ECS tasks, you can set the `targetProtocol` to `HTTPS`.

Additionally, if more than one application target group are needed, instantiate one of the following:

* `ApplicationMultipleTargetGroupsEc2Service`

```ts
// One application load balancer with one listener and two target groups.
const loadBalancedEc2Service = new ApplicationMultipleTargetGroupsEc2Service(stack, 'Service', {
  cluster,
  memoryLimitMiB: 256,
  taskImageOptions: {
    image: ecs.ContainerImage.fromRegistry("amazon/amazon-ecs-sample"),
  },
  targetGroups: [
    {
      containerPort: 80,
    },
    {
      containerPort: 90,
      pathPattern: 'a/b/c',
      priority: 10
    }
  ]
});
```

* `ApplicationMultipleTargetGroupsFargateService`

```ts
// One application load balancer with one listener and two target groups.
const loadBalancedFargateService = new ApplicationMultipleTargetGroupsFargateService(stack, 'Service', {
  cluster,
  memoryLimitMiB: 1024,
  cpu: 512,
  taskImageOptions: {
    image: ecs.ContainerImage.fromRegistry("amazon/amazon-ecs-sample"),
  },
  targetGroups: [
    {
      containerPort: 80,
    },
    {
      containerPort: 90,
      pathPattern: 'a/b/c',
      priority: 10
    }
  ]
});
```

## Network Load Balanced Services

To define an Amazon ECS service that is behind a network load balancer, instantiate one of the following:

* `NetworkLoadBalancedEc2Service`

```ts
const loadBalancedEcsService = new ecsPatterns.NetworkLoadBalancedEc2Service(stack, 'Service', {
  cluster,
  memoryLimitMiB: 1024,
  taskImageOptions: {
    image: ecs.ContainerImage.fromRegistry('test'),
    environment: {
      TEST_ENVIRONMENT_VARIABLE1: "test environment variable 1 value",
      TEST_ENVIRONMENT_VARIABLE2: "test environment variable 2 value"
    },
  },
  desiredCount: 2,
});
```

* `NetworkLoadBalancedFargateService`

```ts
const loadBalancedFargateService = new ecsPatterns.NetworkLoadBalancedFargateService(stack, 'Service', {
  cluster,
  memoryLimitMiB: 1024,
  cpu: 512,
  taskImageOptions: {
    image: ecs.ContainerImage.fromRegistry("amazon/amazon-ecs-sample"),
  },
});
```

The CDK will create a new Amazon ECS cluster if you specify a VPC and omit `cluster`. If you deploy multiple services the CDK will only create one cluster per VPC.

If `cluster` and `vpc` are omitted, the CDK creates a new VPC with subnets in two Availability Zones and a cluster within this VPC.

If you specify the option `recordType` you can decide if you want the construct to use CNAME or Route53-Aliases as record sets.

Additionally, if more than one network target group is needed, instantiate one of the following:

* NetworkMultipleTargetGroupsEc2Service

```ts
// Two network load balancers, each with their own listener and target group.
const loadBalancedEc2Service = new NetworkMultipleTargetGroupsEc2Service(stack, 'Service', {
  cluster,
  memoryLimitMiB: 256,
  taskImageOptions: {
    image: ecs.ContainerImage.fromRegistry("amazon/amazon-ecs-sample"),
  },
  loadBalancers: [
    {
      name: 'lb1',
      listeners: [
        {
          name: 'listener1'
        }
      ]
    },
    {
      name: 'lb2',
      listeners: [
        {
          name: 'listener2'
        }
      ]
    }
  ],
  targetGroups: [
    {
      containerPort: 80,
      listener: 'listener1'
    },
    {
      containerPort: 90,
      listener: 'listener2'
    }
  ]
});
```

* NetworkMultipleTargetGroupsFargateService

```ts
// Two network load balancers, each with their own listener and target group.
const loadBalancedFargateService = new NetworkMultipleTargetGroupsFargateService(stack, 'Service', {
  cluster,
  memoryLimitMiB: 512,
  taskImageOptions: {
    image: ecs.ContainerImage.fromRegistry("amazon/amazon-ecs-sample"),
  },
  loadBalancers: [
    {
      name: 'lb1',
      listeners: [
        {
          name: 'listener1'
        }
      ]
    },
    {
      name: 'lb2',
      listeners: [
        {
          name: 'listener2'
        }
      ]
    }
  ],
  targetGroups: [
    {
      containerPort: 80,
      listener: 'listener1'
    },
    {
      containerPort: 90,
      listener: 'listener2'
    }
  ]
});
```

## Queue Processing Services

To define a service that creates a queue and reads from that queue, instantiate one of the following:

* `QueueProcessingEc2Service`

```ts
const queueProcessingEc2Service = new QueueProcessingEc2Service(stack, 'Service', {
  cluster,
  memoryLimitMiB: 1024,
  image: ecs.ContainerImage.fromRegistry('test'),
  command: ["-c", "4", "amazon.com"],
  enableLogging: false,
  desiredTaskCount: 2,
  environment: {
    TEST_ENVIRONMENT_VARIABLE1: "test environment variable 1 value",
    TEST_ENVIRONMENT_VARIABLE2: "test environment variable 2 value"
  },
  queue,
  maxScalingCapacity: 5,
  containerName: 'test',
});
```

* `QueueProcessingFargateService`

```ts
const queueProcessingFargateService = new QueueProcessingFargateService(stack, 'Service', {
  cluster,
  memoryLimitMiB: 512,
  image: ecs.ContainerImage.fromRegistry('test'),
  command: ["-c", "4", "amazon.com"],
  enableLogging: false,
  desiredTaskCount: 2,
  environment: {
    TEST_ENVIRONMENT_VARIABLE1: "test environment variable 1 value",
    TEST_ENVIRONMENT_VARIABLE2: "test environment variable 2 value"
  },
  queue,
  maxScalingCapacity: 5,
  containerName: 'test',
});
```

when queue not provided by user, CDK will create a primary queue and a dead letter queue with default redrive policy and attach permission to the task to be able to access the primary queue.

## Scheduled Tasks

To define a task that runs periodically, instantiate an `ScheduledEc2Task`:

```ts
// Instantiate an Amazon EC2 Task to run at a scheduled interval
const ecsScheduledTask = new ScheduledEc2Task(stack, 'ScheduledTask', {
  cluster,
  scheduledEc2TaskImageOptions: {
    image: ecs.ContainerImage.fromRegistry('amazon/amazon-ecs-sample'),
    memoryLimitMiB: 256,
    environment: { name: 'TRIGGER', value: 'CloudWatch Events' },
  },
  schedule: events.Schedule.expression('rate(1 minute)'),
<<<<<<< HEAD
=======
  enabled: true,
>>>>>>> 0f728cef
  ruleName: 'sample-scheduled-task-rule'
});
```

## Additional Examples

In addition to using the constructs, users can also add logic to customize these constructs:

### Add Schedule-Based Auto-Scaling to an ApplicationLoadBalancedFargateService

```ts
import { Schedule } from '@aws-cdk/aws-applicationautoscaling';
import { ApplicationLoadBalancedFargateService, ApplicationLoadBalancedFargateServiceProps } from './application-load-balanced-fargate-service';

const loadBalancedFargateService = new ApplicationLoadBalancedFargateService(stack, 'Service', {
  cluster,
  memoryLimitMiB: 1024,
  desiredCount: 1,
  cpu: 512,
  taskImageOptions: {
    image: ecs.ContainerImage.fromRegistry("amazon/amazon-ecs-sample"),
  },
});

const scalableTarget = loadBalancedFargateService.service.autoScaleTaskCount({
  minCapacity: 5,
  maxCapacity: 20,
});

scalableTarget.scaleOnSchedule('DaytimeScaleDown', {
  schedule: Schedule.cron({ hour: '8', minute: '0'}),
  minCapacity: 1,
});

scalableTarget.scaleOnSchedule('EveningRushScaleUp', {
  schedule: Schedule.cron({ hour: '20', minute: '0'}),
  minCapacity: 10,
});
```

### Add Metric-Based Auto-Scaling to an ApplicationLoadBalancedFargateService

```ts
import { ApplicationLoadBalancedFargateService } from './application-load-balanced-fargate-service';

const loadBalancedFargateService = new ApplicationLoadBalancedFargateService(stack, 'Service', {
  cluster,
  memoryLimitMiB: 1024,
  desiredCount: 1,
  cpu: 512,
  taskImageOptions: {
    image: ecs.ContainerImage.fromRegistry("amazon/amazon-ecs-sample"),
  },
});

const scalableTarget = loadBalancedFargateService.service.autoScaleTaskCount({
  minCapacity: 1,
  maxCapacity: 20,
});

scalableTarget.scaleOnCpuUtilization('CpuScaling', {
  targetUtilizationPercent: 50,
});

scalableTarget.scaleOnMemoryUtilization('MemoryScaling', {
  targetUtilizationPercent: 50,
});
```

### Change the default Deployment Controller

```ts
import { ApplicationLoadBalancedFargateService } from './application-load-balanced-fargate-service';

const loadBalancedFargateService = new ApplicationLoadBalancedFargateService(stack, 'Service', {
  cluster,
  memoryLimitMiB: 1024,
  desiredCount: 1,
  cpu: 512,
  taskImageOptions: {
    image: ecs.ContainerImage.fromRegistry("amazon/amazon-ecs-sample"),
  },
  deploymentController: {
    type: ecs.DeploymentControllerType.CODE_DEPLOY,
  },
});
```


### Set deployment configuration on QueueProcessingService

```ts
const queueProcessingFargateService = new QueueProcessingFargateService(stack, 'Service', {
  cluster,
  memoryLimitMiB: 512,
  image: ecs.ContainerImage.fromRegistry('test'),
  command: ["-c", "4", "amazon.com"],
  enableLogging: false,
  desiredTaskCount: 2,
  environment: {},
  queue,
  maxScalingCapacity: 5,
  maxHealthyPercent: 200,
  minHealthPercent: 66,
});
```

### Set taskSubnets and securityGroups for QueueProcessingFargateService

```ts
const queueProcessingFargateService = new QueueProcessingFargateService(stack, 'Service', {
  vpc,
  memoryLimitMiB: 512,
  image: ecs.ContainerImage.fromRegistry('test'),
  securityGroups: [securityGroup],
  taskSubnets: { subnetType: ec2.SubnetType.ISOLATED },
});
```

### Define tasks with public IPs for QueueProcessingFargateService

```ts
const queueProcessingFargateService = new QueueProcessingFargateService(stack, 'Service', {
  vpc,
  memoryLimitMiB: 512,
  image: ecs.ContainerImage.fromRegistry('test'),
  assignPublicIp: true,
});
```

### Select specific vpc subnets for ApplicationLoadBalancedFargateService

```ts
const loadBalancedFargateService = new ApplicationLoadBalancedFargateService(stack, 'Service', {
  cluster,
  memoryLimitMiB: 1024,
  desiredCount: 1,
  cpu: 512,
  taskImageOptions: {
    image: ecs.ContainerImage.fromRegistry("amazon/amazon-ecs-sample"),
  },
  vpcSubnets: {
    subnets: [ec2.Subnet.fromSubnetId(stack, 'subnet', 'VpcISOLATEDSubnet1Subnet80F07FA0')],
  },
});
```

### Set PlatformVersion for ScheduledFargateTask

```ts
const scheduledFargateTask = new ScheduledFargateTask(stack, 'ScheduledFargateTask', {
  cluster,
  scheduledFargateTaskImageOptions: {
    image: ecs.ContainerImage.fromRegistry('amazon/amazon-ecs-sample'),
    memoryLimitMiB: 512,
  },
  schedule: events.Schedule.expression('rate(1 minute)'),
  platformVersion: ecs.FargatePlatformVersion.VERSION1_4,
});
```<|MERGE_RESOLUTION|>--- conflicted
+++ resolved
@@ -305,10 +305,7 @@
     environment: { name: 'TRIGGER', value: 'CloudWatch Events' },
   },
   schedule: events.Schedule.expression('rate(1 minute)'),
-<<<<<<< HEAD
-=======
   enabled: true,
->>>>>>> 0f728cef
   ruleName: 'sample-scheduled-task-rule'
 });
 ```
