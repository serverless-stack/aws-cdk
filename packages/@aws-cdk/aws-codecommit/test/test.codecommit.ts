--- conflicted
+++ resolved
@@ -104,12 +104,9 @@
 
       test.deepEqual(stack.resolve(repo.repositoryCloneUrlGrc), 'codecommit::us-west-2://my-repo');
 
-<<<<<<< HEAD
-=======
       test.deepEqual(repo.env.account, '585695036304');
       test.deepEqual(repo.env.region, 'us-west-2');
 
->>>>>>> 0f728cef
       test.done();
     },
 
