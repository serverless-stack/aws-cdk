{
  "name": "@aws-cdk/aws-lambda",
  "version": "0.0.0",
  "description": "The CDK Construct Library for AWS::Lambda",
  "main": "lib/index.js",
  "types": "lib/index.d.ts",
  "jsii": {
    "outdir": "dist",
    "targets": {
      "java": {
        "package": "software.amazon.awscdk.services.lambda",
        "maven": {
          "groupId": "software.amazon.awscdk",
          "artifactId": "lambda"
        }
      },
      "dotnet": {
        "namespace": "Amazon.CDK.AWS.Lambda",
        "packageId": "Amazon.CDK.AWS.Lambda",
        "iconUrl": "https://raw.githubusercontent.com/aws/aws-cdk/master/logo/default-256-dark.png"
      },
      "python": {
        "distName": "aws-cdk.aws-lambda",
        "module": "aws_cdk.aws_lambda",
        "classifiers": [
          "Framework :: AWS CDK",
          "Framework :: AWS CDK :: 1"
        ]
      }
    },
    "projectReferences": true
  },
  "repository": {
    "type": "git",
    "url": "https://github.com/aws/aws-cdk.git",
    "directory": "packages/@aws-cdk/aws-lambda"
  },
  "scripts": {
    "build": "cdk-build",
    "watch": "cdk-watch",
    "lint": "cdk-lint",
    "test": "cdk-test",
    "integ": "cdk-integ",
    "pkglint": "pkglint -f",
    "package": "cdk-package",
    "awslint": "cdk-awslint",
    "cfn2ts": "cfn2ts",
    "build+test+package": "yarn build+test && yarn package",
    "build+test": "yarn build && yarn test",
    "compat": "cdk-compat",
    "gen": "cfn2ts",
    "rosetta:extract": "yarn --silent jsii-rosetta extract"
  },
  "cdk-build": {
    "cloudformation": "AWS::Lambda",
    "jest": true,
    "env": {
      "AWSLINT_BASE_CONSTRUCT": "true"
    }
  },
  "nyc": {
    "statements": 75,
    "lines": 75
  },
  "keywords": [
    "aws",
    "cdk",
    "constructs",
    "lambda"
  ],
  "author": {
    "name": "Amazon Web Services",
    "url": "https://aws.amazon.com",
    "organization": true
  },
  "license": "Apache-2.0",
  "devDependencies": {
    "@aws-cdk/assert": "0.0.0",
<<<<<<< HEAD
    "@types/aws-lambda": "^8.10.64",
=======
    "@types/aws-lambda": "^8.10.72",
>>>>>>> 0f728cef
    "@types/lodash": "^4.14.168",
    "cdk-build-tools": "0.0.0",
    "cdk-integ-tools": "0.0.0",
    "cfn2ts": "0.0.0",
    "jest": "^26.6.3",
    "lodash": "^4.17.21",
    "pkglint": "0.0.0"
  },
  "dependencies": {
    "@aws-cdk/aws-applicationautoscaling": "0.0.0",
    "@aws-cdk/aws-cloudwatch": "0.0.0",
    "@aws-cdk/aws-codeguruprofiler": "0.0.0",
    "@aws-cdk/aws-ec2": "0.0.0",
    "@aws-cdk/aws-ecr": "0.0.0",
    "@aws-cdk/aws-ecr-assets": "0.0.0",
    "@aws-cdk/aws-efs": "0.0.0",
    "@aws-cdk/aws-events": "0.0.0",
    "@aws-cdk/aws-iam": "0.0.0",
    "@aws-cdk/aws-kms": "0.0.0",
    "@aws-cdk/aws-logs": "0.0.0",
    "@aws-cdk/aws-s3": "0.0.0",
    "@aws-cdk/aws-s3-assets": "0.0.0",
    "@aws-cdk/aws-sqs": "0.0.0",
    "@aws-cdk/core": "0.0.0",
    "@aws-cdk/cx-api": "0.0.0",
    "constructs": "^3.2.0"
  },
  "homepage": "https://github.com/aws/aws-cdk",
  "peerDependencies": {
    "@aws-cdk/aws-applicationautoscaling": "0.0.0",
    "@aws-cdk/aws-cloudwatch": "0.0.0",
    "@aws-cdk/aws-codeguruprofiler": "0.0.0",
    "@aws-cdk/aws-ec2": "0.0.0",
    "@aws-cdk/aws-ecr": "0.0.0",
    "@aws-cdk/aws-ecr-assets": "0.0.0",
    "@aws-cdk/aws-efs": "0.0.0",
    "@aws-cdk/aws-events": "0.0.0",
    "@aws-cdk/aws-iam": "0.0.0",
    "@aws-cdk/aws-kms": "0.0.0",
    "@aws-cdk/aws-logs": "0.0.0",
    "@aws-cdk/aws-s3": "0.0.0",
    "@aws-cdk/aws-s3-assets": "0.0.0",
    "@aws-cdk/aws-sqs": "0.0.0",
    "@aws-cdk/core": "0.0.0",
    "@aws-cdk/cx-api": "0.0.0",
    "constructs": "^3.2.0"
  },
  "engines": {
    "node": ">= 10.13.0 <13 || >=13.7.0"
  },
  "awslint": {
    "exclude": [
      "integ-return-type:@aws-cdk/aws-lambda.IEventSource.bind",
      "props-physical-name:@aws-cdk/aws-lambda.VersionProps",
      "props-physical-name:@aws-cdk/aws-lambda.EventSourceMappingProps",
      "docs-public-apis:@aws-cdk/aws-lambda.Runtime.runtimeEquals",
      "docs-public-apis:@aws-cdk/aws-lambda.RuntimeFamily.OTHER",
      "docs-public-apis:@aws-cdk/aws-lambda.RuntimeFamily.RUBY",
      "docs-public-apis:@aws-cdk/aws-lambda.RuntimeFamily.GO",
      "docs-public-apis:@aws-cdk/aws-lambda.RuntimeFamily.DOTNET_CORE",
      "docs-public-apis:@aws-cdk/aws-lambda.RuntimeFamily.PYTHON",
      "docs-public-apis:@aws-cdk/aws-lambda.RuntimeFamily.JAVA",
      "docs-public-apis:@aws-cdk/aws-lambda.RuntimeFamily.NODEJS",
      "docs-public-apis:@aws-cdk/aws-lambda.Alias.lambda",
      "docs-public-apis:@aws-cdk/aws-lambda.Alias.fromAliasAttributes",
      "docs-public-apis:@aws-cdk/aws-lambda.Function.fromFunctionArn",
      "docs-public-apis:@aws-cdk/aws-lambda.FunctionBase",
      "docs-public-apis:@aws-cdk/aws-lambda.QualifiedFunctionBase",
      "docs-public-apis:@aws-cdk/aws-lambda.QualifiedFunctionBase.lambda",
      "docs-public-apis:@aws-cdk/aws-lambda.RuntimeFamily",
      "docs-public-apis:@aws-cdk/aws-lambda.Runtime.toString",
      "docs-public-apis:@aws-cdk/aws-lambda.Version.fromVersionAttributes",
      "docs-public-apis:@aws-cdk/aws-lambda.AliasAttributes",
      "docs-public-apis:@aws-cdk/aws-lambda.AliasAttributes.aliasName",
      "docs-public-apis:@aws-cdk/aws-lambda.AliasAttributes.aliasVersion",
      "docs-public-apis:@aws-cdk/aws-lambda.EventSourceMappingOptions",
      "props-default-doc:@aws-cdk/aws-lambda.FunctionAttributes.role",
      "props-default-doc:@aws-cdk/aws-lambda.FunctionAttributes.securityGroup",
      "props-default-doc:@aws-cdk/aws-lambda.FunctionAttributes.securityGroupId",
      "docs-public-apis:@aws-cdk/aws-lambda.FunctionProps",
      "docs-public-apis:@aws-cdk/aws-lambda.IAlias",
      "docs-public-apis:@aws-cdk/aws-lambda.IFunction",
      "docs-public-apis:@aws-cdk/aws-lambda.ILayerVersion",
      "docs-public-apis:@aws-cdk/aws-lambda.IVersion",
      "docs-public-apis:@aws-cdk/aws-lambda.LambdaRuntimeProps",
      "props-default-doc:@aws-cdk/aws-lambda.LayerVersionAttributes.compatibleRuntimes",
      "props-default-doc:@aws-cdk/aws-lambda.LayerVersionPermission.organizationId",
      "docs-public-apis:@aws-cdk/aws-lambda.LayerVersionProps",
      "props-default-doc:@aws-cdk/aws-lambda.Permission.sourceAccount",
      "props-default-doc:@aws-cdk/aws-lambda.Permission.sourceArn",
      "docs-public-apis:@aws-cdk/aws-lambda.ResourceBindOptions",
      "docs-public-apis:@aws-cdk/aws-lambda.VersionAttributes",
      "props-physical-name:@aws-cdk/aws-lambda.EventInvokeConfigProps"
    ]
  },
  "stability": "stable",
  "awscdkio": {
    "announce": false
  },
  "maturity": "stable",
  "publishConfig": {
    "tag": "latest"
  }
}<|MERGE_RESOLUTION|>--- conflicted
+++ resolved
@@ -76,11 +76,7 @@
   "license": "Apache-2.0",
   "devDependencies": {
     "@aws-cdk/assert": "0.0.0",
-<<<<<<< HEAD
-    "@types/aws-lambda": "^8.10.64",
-=======
     "@types/aws-lambda": "^8.10.72",
->>>>>>> 0f728cef
     "@types/lodash": "^4.14.168",
     "cdk-build-tools": "0.0.0",
     "cdk-integ-tools": "0.0.0",
