{
  "name": "@aws-cdk/aws-quicksight",
  "version": "0.0.0",
  "description": "The CDK Construct Library for AWS::QuickSight",
  "main": "lib/index.js",
  "types": "lib/index.d.ts",
  "jsii": {
    "outdir": "dist",
    "projectReferences": true,
    "targets": {
      "dotnet": {
        "namespace": "Amazon.CDK.AWS.QuickSight",
        "packageId": "Amazon.CDK.AWS.QuickSight",
        "signAssembly": true,
        "assemblyOriginatorKeyFile": "../../key.snk",
        "iconUrl": "https://raw.githubusercontent.com/aws/aws-cdk/master/logo/default-256-dark.png"
      },
      "java": {
        "package": "software.amazon.awscdk.services.quicksight",
        "maven": {
          "groupId": "software.amazon.awscdk",
          "artifactId": "quicksight"
        }
      },
      "python": {
        "classifiers": [
          "Framework :: AWS CDK",
          "Framework :: AWS CDK :: 1"
        ],
        "distName": "aws-cdk.aws-quicksight",
        "module": "aws_cdk.aws_quicksight"
      }
    }
  },
  "repository": {
    "type": "git",
    "url": "https://github.com/aws/aws-cdk.git",
    "directory": "packages/@aws-cdk/aws-quicksight"
  },
  "homepage": "https://github.com/aws/aws-cdk",
  "scripts": {
    "build": "cdk-build",
    "watch": "cdk-watch",
    "lint": "cdk-lint",
    "test": "cdk-test",
    "integ": "cdk-integ",
    "pkglint": "pkglint -f",
    "package": "cdk-package",
    "awslint": "cdk-awslint",
    "cfn2ts": "cfn2ts",
    "build+test": "yarn build && yarn test",
    "build+test+package": "yarn build+test && yarn package",
    "compat": "cdk-compat",
    "gen": "cfn2ts",
    "rosetta:extract": "yarn --silent jsii-rosetta extract"
  },
  "cdk-build": {
    "cloudformation": "AWS::QuickSight",
    "jest": true,
    "env": {
      "AWSLINT_BASE_CONSTRUCT": "true"
    }
  },
  "keywords": [
    "aws",
    "cdk",
    "constructs",
    "AWS::QuickSight",
    "aws-quicksight"
  ],
  "author": {
    "name": "Amazon Web Services",
    "url": "https://aws.amazon.com",
    "organization": true
  },
  "license": "Apache-2.0",
  "devDependencies": {
    "@aws-cdk/assert": "0.0.0",
    "cdk-build-tools": "0.0.0",
    "cfn2ts": "0.0.0",
    "pkglint": "0.0.0"
  },
  "dependencies": {
    "@aws-cdk/core": "0.0.0",
    "constructs": "10.0.0-pre.5"
  },
  "peerDependencies": {
    "@aws-cdk/core": "0.0.0",
    "constructs": "10.0.0-pre.5"
  },
  "engines": {
    "node": ">= 10.13.0 <13 || >=13.7.0"
  },
  "stability": "experimental",
  "maturity": "cfn-only",
  "awscdkio": {
    "announce": false
  },
<<<<<<< HEAD
  "publishConfig": {
    "tag": "latest"
  }
=======
  "private": true
>>>>>>> b1309a85
}<|MERGE_RESOLUTION|>--- conflicted
+++ resolved
@@ -96,11 +96,8 @@
   "awscdkio": {
     "announce": false
   },
-<<<<<<< HEAD
   "publishConfig": {
     "tag": "latest"
-  }
-=======
+  },
   "private": true
->>>>>>> b1309a85
 }