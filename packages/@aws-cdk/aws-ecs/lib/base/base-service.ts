import * as appscaling from '@aws-cdk/aws-applicationautoscaling';
import * as cloudwatch from '@aws-cdk/aws-cloudwatch';
import * as ec2 from '@aws-cdk/aws-ec2';
import * as elb from '@aws-cdk/aws-elasticloadbalancing';
import * as elbv2 from '@aws-cdk/aws-elasticloadbalancingv2';
import * as iam from '@aws-cdk/aws-iam';
import * as cloudmap from '@aws-cdk/aws-servicediscovery';
import { Annotations, Duration, IResolvable, IResource, Lazy, Resource, Stack } from '@aws-cdk/core';
import { Construct } from 'constructs';
import { LoadBalancerTargetOptions, NetworkMode, TaskDefinition } from '../base/task-definition';
import { ICluster, CapacityProviderStrategy } from '../cluster';
import { Protocol } from '../container-definition';
import { CfnService } from '../ecs.generated';
import { ScalableTaskCount } from './scalable-task-count';

/**
 * The interface for a service.
 */
export interface IService extends IResource {
  /**
   * The Amazon Resource Name (ARN) of the service.
   *
   * @attribute
   */
  readonly serviceArn: string;

  /**
   * The name of the service.
   *
   * @attribute
   */
  readonly serviceName: string;
}

/**
 * The deployment controller to use for the service.
 */
export interface DeploymentController {
  /**
   * The deployment controller type to use.
   *
   * @default DeploymentControllerType.ECS
   */
  readonly type?: DeploymentControllerType;
}

/**
 * The deployment circuit breaker to use for the service
 */
export interface DeploymentCircuitBreaker {
  /**
   * Whether to enable rollback on deployment failure
   * @default false
   */
  readonly rollback?: boolean;

}

export interface EcsTarget {
  /**
   * The name of the container.
   */
  readonly containerName: string;

  /**
   * The port number of the container. Only applicable when using application/network load balancers.
   *
   * @default - Container port of the first added port mapping.
   */
  readonly containerPort?: number;

  /**
   * The protocol used for the port mapping. Only applicable when using application load balancers.
   *
   * @default Protocol.TCP
   */
  readonly protocol?: Protocol;

  /**
   * ID for a target group to be created.
   */
  readonly newTargetGroupId: string;

  /**
   * Listener and properties for adding target group to the listener.
   */
  readonly listener: ListenerConfig;
}

/**
 * Interface for ECS load balancer target.
 */
export interface IEcsLoadBalancerTarget extends elbv2.IApplicationLoadBalancerTarget, elbv2.INetworkLoadBalancerTarget, elb.ILoadBalancerTarget {
}

/**
 * The properties for the base Ec2Service or FargateService service.
 */
export interface BaseServiceOptions {
  /**
   * The name of the cluster that hosts the service.
   */
  readonly cluster: ICluster;

  /**
   * The desired number of instantiations of the task definition to keep running on the service.
   *
   * @default - When creating the service, default is 1; when updating the service, default uses
   * the current task number.
   */
  readonly desiredCount?: number;

  /**
   * The name of the service.
   *
   * @default - CloudFormation-generated name.
   */
  readonly serviceName?: string;

  /**
   * The maximum number of tasks, specified as a percentage of the Amazon ECS
   * service's DesiredCount value, that can run in a service during a
   * deployment.
   *
   * @default - 100 if daemon, otherwise 200
   */
  readonly maxHealthyPercent?: number;

  /**
   * The minimum number of tasks, specified as a percentage of
   * the Amazon ECS service's DesiredCount value, that must
   * continue to run and remain healthy during a deployment.
   *
   * @default - 0 if daemon, otherwise 50
   */
  readonly minHealthyPercent?: number;

  /**
   * The period of time, in seconds, that the Amazon ECS service scheduler ignores unhealthy
   * Elastic Load Balancing target health checks after a task has first started.
   *
   * @default - defaults to 60 seconds if at least one load balancer is in-use and it is not already set
   */
  readonly healthCheckGracePeriod?: Duration;

  /**
   * The options for configuring an Amazon ECS service to use service discovery.
   *
   * @default - AWS Cloud Map service discovery is not enabled.
   */
  readonly cloudMapOptions?: CloudMapOptions;

  /**
   * Specifies whether to propagate the tags from the task definition or the service to the tasks in the service
   *
   * Valid values are: PropagatedTagSource.SERVICE, PropagatedTagSource.TASK_DEFINITION or PropagatedTagSource.NONE
   *
   * @default PropagatedTagSource.NONE
   */
  readonly propagateTags?: PropagatedTagSource;

  /**
   * Specifies whether to enable Amazon ECS managed tags for the tasks within the service. For more information, see
   * [Tagging Your Amazon ECS Resources](https://docs.aws.amazon.com/AmazonECS/latest/developerguide/ecs-using-tags.html)
   *
   * @default false
   */
  readonly enableECSManagedTags?: boolean;

  /**
   * Specifies which deployment controller to use for the service. For more information, see
   * [Amazon ECS Deployment Types](https://docs.aws.amazon.com/AmazonECS/latest/developerguide/deployment-types.html)
   *
   * @default - Rolling update (ECS)
   */
  readonly deploymentController?: DeploymentController;

  /**
   * Whether to enable the deployment circuit breaker. If this property is defined, circuit breaker will be implicitly
   * enabled.
   * @default - disabled
   */
  readonly circuitBreaker?: DeploymentCircuitBreaker;
<<<<<<< HEAD
=======

  /**
   * A list of Capacity Provider strategies used to place a service.
   *
   * @default - undefined
   *
   */
  readonly capacityProviderStrategies?: CapacityProviderStrategy[];
>>>>>>> 0f728cef
}

/**
 * Complete base service properties that are required to be supplied by the implementation
 * of the BaseService class.
 */
export interface BaseServiceProps extends BaseServiceOptions {
  /**
   * The launch type on which to run your service.
   *
   * LaunchType will be omitted if capacity provider strategies are specified on the service.
   *
   * @see - https://docs.aws.amazon.com/AWSCloudFormation/latest/UserGuide/aws-resource-ecs-service.html#cfn-ecs-service-capacityproviderstrategy
   *
   * Valid values are: LaunchType.ECS or LaunchType.FARGATE
   */
  readonly launchType: LaunchType;
}

/**
 * Base class for configuring listener when registering targets.
 */
export abstract class ListenerConfig {
  /**
   * Create a config for adding target group to ALB listener.
   */
  public static applicationListener(listener: elbv2.ApplicationListener, props?: elbv2.AddApplicationTargetsProps): ListenerConfig {
    return new ApplicationListenerConfig(listener, props);
  }

  /**
   * Create a config for adding target group to NLB listener.
   */
  public static networkListener(listener: elbv2.NetworkListener, props?: elbv2.AddNetworkTargetsProps): ListenerConfig {
    return new NetworkListenerConfig(listener, props);
  }

  /**
   * Create and attach a target group to listener.
   */
  public abstract addTargets(id: string, target: LoadBalancerTargetOptions, service: BaseService): void;
}

/**
 * Class for configuring application load balancer listener when registering targets.
 */
class ApplicationListenerConfig extends ListenerConfig {
  constructor(private readonly listener: elbv2.ApplicationListener, private readonly props?: elbv2.AddApplicationTargetsProps) {
    super();
  }

  /**
   * Create and attach a target group to listener.
   */
  public addTargets(id: string, target: LoadBalancerTargetOptions, service: BaseService) {
    const props = this.props || {};
    const protocol = props.protocol;
    const port = props.port ?? (protocol === elbv2.ApplicationProtocol.HTTPS ? 443 : 80);
    this.listener.addTargets(id, {
      ... props,
      targets: [
        service.loadBalancerTarget({
          ...target,
        }),
      ],
      port,
    });
  }
}

/**
 * Class for configuring network load balancer listener when registering targets.
 */
class NetworkListenerConfig extends ListenerConfig {
  constructor(private readonly listener: elbv2.NetworkListener, private readonly props?: elbv2.AddNetworkTargetsProps) {
    super();
  }

  /**
   * Create and attach a target group to listener.
   */
  public addTargets(id: string, target: LoadBalancerTargetOptions, service: BaseService) {
    const port = this.props?.port ?? 80;
    this.listener.addTargets(id, {
      ... this.props,
      targets: [
        service.loadBalancerTarget({
          ...target,
        }),
      ],
      port,
    });
  }
}

/**
 * The interface for BaseService.
 */
export interface IBaseService extends IService {
  /**
   * The cluster that hosts the service.
   */
  readonly cluster: ICluster;
}

/**
 * The base class for Ec2Service and FargateService services.
 */
export abstract class BaseService extends Resource
  implements IBaseService, elbv2.IApplicationLoadBalancerTarget, elbv2.INetworkLoadBalancerTarget, elb.ILoadBalancerTarget {

  /**
   * The security groups which manage the allowed network traffic for the service.
   */
  public readonly connections: ec2.Connections = new ec2.Connections();

  /**
   * The Amazon Resource Name (ARN) of the service.
   */
  public readonly serviceArn: string;

  /**
   * The name of the service.
   *
   * @attribute
   */
  public readonly serviceName: string;

  /**
   * The task definition to use for tasks in the service.
   */
  public readonly taskDefinition: TaskDefinition;

  /**
   * The cluster that hosts the service.
   */
  public readonly cluster: ICluster;

  /**
   * The details of the AWS Cloud Map service.
   */
  protected cloudmapService?: cloudmap.Service;

  /**
   * A list of Elastic Load Balancing load balancer objects, containing the load balancer name, the container
   * name (as it appears in a container definition), and the container port to access from the load balancer.
   */
  protected loadBalancers = new Array<CfnService.LoadBalancerProperty>();

  /**
   * A list of Elastic Load Balancing load balancer objects, containing the load balancer name, the container
   * name (as it appears in a container definition), and the container port to access from the load balancer.
   */
  protected networkConfiguration?: CfnService.NetworkConfigurationProperty;

  /**
   * The details of the service discovery registries to assign to this service.
   * For more information, see Service Discovery.
   */
  protected serviceRegistries = new Array<CfnService.ServiceRegistryProperty>();

  private readonly resource: CfnService;
  private scalableTaskCount?: ScalableTaskCount;

  /**
   * Constructs a new instance of the BaseService class.
   */
  constructor(
    scope: Construct,
    id: string,
    props: BaseServiceProps,
    additionalProps: any,
    taskDefinition: TaskDefinition) {
    super(scope, id, {
      physicalName: props.serviceName,
    });

    this.taskDefinition = taskDefinition;

    // launchType will set to undefined if using external DeploymentController or capacityProviderStrategies
    const launchType = props.deploymentController?.type === DeploymentControllerType.EXTERNAL ||
      props.capacityProviderStrategies !== undefined ?
      undefined : props.launchType;

    this.resource = new CfnService(this, 'Service', {
      desiredCount: props.desiredCount,
      serviceName: this.physicalName,
      loadBalancers: Lazy.any({ produce: () => this.loadBalancers }, { omitEmptyArray: true }),
      deploymentConfiguration: {
        maximumPercent: props.maxHealthyPercent || 200,
        minimumHealthyPercent: props.minHealthyPercent === undefined ? 50 : props.minHealthyPercent,
        deploymentCircuitBreaker: props.circuitBreaker ? {
          enable: true,
          rollback: props.circuitBreaker.rollback ?? false,
        } : undefined,
      },
      propagateTags: props.propagateTags === PropagatedTagSource.NONE ? undefined : props.propagateTags,
      enableEcsManagedTags: props.enableECSManagedTags ?? false,
      deploymentController: props.deploymentController,
      launchType: launchType,
      capacityProviderStrategy: props.capacityProviderStrategies,
      healthCheckGracePeriodSeconds: this.evaluateHealthGracePeriod(props.healthCheckGracePeriod),
      /* role: never specified, supplanted by Service Linked Role */
      networkConfiguration: Lazy.any({ produce: () => this.networkConfiguration }, { omitEmptyArray: true }),
      serviceRegistries: Lazy.any({ produce: () => this.serviceRegistries }, { omitEmptyArray: true }),
      ...additionalProps,
    });

    if (props.deploymentController?.type === DeploymentControllerType.EXTERNAL) {
      Annotations.of(this).addWarning('taskDefinition and launchType are blanked out when using external deployment controller.');
    }

    this.serviceArn = this.getResourceArnAttribute(this.resource.ref, {
      service: 'ecs',
      resource: 'service',
      resourceName: `${props.cluster.clusterName}/${this.physicalName}`,
    });
    this.serviceName = this.getResourceNameAttribute(this.resource.attrName);

    this.cluster = props.cluster;

    if (props.cloudMapOptions) {
      this.enableCloudMap(props.cloudMapOptions);
    }
  }

  /**
   * The CloudMap service created for this service, if any.
   */
  public get cloudMapService(): cloudmap.IService | undefined {
    return this.cloudmapService;
  }

  /**
   * This method is called to attach this service to an Application Load Balancer.
   *
   * Don't call this function directly. Instead, call `listener.addTargets()`
   * to add this service to a load balancer.
   */
  public attachToApplicationTargetGroup(targetGroup: elbv2.IApplicationTargetGroup): elbv2.LoadBalancerTargetProps {
    return this.defaultLoadBalancerTarget.attachToApplicationTargetGroup(targetGroup);
  }

  /**
   * Registers the service as a target of a Classic Load Balancer (CLB).
   *
   * Don't call this. Call `loadBalancer.addTarget()` instead.
   */
  public attachToClassicLB(loadBalancer: elb.LoadBalancer): void {
    return this.defaultLoadBalancerTarget.attachToClassicLB(loadBalancer);
  }

  /**
   * Return a load balancing target for a specific container and port.
   *
   * Use this function to create a load balancer target if you want to load balance to
   * another container than the first essential container or the first mapped port on
   * the container.
   *
   * Use the return value of this function where you would normally use a load balancer
   * target, instead of the `Service` object itself.
   *
   * @example
   *
   * listener.addTargets('ECS', {
   *   port: 80,
   *   targets: [service.loadBalancerTarget({
   *     containerName: 'MyContainer',
   *     containerPort: 1234,
   *   })],
   * });
   */
  public loadBalancerTarget(options: LoadBalancerTargetOptions): IEcsLoadBalancerTarget {
    const self = this;
    const target = this.taskDefinition._validateTarget(options);
    const connections = self.connections;
    return {
      attachToApplicationTargetGroup(targetGroup: elbv2.ApplicationTargetGroup): elbv2.LoadBalancerTargetProps {
        targetGroup.registerConnectable(self, self.taskDefinition._portRangeFromPortMapping(target.portMapping));
        return self.attachToELBv2(targetGroup, target.containerName, target.portMapping.containerPort);
      },
      attachToNetworkTargetGroup(targetGroup: elbv2.NetworkTargetGroup): elbv2.LoadBalancerTargetProps {
        return self.attachToELBv2(targetGroup, target.containerName, target.portMapping.containerPort);
      },
      connections,
      attachToClassicLB(loadBalancer: elb.LoadBalancer): void {
        return self.attachToELB(loadBalancer, target.containerName, target.portMapping.containerPort);
      },
    };
  }

  /**
   * Use this function to create all load balancer targets to be registered in this service, add them to
   * target groups, and attach target groups to listeners accordingly.
   *
   * Alternatively, you can use `listener.addTargets()` to create targets and add them to target groups.
   *
   * @example
   *
   * service.registerLoadBalancerTargets(
   *   {
   *     containerName: 'web',
   *     containerPort: 80,
   *     newTargetGroupId: 'ECS',
   *     listener: ecs.ListenerConfig.applicationListener(listener, {
   *       protocol: elbv2.ApplicationProtocol.HTTPS
   *     }),
   *   },
   * )
   */
  public registerLoadBalancerTargets(...targets: EcsTarget[]) {
    for (const target of targets) {
      target.listener.addTargets(target.newTargetGroupId, {
        containerName: target.containerName,
        containerPort: target.containerPort,
        protocol: target.protocol,
      }, this);
    }
  }

  /**
   * This method is called to attach this service to a Network Load Balancer.
   *
   * Don't call this function directly. Instead, call `listener.addTargets()`
   * to add this service to a load balancer.
   */
  public attachToNetworkTargetGroup(targetGroup: elbv2.INetworkTargetGroup): elbv2.LoadBalancerTargetProps {
    return this.defaultLoadBalancerTarget.attachToNetworkTargetGroup(targetGroup);
  }

  /**
   * An attribute representing the minimum and maximum task count for an AutoScalingGroup.
   */
  public autoScaleTaskCount(props: appscaling.EnableScalingProps) {
    if (this.scalableTaskCount) {
      throw new Error('AutoScaling of task count already enabled for this service');
    }

    return this.scalableTaskCount = new ScalableTaskCount(this, 'TaskCount', {
      serviceNamespace: appscaling.ServiceNamespace.ECS,
      resourceId: `service/${this.cluster.clusterName}/${this.serviceName}`,
      dimension: 'ecs:service:DesiredCount',
      role: this.makeAutoScalingRole(),
      ...props,
    });
  }

  /**
   * Enable CloudMap service discovery for the service
   *
   * @returns The created CloudMap service
   */
  public enableCloudMap(options: CloudMapOptions): cloudmap.Service {
    const sdNamespace = options.cloudMapNamespace ?? this.cluster.defaultCloudMapNamespace;
    if (sdNamespace === undefined) {
      throw new Error('Cannot enable service discovery if a Cloudmap Namespace has not been created in the cluster.');
    }

    // Determine DNS type based on network mode
    const networkMode = this.taskDefinition.networkMode;
    if (networkMode === NetworkMode.NONE) {
      throw new Error('Cannot use a service discovery if NetworkMode is None. Use Bridge, Host or AwsVpc instead.');
    }

    // Bridge or host network mode requires SRV records
    let dnsRecordType = options.dnsRecordType;

    if (networkMode === NetworkMode.BRIDGE || networkMode === NetworkMode.HOST) {
      if (dnsRecordType === undefined) {
        dnsRecordType = cloudmap.DnsRecordType.SRV;
      }
      if (dnsRecordType !== cloudmap.DnsRecordType.SRV) {
        throw new Error('SRV records must be used when network mode is Bridge or Host.');
      }
    }

    // Default DNS record type for AwsVpc network mode is A Records
    if (networkMode === NetworkMode.AWS_VPC) {
      if (dnsRecordType === undefined) {
        dnsRecordType = cloudmap.DnsRecordType.A;
      }
    }

    // If the task definition that your service task specifies uses the AWSVPC network mode and a type SRV DNS record is
    // used, you must specify a containerName and containerPort combination
    const containerName = dnsRecordType === cloudmap.DnsRecordType.SRV ? this.taskDefinition.defaultContainer!.containerName : undefined;
    const containerPort = dnsRecordType === cloudmap.DnsRecordType.SRV ? this.taskDefinition.defaultContainer!.containerPort : undefined;

    const cloudmapService = new cloudmap.Service(this, 'CloudmapService', {
      namespace: sdNamespace,
      name: options.name,
      dnsRecordType: dnsRecordType!,
      customHealthCheck: { failureThreshold: options.failureThreshold || 1 },
      dnsTtl: options.dnsTtl,
    });

    const serviceArn = cloudmapService.serviceArn;

    // add Cloudmap service to the ECS Service's serviceRegistry
    this.addServiceRegistry({
      arn: serviceArn,
      containerName,
      containerPort,
    });

    this.cloudmapService = cloudmapService;

    return cloudmapService;
  }

  /**
   * This method returns the specified CloudWatch metric name for this service.
   */
  public metric(metricName: string, props?: cloudwatch.MetricOptions): cloudwatch.Metric {
    return new cloudwatch.Metric({
      namespace: 'AWS/ECS',
      metricName,
      dimensions: { ClusterName: this.cluster.clusterName, ServiceName: this.serviceName },
      ...props,
    }).attachTo(this);
  }

  /**
   * This method returns the CloudWatch metric for this clusters memory utilization.
   *
   * @default average over 5 minutes
   */
  public metricMemoryUtilization(props?: cloudwatch.MetricOptions): cloudwatch.Metric {
    return this.metric('MemoryUtilization', props);
  }

  /**
   * This method returns the CloudWatch metric for this clusters CPU utilization.
   *
   * @default average over 5 minutes
   */
  public metricCpuUtilization(props?: cloudwatch.MetricOptions): cloudwatch.Metric {
    return this.metric('CPUUtilization', props);
  }

  /**
   * This method is called to create a networkConfiguration.
   * @deprecated use configureAwsVpcNetworkingWithSecurityGroups instead.
   */
  // eslint-disable-next-line max-len
  protected configureAwsVpcNetworking(vpc: ec2.IVpc, assignPublicIp?: boolean, vpcSubnets?: ec2.SubnetSelection, securityGroup?: ec2.ISecurityGroup) {
    if (vpcSubnets === undefined) {
      vpcSubnets = assignPublicIp ? { subnetType: ec2.SubnetType.PUBLIC } : {};
    }
    if (securityGroup === undefined) {
      securityGroup = new ec2.SecurityGroup(this, 'SecurityGroup', { vpc });
    }
    this.connections.addSecurityGroup(securityGroup);

    this.networkConfiguration = {
      awsvpcConfiguration: {
        assignPublicIp: assignPublicIp ? 'ENABLED' : 'DISABLED',
        subnets: vpc.selectSubnets(vpcSubnets).subnetIds,
        securityGroups: Lazy.list({ produce: () => [securityGroup!.securityGroupId] }),
      },
    };
  }

  /**
   * This method is called to create a networkConfiguration.
   */
  // eslint-disable-next-line max-len
  protected configureAwsVpcNetworkingWithSecurityGroups(vpc: ec2.IVpc, assignPublicIp?: boolean, vpcSubnets?: ec2.SubnetSelection, securityGroups?: ec2.ISecurityGroup[]) {
    if (vpcSubnets === undefined) {
      vpcSubnets = assignPublicIp ? { subnetType: ec2.SubnetType.PUBLIC } : {};
    }
    if (securityGroups === undefined || securityGroups.length === 0) {
      securityGroups = [new ec2.SecurityGroup(this, 'SecurityGroup', { vpc })];
    }

    securityGroups.forEach((sg) => { this.connections.addSecurityGroup(sg); }, this);

    this.networkConfiguration = {
      awsvpcConfiguration: {
        assignPublicIp: assignPublicIp ? 'ENABLED' : 'DISABLED',
        subnets: vpc.selectSubnets(vpcSubnets).subnetIds,
        securityGroups: securityGroups.map((sg) => sg.securityGroupId),
      },
    };
  }

  private renderServiceRegistry(registry: ServiceRegistry): CfnService.ServiceRegistryProperty {
    return {
      registryArn: registry.arn,
      containerName: registry.containerName,
      containerPort: registry.containerPort,
    };
  }

  /**
   * Shared logic for attaching to an ELB
   */
  private attachToELB(loadBalancer: elb.LoadBalancer, containerName: string, containerPort: number): void {
    if (this.taskDefinition.networkMode === NetworkMode.AWS_VPC) {
      throw new Error('Cannot use a Classic Load Balancer if NetworkMode is AwsVpc. Use Host or Bridge instead.');
    }
    if (this.taskDefinition.networkMode === NetworkMode.NONE) {
      throw new Error('Cannot use a Classic Load Balancer if NetworkMode is None. Use Host or Bridge instead.');
    }

    this.loadBalancers.push({
      loadBalancerName: loadBalancer.loadBalancerName,
      containerName,
      containerPort,
    });
  }

  /**
   * Shared logic for attaching to an ELBv2
   */
  private attachToELBv2(targetGroup: elbv2.ITargetGroup, containerName: string, containerPort: number): elbv2.LoadBalancerTargetProps {
    if (this.taskDefinition.networkMode === NetworkMode.NONE) {
      throw new Error('Cannot use a load balancer if NetworkMode is None. Use Bridge, Host or AwsVpc instead.');
    }

    this.loadBalancers.push({
      targetGroupArn: targetGroup.targetGroupArn,
      containerName,
      containerPort,
    });

    // Service creation can only happen after the load balancer has
    // been associated with our target group(s), so add ordering dependency.
    this.resource.node.addDependency(targetGroup.loadBalancerAttached);

    const targetType = this.taskDefinition.networkMode === NetworkMode.AWS_VPC ? elbv2.TargetType.IP : elbv2.TargetType.INSTANCE;
    return { targetType };
  }

  private get defaultLoadBalancerTarget() {
    return this.loadBalancerTarget({
      containerName: this.taskDefinition.defaultContainer!.containerName,
    });
  }

  /**
   * Generate the role that will be used for autoscaling this service
   */
  private makeAutoScalingRole(): iam.IRole {
    // Use a Service Linked Role.
    return iam.Role.fromRoleArn(this, 'ScalingRole', Stack.of(this).formatArn({
      region: '',
      service: 'iam',
      resource: 'role/aws-service-role/ecs.application-autoscaling.amazonaws.com',
      resourceName: 'AWSServiceRoleForApplicationAutoScaling_ECSService',
    }));
  }

  /**
   * Associate Service Discovery (Cloud Map) service
   */
  private addServiceRegistry(registry: ServiceRegistry) {
    const sr = this.renderServiceRegistry(registry);
    this.serviceRegistries.push(sr);
  }

  /**
   *  Return the default grace period when load balancers are configured and
   *  healthCheckGracePeriod is not already set
   */
  private evaluateHealthGracePeriod(providedHealthCheckGracePeriod?: Duration): IResolvable {
    return Lazy.any({
      produce: () => providedHealthCheckGracePeriod?.toSeconds() ?? (this.loadBalancers.length > 0 ? 60 : undefined),
    });
  }
}

/**
 * The options to enabling AWS Cloud Map for an Amazon ECS service.
 */
export interface CloudMapOptions {
  /**
   * The name of the Cloud Map service to attach to the ECS service.
   *
   * @default CloudFormation-generated name
   */
  readonly name?: string,

  /**
   * The service discovery namespace for the Cloud Map service to attach to the ECS service.
   *
   * @default - the defaultCloudMapNamespace associated to the cluster
   */
  readonly cloudMapNamespace?: cloudmap.INamespace;

  /**
   * The DNS record type that you want AWS Cloud Map to create. The supported record types are A or SRV.
   *
   * @default - DnsRecordType.A if TaskDefinition.networkMode = AWS_VPC, otherwise DnsRecordType.SRV
   */
  readonly dnsRecordType?: cloudmap.DnsRecordType.A | cloudmap.DnsRecordType.SRV,

  /**
   * The amount of time that you want DNS resolvers to cache the settings for this record.
   *
   * @default 60
   */
  readonly dnsTtl?: Duration;

  /**
   * The number of 30-second intervals that you want Cloud Map to wait after receiving an UpdateInstanceCustomHealthStatus
   * request before it changes the health status of a service instance.
   *
   * NOTE: This is used for HealthCheckCustomConfig
   */
  readonly failureThreshold?: number,
}

/**
 * Service Registry for ECS service
 */
interface ServiceRegistry {
  /**
   * Arn of the Cloud Map Service that will register a Cloud Map Instance for your ECS Service
   */
  readonly arn: string;

  /**
   * The container name value, already specified in the task definition, to be used for your service discovery service.
   * If the task definition that your service task specifies uses the bridge or host network mode,
   * you must specify a containerName and containerPort combination from the task definition.
   * If the task definition that your service task specifies uses the awsvpc network mode and a type SRV DNS record is
   * used, you must specify either a containerName and containerPort combination or a port value, but not both.
   */
  readonly containerName?: string;

  /**
   * The container port value, already specified in the task definition, to be used for your service discovery service.
   * If the task definition that your service task specifies uses the bridge or host network mode,
   * you must specify a containerName and containerPort combination from the task definition.
   * If the task definition that your service task specifies uses the awsvpc network mode and a type SRV DNS record is
   * used, you must specify either a containerName and containerPort combination or a port value, but not both.
   */
  readonly containerPort?: number;
}

/**
 * The launch type of an ECS service
 */
export enum LaunchType {
  /**
   * The service will be launched using the EC2 launch type
   */
  EC2 = 'EC2',

  /**
   * The service will be launched using the FARGATE launch type
   */
  FARGATE = 'FARGATE'
}

/**
 * The deployment controller type to use for the service.
 */
export enum DeploymentControllerType {
  /**
   * The rolling update (ECS) deployment type involves replacing the current
   * running version of the container with the latest version.
   */
  ECS = 'ECS',

  /**
   * The blue/green (CODE_DEPLOY) deployment type uses the blue/green deployment model powered by AWS CodeDeploy
   */
  CODE_DEPLOY = 'CODE_DEPLOY',

  /**
   * The external (EXTERNAL) deployment type enables you to use any third-party deployment controller
   */
  EXTERNAL = 'EXTERNAL'
}

/**
 * Propagate tags from either service or task definition
 */
export enum PropagatedTagSource {
  /**
   * Propagate tags from service
   */
  SERVICE = 'SERVICE',

  /**
   * Propagate tags from task definition
   */
  TASK_DEFINITION = 'TASK_DEFINITION',

  /**
   * Do not propagate
   */
  NONE = 'NONE'
}<|MERGE_RESOLUTION|>--- conflicted
+++ resolved
@@ -181,8 +181,6 @@
    * @default - disabled
    */
   readonly circuitBreaker?: DeploymentCircuitBreaker;
-<<<<<<< HEAD
-=======
 
   /**
    * A list of Capacity Provider strategies used to place a service.
@@ -191,7 +189,6 @@
    *
    */
   readonly capacityProviderStrategies?: CapacityProviderStrategy[];
->>>>>>> 0f728cef
 }
 
 /**
