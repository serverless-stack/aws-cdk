import * as path from 'path';
import * as cloudwatch from '@aws-cdk/aws-cloudwatch';
import * as ec2 from '@aws-cdk/aws-ec2';
import * as iam from '@aws-cdk/aws-iam';
import * as lambda from '@aws-cdk/aws-lambda';
// hack, as this is not exported by the Lambda module
import { calculateFunctionHash } from '@aws-cdk/aws-lambda/lib/function-hash';
import * as ssm from '@aws-cdk/aws-ssm';
import {
  ConstructNode,
  CustomResource, CustomResourceProvider, CustomResourceProviderRuntime,
  Resource, Stack, Stage, Token,
} from '@aws-cdk/core';
import { Construct } from 'constructs';

/**
 * Properties for creating a Lambda@Edge function
 * @experimental
 */
export interface EdgeFunctionProps extends lambda.FunctionProps {
  /**
   * The stack ID of Lambda@Edge function.
   *
   * @default - `edge-lambda-stack-${region}`
   */
  readonly stackId?: string;
}

/**
 * A Lambda@Edge function.
 *
 * Convenience resource for requesting a Lambda function in the 'us-east-1' region for use with Lambda@Edge.
 * Implements several restrictions enforced by Lambda@Edge.
 *
 * Note that this construct requires that the 'us-east-1' region has been bootstrapped.
 * See https://docs.aws.amazon.com/cdk/latest/guide/bootstrapping.html or 'cdk bootstrap --help' for options.
 *
 * @resource AWS::Lambda::Function
 * @experimental
 */
export class EdgeFunction extends Resource implements lambda.IVersion {

  private static readonly EDGE_REGION: string = 'us-east-1';

  public readonly edgeArn: string;
  public readonly functionName: string;
  public readonly functionArn: string;
  public readonly grantPrincipal: iam.IPrincipal;
  public readonly isBoundToVpc = false;
  public readonly permissionsNode: ConstructNode;
  public readonly role?: iam.IRole;
  public readonly version: string;

  // functionStack needed for `addAlias`.
  private readonly functionStack: Stack;
  private readonly _edgeFunction: lambda.Function;

  constructor(scope: Construct, id: string, props: EdgeFunctionProps) {
    super(scope, id);

    // Create a simple Function if we're already in us-east-1; otherwise create a cross-region stack.
    const regionIsUsEast1 = !Token.isUnresolved(this.stack.region) && this.stack.region === 'us-east-1';
    const { functionStack, edgeFunction, edgeArn } = regionIsUsEast1
      ? this.createInRegionFunction(props)
      : this.createCrossRegionFunction(id, props);

    this.functionStack = functionStack;
    this.edgeArn = edgeArn;

    this.functionArn = edgeArn;
    this._edgeFunction = edgeFunction;
    this.functionName = this._edgeFunction.functionName;
    this.grantPrincipal = this._edgeFunction.role!;
    this.permissionsNode = this._edgeFunction.permissionsNode;
    this.version = lambda.extractQualifierFromArn(this.functionArn);

    this.node.defaultChild = this._edgeFunction;
  }

  public get lambda(): lambda.IFunction {
    return this._edgeFunction;
  }

  /**
   * Convenience method to make `EdgeFunction` conform to the same interface as `Function`.
   */
  public get currentVersion(): lambda.IVersion {
    return this;
  }

  public addAlias(aliasName: string, options: lambda.AliasOptions = {}): lambda.Alias {
    return new lambda.Alias(this.functionStack, `Alias${aliasName}`, {
      aliasName,
      version: this._edgeFunction.currentVersion,
      ...options,
    });
  }

  /**
   * Not supported. Connections are only applicable to VPC-enabled functions.
   */
  public get connections(): ec2.Connections {
    throw new Error('Lambda@Edge does not support connections');
  }
  public get latestVersion(): lambda.IVersion {
    throw new Error('$LATEST function version cannot be used for Lambda@Edge');
  }

  public addEventSourceMapping(id: string, options: lambda.EventSourceMappingOptions): lambda.EventSourceMapping {
    return this.lambda.addEventSourceMapping(id, options);
  }
  public addPermission(id: string, permission: lambda.Permission): void {
    return this.lambda.addPermission(id, permission);
  }
  public addToRolePolicy(statement: iam.PolicyStatement): void {
    return this.lambda.addToRolePolicy(statement);
  }
  public grantInvoke(identity: iam.IGrantable): iam.Grant {
    return this.lambda.grantInvoke(identity);
  }
  public metric(metricName: string, props?: cloudwatch.MetricOptions): cloudwatch.Metric {
    return this.lambda.metric(metricName, { ...props, region: EdgeFunction.EDGE_REGION });
  }
  public metricDuration(props?: cloudwatch.MetricOptions): cloudwatch.Metric {
    return this.lambda.metricDuration({ ...props, region: EdgeFunction.EDGE_REGION });
  }
  public metricErrors(props?: cloudwatch.MetricOptions): cloudwatch.Metric {
    return this.lambda.metricErrors({ ...props, region: EdgeFunction.EDGE_REGION });
  }
  public metricInvocations(props?: cloudwatch.MetricOptions): cloudwatch.Metric {
    return this.lambda.metricInvocations({ ...props, region: EdgeFunction.EDGE_REGION });
  }
  public metricThrottles(props?: cloudwatch.MetricOptions): cloudwatch.Metric {
    return this.lambda.metricThrottles({ ...props, region: EdgeFunction.EDGE_REGION });
  }
  /** Adds an event source to this function. */
  public addEventSource(source: lambda.IEventSource): void {
    return this.lambda.addEventSource(source);
  }
  public configureAsyncInvoke(options: lambda.EventInvokeConfigOptions): void {
    return this.lambda.configureAsyncInvoke(options);
  }

  /** Create a function in-region */
  private createInRegionFunction(props: lambda.FunctionProps): FunctionConfig {
    const edgeFunction = new lambda.Function(this, 'Fn', props);
    addEdgeLambdaToRoleTrustStatement(edgeFunction.role!);

    return { edgeFunction, edgeArn: edgeFunction.currentVersion.edgeArn, functionStack: this.stack };
  }

  /** Create a support stack and function in us-east-1, and a SSM reader in-region */
  private createCrossRegionFunction(id: string, props: EdgeFunctionProps): FunctionConfig {
    const parameterNamePrefix = 'EdgeFunctionArn';
    const parameterName = `${parameterNamePrefix}${id}`;
    const functionStack = this.edgeStack(props.stackId);

    const edgeFunction = new lambda.Function(functionStack, id, props);
    addEdgeLambdaToRoleTrustStatement(edgeFunction.role!);

    // Store the current version's ARN to be retrieved by the cross region reader below.
    new ssm.StringParameter(edgeFunction, 'Parameter', {
      parameterName,
      stringValue: edgeFunction.currentVersion.edgeArn,
    });

    const edgeArn = this.createCrossRegionArnReader(parameterNamePrefix, parameterName, edgeFunction);

    return { edgeFunction, edgeArn, functionStack };
  }

  private createCrossRegionArnReader(parameterNamePrefix: string, parameterName: string, edgeFunction: lambda.Function): string {
    // Prefix of the parameter ARN that applies to all EdgeFunctions.
    // This is necessary because the `CustomResourceProvider` is a singleton, and the `policyStatement`
    // must work for multiple EdgeFunctions.
    const parameterArnPrefix = this.stack.formatArn({
      service: 'ssm',
      region: EdgeFunction.EDGE_REGION,
      resource: 'parameter',
      resourceName: parameterNamePrefix + '*',
    });

    const resourceType = 'Custom::CrossRegionStringParameterReader';
    const serviceToken = CustomResourceProvider.getOrCreate(this, resourceType, {
      codeDirectory: path.join(__dirname, 'edge-function'),
      runtime: CustomResourceProviderRuntime.NODEJS_12,
      policyStatements: [{
        Effect: 'Allow',
        Resource: parameterArnPrefix,
        Action: ['ssm:GetParameter'],
      }],
    });
    const resource = new CustomResource(this, 'ArnReader', {
      resourceType: resourceType,
      serviceToken,
      properties: {
        Region: EdgeFunction.EDGE_REGION,
        ParameterName: parameterName,
        // This is used to determine when the function has changed, to refresh the ARN from the custom resource.
        RefreshToken: calculateFunctionHash(edgeFunction),
      },
    });

    return resource.getAttString('FunctionArn');
  }

  private edgeStack(stackId?: string): Stack {
    const stage = Stage.of(this);
    if (!stage) {
      throw new Error('stacks which use EdgeFunctions must be part of a CDK app or stage');
    }
    const region = this.env.region;
    if (Token.isUnresolved(region)) {
      throw new Error('stacks which use EdgeFunctions must have an explicitly set region');
    }

    const edgeStackId = stackId ?? `edge-lambda-stack-${this.stack.node.addr}`;
    let edgeStack = stage.node.tryFindChild(edgeStackId) as Stack;
    if (!edgeStack) {
      edgeStack = new Stack(stage, edgeStackId, {
<<<<<<< HEAD
        env: { region: EdgeFunction.EDGE_REGION },
=======
        env: {
          region: EdgeFunction.EDGE_REGION,
          account: Stack.of(this).account,
        },
>>>>>>> 0f728cef
      });
    }
    this.stack.addDependency(edgeStack);
    return edgeStack;
  }
}

/** Result of creating an in-region or cross-region function */
interface FunctionConfig {
  readonly edgeFunction: lambda.Function;
  readonly edgeArn: string;
  readonly functionStack: Stack;
}

function addEdgeLambdaToRoleTrustStatement(role: iam.IRole) {
  if (role instanceof iam.Role && role.assumeRolePolicy) {
    const statement = new iam.PolicyStatement();
    const edgeLambdaServicePrincipal = new iam.ServicePrincipal('edgelambda.amazonaws.com');
    statement.addPrincipals(edgeLambdaServicePrincipal);
    statement.addActions(edgeLambdaServicePrincipal.assumeRoleAction);
    role.assumeRolePolicy.addStatements(statement);
  }
}<|MERGE_RESOLUTION|>--- conflicted
+++ resolved
@@ -218,14 +218,10 @@
     let edgeStack = stage.node.tryFindChild(edgeStackId) as Stack;
     if (!edgeStack) {
       edgeStack = new Stack(stage, edgeStackId, {
-<<<<<<< HEAD
-        env: { region: EdgeFunction.EDGE_REGION },
-=======
         env: {
           region: EdgeFunction.EDGE_REGION,
           account: Stack.of(this).account,
         },
->>>>>>> 0f728cef
       });
     }
     this.stack.addDependency(edgeStack);
