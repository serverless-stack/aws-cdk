--- conflicted
+++ resolved
@@ -141,11 +141,7 @@
 - Make sure `stack2` no longer references `bucket.bucketName` (maybe the consumer
   stack now uses its own bucket, or it writes to an AWS DynamoDB table, or maybe you just
   remove the Lambda Function altogether).
-<<<<<<< HEAD
-- In the `stack1` class, call `this.exportAttribute(this.bucket.bucketName)`. This
-=======
 - In the `stack1` class, call `this.exportValue(this.bucket.bucketName)`. This
->>>>>>> 0f728cef
   will make sure the CloudFormation Export continues to exist while the relationship
   between the two stacks is being broken.
 - Deploy (this will effectively only change the `stack2`, but it's safe to deploy both).
@@ -153,11 +149,7 @@
 DEPLOYMENT 2: remove the resource
 
 - You are now free to remove the `bucket` resource from `stack1`.
-<<<<<<< HEAD
-- Don't forget to remove the `exportAttribute()` call as well.
-=======
 - Don't forget to remove the `exportValue()` call as well.
->>>>>>> 0f728cef
 - Deploy again (this time only the `stack1` will be changed -- the bucket will be deleted).
 
 ## Durations
