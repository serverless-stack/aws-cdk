--- conflicted
+++ resolved
@@ -1225,19 +1225,17 @@
   return makeUniqueId(components);
 }
 
-<<<<<<< HEAD
-=======
 function getCreateExportsScope(stack: Stack) {
   const exportsName = 'Exports';
-  let stackExports = stack.node.tryFindChild(exportsName) as CoreConstruct;
+  let stackExports = stack.node.tryFindChild(exportsName) as Construct;
   if (stackExports === undefined) {
-    stackExports = new CoreConstruct(stack, exportsName);
+    stackExports = new Construct(stack, exportsName);
   }
 
   return stackExports;
 }
 
-function generateExportName(stackExports: CoreConstruct, id: string) {
+function generateExportName(stackExports: Construct, id: string) {
   const stackRelativeExports = FeatureFlags.of(stackExports).isEnabled(cxapi.STACK_RELATIVE_EXPORTS_CONTEXT);
   const stack = Stack.of(stackExports);
 
@@ -1252,19 +1250,13 @@
   const maxLength = 255;
   return prefix + localPart.slice(Math.max(0, localPart.length - maxLength + prefix.length));
 }
->>>>>>> b16ea9fe
 
 interface StackDependency {
   stack: Stack;
   reasons: string[];
 }
 
-<<<<<<< HEAD
-
-// These imports have to be at the end to prevent circular imports
-/* eslint-disable import/order */
-
-=======
+
 /**
  * Options for the `stack.exportValue()` method
  */
@@ -1279,7 +1271,6 @@
 
 // These imports have to be at the end to prevent circular imports
 import { CfnOutput } from './cfn-output';
->>>>>>> b16ea9fe
 import { addDependency } from './deps';
 import { FileSystem } from './fs';
 import { Names } from './names';
@@ -1288,11 +1279,5 @@
 import { DefaultStackSynthesizer, IStackSynthesizer, ISynthesisSession, LegacyStackSynthesizer } from './stack-synthesizers';
 import { Stage } from './stage';
 import { ITaggable, TagManager } from './tag-manager';
-<<<<<<< HEAD
-import { Token } from './token';
-import { FileSystem } from './fs';
-import { Names } from './names';
-=======
 import { Token, Tokenization } from './token';
-import { referenceNestedStackValueInParent } from './private/refs';
->>>>>>> b16ea9fe
+import { referenceNestedStackValueInParent } from './private/refs';