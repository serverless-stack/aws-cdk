import { IConstruct } from 'constructs';
import { Lazy } from './lazy';
import { unresolved } from './private/encoding';
import { Intrinsic } from './private/intrinsic';
import { resolve } from './private/resolve';
import { TokenMap } from './private/token-map';
import { IResolvable, ITokenResolver } from './resolvable';
import { TokenizedStringFragments } from './string-fragments';

/**
 * An enum-like class that represents the result of comparing two Tokens.
 * The return type of {@link Token.compareStrings}.
 */
export class TokenComparison {
  /**
   * This means we're certain the two components are NOT
   * Tokens, and identical.
   */
  public static readonly SAME = new TokenComparison();

  /**
   * This means we're certain the two components are NOT
   * Tokens, and different.
   */
  public static readonly DIFFERENT = new TokenComparison();

  /** This means exactly one of the components is a Token. */
  public static readonly ONE_UNRESOLVED = new TokenComparison();

  /** This means both components are Tokens. */
  public static readonly BOTH_UNRESOLVED = new TokenComparison();

  private constructor() {
  }
}

/**
 * Represents a special or lazily-evaluated value.
 *
 * Can be used to delay evaluation of a certain value in case, for example,
 * that it requires some context or late-bound data. Can also be used to
 * mark values that need special processing at document rendering time.
 *
 * Tokens can be embedded into strings while retaining their original
 * semantics.
 */
export class Token {
  /**
   * Returns true if obj represents an unresolved value
   *
   * One of these must be true:
   *
   * - `obj` is an IResolvable
   * - `obj` is a string containing at least one encoded `IResolvable`
   * - `obj` is either an encoded number or list
   *
   * This does NOT recurse into lists or objects to see if they
   * containing resolvables.
   *
   * @param obj The object to test.
   */
  public static isUnresolved(obj: any): boolean {
    return unresolved(obj);
  }

  /**
   * Return a reversible string representation of this token
   *
   * If the Token is initialized with a literal, the stringified value of the
   * literal is returned. Otherwise, a special quoted string representation
   * of the Token is returned that can be embedded into other strings.
   *
   * Strings with quoted Tokens in them can be restored back into
   * complex values with the Tokens restored by calling `resolve()`
   * on the string.
   */
  public static asString(value: any, options: EncodingOptions = {}): string {
    if (typeof value === 'string') { return value; }
    return TokenMap.instance().registerString(Token.asAny(value), options.displayHint);
  }

  /**
   * Return a reversible number representation of this token
   */
  public static asNumber(value: any): number {
    if (typeof value === 'number') { return value; }
    return TokenMap.instance().registerNumber(Token.asAny(value));
  }

  /**
   * Return a reversible list representation of this token
   */
  public static asList(value: any, options: EncodingOptions = {}): string[] {
    if (Array.isArray(value) && value.every(x => typeof x === 'string')) { return value; }
    return TokenMap.instance().registerList(Token.asAny(value), options.displayHint);
  }

  /**
   * Return a resolvable representation of the given value
   */
  public static asAny(value: any): IResolvable {
    return isResolvableObject(value) ? value : new Intrinsic(value);
  }

  /** Compare two strings that might contain Tokens with each other. */
  public static compareStrings(possibleToken1: string, possibleToken2: string): TokenComparison {
    const firstIsUnresolved = Token.isUnresolved(possibleToken1);
    const secondIsUnresolved = Token.isUnresolved(possibleToken2);

    if (firstIsUnresolved && secondIsUnresolved) {
      return TokenComparison.BOTH_UNRESOLVED;
    }
    if (firstIsUnresolved || secondIsUnresolved) {
      return TokenComparison.ONE_UNRESOLVED;
    }

    return possibleToken1 === possibleToken2 ? TokenComparison.SAME : TokenComparison.DIFFERENT;
  }

  private constructor() {
  }
}

/**
 * Less oft-needed functions to manipulate Tokens
 */
export class Tokenization {
  /**
   * Un-encode a string potentially containing encoded tokens
   */
  public static reverseString(s: string): TokenizedStringFragments {
    return TokenMap.instance().splitString(s);
  }

  /**
   * Un-encode a string which is either a complete encoded token, or doesn't contain tokens at all
   *
   * It's illegal for the string to be a concatenation of an encoded token and something else.
   */
  public static reverseCompleteString(s: string): IResolvable | undefined {
    const fragments = Tokenization.reverseString(s);
    if (fragments.length !== 1) {
      throw new Error(`Tokenzation.reverseCompleteString: argument must not be a concatentation, got '${s}'`);
    }
    return fragments.firstToken;
  }

  /**
   * Un-encode a Tokenized value from a number
   */
  public static reverseNumber(n: number): IResolvable | undefined {
    return TokenMap.instance().lookupNumberToken(n);
  }

  /**
   * Un-encode a Tokenized value from a list
   */
  public static reverseList(l: string[]): IResolvable | undefined {
    return TokenMap.instance().lookupList(l);
  }

  /**
   * Reverse any value into a Resolvable, if possible
   *
   * In case of a string, the string must not be a concatenation.
   */
<<<<<<< HEAD
  public static reverse(x: any): IResolvable | undefined {
    if (Tokenization.isResolvable(x)) { return x; }
    if (typeof x === 'string') { return Tokenization.reverseCompleteString(x); }
=======
  public static reverse(x: any, options: ReverseOptions = {}): IResolvable | undefined {
    if (Tokenization.isResolvable(x)) { return x; }
    if (typeof x === 'string') {
      if (options.failConcat === false) {
        // Handle this specially because reverseCompleteString might fail
        const fragments = Tokenization.reverseString(x);
        return fragments.length === 1 ? fragments.firstToken : undefined;
      }
      return Tokenization.reverseCompleteString(x);
    }
>>>>>>> 0f728cef
    if (Array.isArray(x)) { return Tokenization.reverseList(x); }
    if (typeof x === 'number') { return Tokenization.reverseNumber(x); }
    return undefined;
  }

  /**
   * Resolves an object by evaluating all tokens and removing any undefined or empty objects or arrays.
   * Values can only be primitives, arrays or tokens. Other objects (i.e. with methods) will be rejected.
   *
   * @param obj The object to resolve.
   * @param options Prefix key path components for diagnostics.
   */
  public static resolve(obj: any, options: ResolveOptions): any {
    return resolve(obj, {
      scope: options.scope,
      resolver: options.resolver,
      preparing: (options.preparing ?? false),
    });
  }

  /**
   * Return whether the given object is an IResolvable object
   *
   * This is different from Token.isUnresolved() which will also check for
   * encoded Tokens, whereas this method will only do a type check on the given
   * object.
   */
  public static isResolvable(obj: any): obj is IResolvable {
    return isResolvableObject(obj);
  }

  /**
   * Stringify a number directly or lazily if it's a Token. If it is an object (i.e., { Ref: 'SomeLogicalId' }), return it as-is.
   */
  public static stringifyNumber(x: number) {
    // only convert numbers to strings so that Refs, conditions, and other things don't end up synthesizing as [object object]

    if (Token.isUnresolved(x)) {
      return Lazy.uncachedString({
        produce: context => {
          const resolved = context.resolve(x);
          return typeof resolved !== 'number' ? resolved : `${resolved}`;
        },
      });
    } else {
      return typeof x !== 'number' ? x : `${x}`;
    }
  }

  private constructor() {
  }
}

/**
 * Options for the 'reverse()' operation
 */
export interface ReverseOptions {
  /**
   * Fail if the given string is a concatenation
   *
   * If `false`, just return `undefined`.
   *
   * @default true
   */
  readonly failConcat?: boolean;
}

/**
 * Options to the resolve() operation
 *
 * NOT the same as the ResolveContext; ResolveContext is exposed to Token
 * implementors and resolution hooks, whereas this struct is just to bundle
 * a number of things that would otherwise be arguments to resolve() in a
 * readable way.
 */
export interface ResolveOptions {
  /**
   * The scope from which resolution is performed
   */
  readonly scope: IConstruct;

  /**
   * The resolver to apply to any resolvable tokens found
   */
  readonly resolver: ITokenResolver;

  /**
   * Whether the resolution is being executed during the prepare phase or not.
   * @default false
   */
  readonly preparing?: boolean;
}

/**
 * Properties to string encodings
 */
export interface EncodingOptions {
  /**
   * A hint for the Token's purpose when stringifying it
   */
  readonly displayHint?: string;
}

export function isResolvableObject(x: any): x is IResolvable {
  return typeof(x) === 'object' && x !== null && typeof x.resolve === 'function';
}

/**
 * Call the given function only if all given values are resolved
 *
 * Exported as a function since it will be used by TypeScript modules, but
 * can't be exposed via JSII because of the generics.
 */
export function withResolved<A>(a: A, fn: (a: A) => void): void;
export function withResolved<A, B>(a: A, b: B, fn: (a: A, b: B) => void): void;
export function withResolved<A, B, C>(a: A, b: B, c: C, fn: (a: A, b: B, c: C) => void): void;
export function withResolved(...args: any[]) {
  if (args.length < 2) { return; }
  const argArray = args.slice(0, args.length - 1);
  if (argArray.some(Token.isUnresolved)) { return; }
  args[args.length - 1].apply(arguments, argArray);
}<|MERGE_RESOLUTION|>--- conflicted
+++ resolved
@@ -164,11 +164,6 @@
    *
    * In case of a string, the string must not be a concatenation.
    */
-<<<<<<< HEAD
-  public static reverse(x: any): IResolvable | undefined {
-    if (Tokenization.isResolvable(x)) { return x; }
-    if (typeof x === 'string') { return Tokenization.reverseCompleteString(x); }
-=======
   public static reverse(x: any, options: ReverseOptions = {}): IResolvable | undefined {
     if (Tokenization.isResolvable(x)) { return x; }
     if (typeof x === 'string') {
@@ -179,7 +174,6 @@
       }
       return Tokenization.reverseCompleteString(x);
     }
->>>>>>> 0f728cef
     if (Array.isArray(x)) { return Tokenization.reverseList(x); }
     if (typeof x === 'number') { return Tokenization.reverseNumber(x); }
     return undefined;
