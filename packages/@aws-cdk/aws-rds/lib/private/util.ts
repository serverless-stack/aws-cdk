import * as iam from '@aws-cdk/aws-iam';
import * as s3 from '@aws-cdk/aws-s3';
<<<<<<< HEAD
import { CfnDeletionPolicy, CfnResource, RemovalPolicy } from '@aws-cdk/core';
=======
import { RemovalPolicy } from '@aws-cdk/core';
>>>>>>> 0f728cef
import { DatabaseSecret } from '../database-secret';
import { IEngine } from '../engine';
import { Credentials } from '../props';

// keep this import separate from other imports to reduce chance for merge conflicts with v2-main
// eslint-disable-next-line no-duplicate-imports, import/order
import { Construct } from '@aws-cdk/core';

/**
 * The default set of characters we exclude from generated passwords for database users.
 * It's a combination of characters that have a tendency to cause problems in shell scripts,
 * some engine-specific characters (for example, Oracle doesn't like '@' in its passwords),
 * and some that trip up other services, like DMS.
 *
 * This constant is private to the RDS module.
 */
export const DEFAULT_PASSWORD_EXCLUDE_CHARS = " %+~`#$&*()|[]{}:;<>?!'/@\"\\";

/** Common base of `DatabaseInstanceProps` and `DatabaseClusterBaseProps` that has only the S3 props */
export interface DatabaseS3ImportExportProps {
  readonly s3ImportRole?: iam.IRole;
  readonly s3ImportBuckets?: s3.IBucket[];
  readonly s3ExportRole?: iam.IRole;
  readonly s3ExportBuckets?: s3.IBucket[];
}

/**
 * Validates the S3 import/export props and returns the import/export roles, if any.
 * If `combineRoles` is true, will reuse the import role for export (or vice versa) if possible.
 *
 * Notably, `combineRoles` is (by default) set to true for instances, but false for clusters.
 * This is because the `combineRoles` functionality is most applicable to instances and didn't exist
 * for the initial clusters implementation. To maintain backwards compatibility, it is set to false for clusters.
 */
export function setupS3ImportExport(
  scope: Construct,
  props: DatabaseS3ImportExportProps,
  combineRoles?: boolean): { s3ImportRole?: iam.IRole, s3ExportRole?: iam.IRole } {

  let s3ImportRole = props.s3ImportRole;
  let s3ExportRole = props.s3ExportRole;

  if (props.s3ImportBuckets && props.s3ImportBuckets.length > 0) {
    if (props.s3ImportRole) {
      throw new Error('Only one of s3ImportRole or s3ImportBuckets must be specified, not both.');
    }

    s3ImportRole = (combineRoles && s3ExportRole) ? s3ExportRole : new iam.Role(scope, 'S3ImportRole', {
      assumedBy: new iam.ServicePrincipal('rds.amazonaws.com'),
    });
    for (const bucket of props.s3ImportBuckets) {
      bucket.grantRead(s3ImportRole);
    }
  }

  if (props.s3ExportBuckets && props.s3ExportBuckets.length > 0) {
    if (props.s3ExportRole) {
      throw new Error('Only one of s3ExportRole or s3ExportBuckets must be specified, not both.');
    }

    s3ExportRole = (combineRoles && s3ImportRole) ? s3ImportRole : new iam.Role(scope, 'S3ExportRole', {
      assumedBy: new iam.ServicePrincipal('rds.amazonaws.com'),
    });
    for (const bucket of props.s3ExportBuckets) {
      bucket.grantReadWrite(s3ExportRole);
    }
  }

  return { s3ImportRole, s3ExportRole };
}

export function engineDescription(engine: IEngine) {
  return engine.engineType + (engine.engineVersion?.fullVersion ? `-${engine.engineVersion.fullVersion}` : '');
}

/**
 * By default, deletion protection is disabled.
 * Enable if explicitly provided or if the RemovalPolicy has been set to RETAIN
 */
export function defaultDeletionProtection(deletionProtection?: boolean, removalPolicy?: RemovalPolicy): boolean | undefined {
  return deletionProtection ?? (removalPolicy === RemovalPolicy.RETAIN ? true : undefined);
}

/**
 * Renders the credentials for an instance or cluster
 */
export function renderCredentials(scope: Construct, engine: IEngine, credentials?: Credentials): Credentials {
  let renderedCredentials = credentials ?? Credentials.fromUsername(engine.defaultUsername ?? 'admin'); // For backwards compatibilty

  if (!renderedCredentials.secret && !renderedCredentials.password) {
    renderedCredentials = Credentials.fromSecret(
      new DatabaseSecret(scope, 'Secret', {
        username: renderedCredentials.username,
        encryptionKey: renderedCredentials.encryptionKey,
        excludeCharacters: renderedCredentials.excludeCharacters,
        // if username must be referenced as a string we can safely replace the
        // secret when customization options are changed without risking a replacement
        replaceOnPasswordCriteriaChanges: credentials?.usernameAsString,
      }),
      // pass username if it must be referenced as a string
      credentials?.usernameAsString ? renderedCredentials.username : undefined,
    );
  }

  return renderedCredentials;
}

/**
 * The RemovalPolicy that should be applied to a "helper" resource, if the base resource has the given removal policy
 *
 * - For Clusters, this determines the RemovalPolicy for Instances/SubnetGroups.
 * - For Instances, this determines the RemovalPolicy for SubnetGroups.
 *
 * If the basePolicy is:
 *
 *  DESTROY or SNAPSHOT -> DESTROY (snapshot is good enough to recreate)
 *  RETAIN              -> RETAIN  (anything else will lose data or fail to deploy)
 *  (undefined)         -> DESTROY (base policy is assumed to be SNAPSHOT)
 */
export function helperRemovalPolicy(basePolicy?: RemovalPolicy): RemovalPolicy {
  return basePolicy === RemovalPolicy.RETAIN
    ? RemovalPolicy.RETAIN
    : RemovalPolicy.DESTROY;
}

/**
 * Return a given value unless it's the same as another value
 */
export function renderUnless<A>(value: A, suppressValue: A): A | undefined {
  return value === suppressValue ? undefined : value;
}<|MERGE_RESOLUTION|>--- conflicted
+++ resolved
@@ -1,10 +1,6 @@
 import * as iam from '@aws-cdk/aws-iam';
 import * as s3 from '@aws-cdk/aws-s3';
-<<<<<<< HEAD
-import { CfnDeletionPolicy, CfnResource, RemovalPolicy } from '@aws-cdk/core';
-=======
 import { RemovalPolicy } from '@aws-cdk/core';
->>>>>>> 0f728cef
 import { DatabaseSecret } from '../database-secret';
 import { IEngine } from '../engine';
 import { Credentials } from '../props';
