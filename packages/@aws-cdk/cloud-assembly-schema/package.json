--- conflicted
+++ resolved
@@ -64,11 +64,7 @@
     "jest": "^26.6.3",
     "mock-fs": "^4.13.0",
     "pkglint": "0.0.0",
-<<<<<<< HEAD
-    "typescript-json-schema": "^0.47.0"
-=======
     "typescript-json-schema": "^0.49.0"
->>>>>>> 0f728cef
   },
   "repository": {
     "url": "https://github.com/aws/aws-cdk.git",
