// --------------------------------------------------------------------------------
// This file defines context keys that enable certain features that are
// implemented behind a flag in order to preserve backwards compatibility for
// existing apps. When a new app is initialized through `cdk init`, the CLI will
// automatically add enable these features by adding them to the generated
// `cdk.json` file. In the next major release of the CDK, these feature flags
// will be removed and will become the default behavior.
// See https://github.com/aws/aws-cdk-rfcs/blob/master/text/0055-feature-flags.md
// --------------------------------------------------------------------------------

/**
 * If this is set, multiple stacks can use the same stack name (e.g. deployed to
 * different environments). This means that the name of the synthesized template
 * file will be based on the construct path and not on the defined `stackName`
 * of the stack.
 *
 * This is a "future flag": the feature is disabled by default for backwards
 * compatibility, but new projects created using `cdk init` will have this
 * enabled through the generated `cdk.json`.
 */
export const ENABLE_STACK_NAME_DUPLICATES_CONTEXT = '@aws-cdk/core:enableStackNameDuplicates';

/**
 * IF this is set, `cdk diff` will always exit with 0.
 *
 * Use `cdk diff --fail` to exit with 1 if there's a diff.
 */
export const ENABLE_DIFF_NO_FAIL_CONTEXT = 'aws-cdk:enableDiffNoFail';
/** @deprecated use `ENABLE_DIFF_NO_FAIL_CONTEXT` */
export const ENABLE_DIFF_NO_FAIL = ENABLE_DIFF_NO_FAIL_CONTEXT;

/**
 * Switch to new stack synthesis method which enable CI/CD
 */
export const NEW_STYLE_STACK_SYNTHESIS_CONTEXT = '@aws-cdk/core:newStyleStackSynthesis';

/**
 * Name exports based on the construct paths relative to the stack, rather than the global construct path
 *
 * Combined with the stack name this relative construct path is good enough to
 * ensure uniqueness, and makes the export names robust against refactoring
 * the location of the stack in the construct tree (specifically, moving the Stack
 * into a Stage).
 */
export const STACK_RELATIVE_EXPORTS_CONTEXT = '@aws-cdk/core:stackRelativeExports';

/**
 * DockerImageAsset properly supports `.dockerignore` files by default
 *
 * If this flag is not set, the default behavior for `DockerImageAsset` is to use
 * glob semantics for `.dockerignore` files. If this flag is set, the default behavior
 * is standard Docker ignore semantics.
 *
 * This is a feature flag as the old behavior was technically incorrect but
 * users may have come to depend on it.
 */
export const DOCKER_IGNORE_SUPPORT = '@aws-cdk/aws-ecr-assets:dockerIgnoreSupport';

/**
 * Secret.secretName for an "owned" secret will attempt to parse the secretName from the ARN,
 * rather than the default full resource name, which includes the SecretsManager suffix.
 *
 * If this flag is not set, Secret.secretName will include the SecretsManager suffix, which cannot be directly
 * used by SecretsManager.DescribeSecret, and must be parsed by the user first (e.g., Fn:Join, Fn:Select, Fn:Split).
 */
export const SECRETS_MANAGER_PARSE_OWNED_SECRET_NAME = '@aws-cdk/aws-secretsmanager:parseOwnedSecretName';

/**
 * KMS Keys start with a default key policy that grants the account access to administer the key,
 * mirroring the behavior of the KMS SDK/CLI/Console experience. Users may override the default key
 * policy by specifying their own.
 *
 * If this flag is not set, the default key policy depends on the setting of the `trustAccountIdentities`
 * flag. If false (the default, for backwards-compatibility reasons), the default key policy somewhat
 * resemebles the default admin key policy, but with the addition of 'GenerateDataKey' permissions. If
 * true, the policy matches what happens when this feature flag is set.
 *
 * Additionally, if this flag is not set and the user supplies a custom key policy, this will be appended
 * to the key's default policy (rather than replacing it).
 */
export const KMS_DEFAULT_KEY_POLICIES = '@aws-cdk/aws-kms:defaultKeyPolicies';

/**
 * Change the old 's3:PutObject*' permission to 's3:PutObject' on Bucket,
 * as the former includes 's3:PutObjectAcl',
<<<<<<< HEAD
 * which allows changing the visibility of an object written to the Bucket.
=======
 * which could be used to grant read/write object access to IAM principals in other accounts.
>>>>>>> 0f728cef
 * Use a feature flag to make sure existing customers who might be relying
 * on the overly-broad permissions are not broken.
 */
export const S3_GRANT_WRITE_WITHOUT_ACL = '@aws-cdk/aws-s3:grantWriteWithoutAcl';

/**
 * This map includes context keys and values for feature flags that enable
 * capabilities "from the future", which we could not introduce as the default
 * behavior due to backwards compatibility for existing projects.
 *
 * New projects generated through `cdk init` will include these flags in their
 * generated `cdk.json` file.
 *
 * When we release the next major version of the CDK, we will flip the logic of
 * these features and clean up the `cdk.json` generated by `cdk init`.
 *
 * Tests must cover the default (disabled) case and the future (enabled) case.
 */
export const FUTURE_FLAGS: { [key: string]: any } = {
  [ENABLE_STACK_NAME_DUPLICATES_CONTEXT]: 'true',
  [ENABLE_DIFF_NO_FAIL_CONTEXT]: 'true',
  [STACK_RELATIVE_EXPORTS_CONTEXT]: 'true',
  [DOCKER_IGNORE_SUPPORT]: true,
  [SECRETS_MANAGER_PARSE_OWNED_SECRET_NAME]: true,
  [KMS_DEFAULT_KEY_POLICIES]: true,
  [S3_GRANT_WRITE_WITHOUT_ACL]: true,

  // We will advertise this flag when the feature is complete
  // [NEW_STYLE_STACK_SYNTHESIS_CONTEXT]: 'true',
};

/**
 * The list of future flags that are now expired. This is going to be used to identify
 * and block usages of old feature flags in the new major version of CDK.
 */
export const FUTURE_FLAGS_EXPIRED: string[] = [
];

/**
 * The set of defaults that should be applied if the feature flag is not
 * explicitly configured.
 */
const FUTURE_FLAGS_DEFAULTS: { [key: string]: boolean } = {
  [ENABLE_STACK_NAME_DUPLICATES_CONTEXT]: false,
  [ENABLE_DIFF_NO_FAIL_CONTEXT]: false,
  [STACK_RELATIVE_EXPORTS_CONTEXT]: false,
  [NEW_STYLE_STACK_SYNTHESIS_CONTEXT]: false,
  [DOCKER_IGNORE_SUPPORT]: false,
  [SECRETS_MANAGER_PARSE_OWNED_SECRET_NAME]: false,
  [KMS_DEFAULT_KEY_POLICIES]: false,
  [S3_GRANT_WRITE_WITHOUT_ACL]: false,
};

export function futureFlagDefault(flag: string): boolean {
  return FUTURE_FLAGS_DEFAULTS[flag];
}<|MERGE_RESOLUTION|>--- conflicted
+++ resolved
@@ -83,11 +83,7 @@
 /**
  * Change the old 's3:PutObject*' permission to 's3:PutObject' on Bucket,
  * as the former includes 's3:PutObjectAcl',
-<<<<<<< HEAD
- * which allows changing the visibility of an object written to the Bucket.
-=======
  * which could be used to grant read/write object access to IAM principals in other accounts.
->>>>>>> 0f728cef
  * Use a feature flag to make sure existing customers who might be relying
  * on the overly-broad permissions are not broken.
  */
