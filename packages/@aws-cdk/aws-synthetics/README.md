# Amazon CloudWatch Synthetics Construct Library
<!--BEGIN STABILITY BANNER-->

---

![cfn-resources: Stable](https://img.shields.io/badge/cfn--resources-stable-success.svg?style=for-the-badge)

> All classes with the `Cfn` prefix in this module ([CFN Resources]) are always stable and safe to use.
>
> [CFN Resources]: https://docs.aws.amazon.com/cdk/latest/guide/constructs.html#constructs_lib

![cdk-constructs: Developer Preview](https://img.shields.io/badge/cdk--constructs-developer--preview-informational.svg?style=for-the-badge)

> The APIs of higher level constructs in this module are in **developer preview** before they
> become stable. We will only make breaking changes to address unforeseen API issues. Therefore,
> these APIs are not subject to [Semantic Versioning](https://semver.org/), and breaking changes
> will be announced in release notes. This means that while you may use them, you may need to
> update your source code when upgrading to a newer version of this package.

---

<!--END STABILITY BANNER-->

Amazon CloudWatch Synthetics allow you to monitor your application by generating **synthetic** traffic. The traffic is produced by a **canary**: a configurable script that runs on a schedule. You configure the canary script to follow the same routes and perform the same actions as a user, which allows you to continually verify your user experience even when you don't have any traffic on your applications.

## Canary

To illustrate how to use a canary, assume your application defines the following endpoint:

```console
% curl "https://api.example.com/user/books/topbook/"
The Hitchhikers Guide to the Galaxy

```

The below code defines a canary that will hit the `books/topbook` endpoint every 5 minutes:

```ts
import * as synthetics from '@aws-cdk/aws-synthetics';

const canary = new synthetics.Canary(this, 'MyCanary', {
  schedule: synthetics.Schedule.rate(Duration.minutes(5)),
  test: Test.custom({
    code: synthetics.Code.fromAsset(path.join(__dirname, 'canary')),
    handler: 'index.handler',
  }),
<<<<<<< HEAD
  runtime: synthetics.Runtime.SYNTHETICS_NODEJS_2_2,
=======
  runtime: synthetics.Runtime.SYNTHETICS_NODEJS_PUPPETEER_3_0,
>>>>>>> 0f728cef
});
```

The following is an example of an `index.js` file which exports the `handler` function:

```js
var synthetics = require('Synthetics');
const log = require('SyntheticsLogger');

const pageLoadBlueprint = async function () {

    // INSERT URL here
    const URL = "https://api.example.com/user/books/topbook/";

    let page = await synthetics.getPage();
    const response = await page.goto(URL, {waitUntil: 'domcontentloaded', timeout: 30000});
    //Wait for page to render.
    //Increase or decrease wait time based on endpoint being monitored.
    await page.waitFor(15000);
    // This will take a screenshot that will be included in test output artifacts
    await synthetics.takeScreenshot('loaded', 'loaded');
    let pageTitle = await page.title();
    log.info('Page title: ' + pageTitle);
    if (response.status() !== 200) {
        throw "Failed to load page!";
    }
};

exports.handler = async () => {
    return await pageLoadBlueprint();
};
```

> **Note:** The function **must** be called `handler`.

The canary will automatically produce a CloudWatch Dashboard:

![UI Screenshot](images/ui-screenshot.png)

The Canary code will be executed in a lambda function created by Synthetics on your behalf. The Lambda function includes a custom [runtime](https://docs.aws.amazon.com/AmazonCloudWatch/latest/monitoring/CloudWatch_Synthetics_Canaries_Library.html) provided by Synthetics. The provided runtime includes a variety of handy tools such as [Puppeteer](https://www.npmjs.com/package/puppeteer-core) (for nodejs based one) and Chromium.

To learn more about Synthetics capabilities, check out the [docs](https://docs.aws.amazon.com/AmazonCloudWatch/latest/monitoring/CloudWatch_Synthetics_Canaries.html).

### Configuring the Canary Script

To configure the script the canary executes, use the `test` property. The `test` property accepts a `Test` instance that can be initialized by the `Test` class static methods. Currently, the only implemented method is `Test.custom()`, which allows you to bring your own code. In the future, other methods will be added. `Test.custom()` accepts `code` and `handler` properties -- both are required by Synthetics to create a lambda function on your behalf.

The `synthetics.Code` class exposes static methods to bundle your code artifacts:

  - `code.fromInline(code)` - specify an inline script.
  - `code.fromAsset(path)` - specify a .zip file or a directory in the local filesystem which will be zipped and uploaded to S3 on deployment. See the above Note for directory structure.
  - `code.fromBucket(bucket, key[, objectVersion])` - specify an S3 object that contains the .zip file of your runtime code. See the above Note for directory structure.

Using the `Code` class static initializers:

```ts
// To supply the code inline:
const canary = new Canary(this, 'MyCanary', {
  test: Test.custom({
    code: synthetics.Code.fromInline('/* Synthetics handler code */'),
    handler: 'index.handler', // must be 'index.handler'
  }),
<<<<<<< HEAD
  runtime: synthetics.Runtime.SYNTHETICS_NODEJS_2_2,
=======
  runtime: synthetics.Runtime.SYNTHETICS_NODEJS_PUPPETEER_3_0,
>>>>>>> 0f728cef
});

// To supply the code from your local filesystem:
const canary = new Canary(this, 'MyCanary', {
  test: Test.custom({
    code: synthetics.Code.fromAsset(path.join(__dirname, 'canary')),
    handler: 'index.handler', // must end with '.handler'
  }),
<<<<<<< HEAD
  runtime: synthetics.Runtime.SYNTHETICS_NODEJS_2_2,
=======
  runtime: synthetics.Runtime.SYNTHETICS_NODEJS_PUPPETEER_3_0,
>>>>>>> 0f728cef
});

// To supply the code from a S3 bucket:
const canary = new Canary(this, 'MyCanary', {
  test: Test.custom({
    code: synthetics.Code.fromBucket(bucket, 'canary.zip'),
    handler: 'index.handler', // must end with '.handler'
  }),
<<<<<<< HEAD
  runtime: synthetics.Runtime.SYNTHETICS_NODEJS_2_2,
=======
  runtime: synthetics.Runtime.SYNTHETICS_NODEJS_PUPPETEER_3_0,
>>>>>>> 0f728cef
});
```

> **Note:** For `code.fromAsset()` and `code.fromBucket()`, the canary resource requires the following folder structure:
>
> ```plaintext
> canary/
> ├── nodejs/
>    ├── node_modules/
>         ├── <filename>.js
> ```
>
> See Synthetics [docs](https://docs.aws.amazon.com/AmazonCloudWatch/latest/monitoring/CloudWatch_Synthetics_Canaries_WritingCanary.html).

### Alarms

You can configure a CloudWatch Alarm on a canary metric. Metrics are emitted by CloudWatch automatically and can be accessed by the following APIs:

- `canary.metricSuccessPercent()` - percentage of successful canary runs over a given time
- `canary.metricDuration()` - how much time each canary run takes, in seconds.
- `canary.metricFailed()` - number of failed canary runs over a given time

Create an alarm that tracks the canary metric:

```ts
new cloudwatch.Alarm(this, 'CanaryAlarm', {
  metric: canary.metricSuccessPercent(),
  evaluationPeriods: 2,
  threshold: 90,
  comparisonOperator: cloudwatch.ComparisonOperator.LESS_THAN_THRESHOLD,
});
```

### Future Work

- Add blueprints to the Test class [#9613](https://github.com/aws/aws-cdk/issues/9613#issue-677134857).<|MERGE_RESOLUTION|>--- conflicted
+++ resolved
@@ -44,11 +44,7 @@
     code: synthetics.Code.fromAsset(path.join(__dirname, 'canary')),
     handler: 'index.handler',
   }),
-<<<<<<< HEAD
-  runtime: synthetics.Runtime.SYNTHETICS_NODEJS_2_2,
-=======
   runtime: synthetics.Runtime.SYNTHETICS_NODEJS_PUPPETEER_3_0,
->>>>>>> 0f728cef
 });
 ```
 
@@ -111,11 +107,7 @@
     code: synthetics.Code.fromInline('/* Synthetics handler code */'),
     handler: 'index.handler', // must be 'index.handler'
   }),
-<<<<<<< HEAD
-  runtime: synthetics.Runtime.SYNTHETICS_NODEJS_2_2,
-=======
   runtime: synthetics.Runtime.SYNTHETICS_NODEJS_PUPPETEER_3_0,
->>>>>>> 0f728cef
 });
 
 // To supply the code from your local filesystem:
@@ -124,11 +116,7 @@
     code: synthetics.Code.fromAsset(path.join(__dirname, 'canary')),
     handler: 'index.handler', // must end with '.handler'
   }),
-<<<<<<< HEAD
-  runtime: synthetics.Runtime.SYNTHETICS_NODEJS_2_2,
-=======
   runtime: synthetics.Runtime.SYNTHETICS_NODEJS_PUPPETEER_3_0,
->>>>>>> 0f728cef
 });
 
 // To supply the code from a S3 bucket:
@@ -137,11 +125,7 @@
     code: synthetics.Code.fromBucket(bucket, 'canary.zip'),
     handler: 'index.handler', // must end with '.handler'
   }),
-<<<<<<< HEAD
-  runtime: synthetics.Runtime.SYNTHETICS_NODEJS_2_2,
-=======
   runtime: synthetics.Runtime.SYNTHETICS_NODEJS_PUPPETEER_3_0,
->>>>>>> 0f728cef
 });
 ```
 
