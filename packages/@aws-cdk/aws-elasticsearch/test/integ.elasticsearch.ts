import { EbsDeviceVolumeType } from '@aws-cdk/aws-ec2';
import * as iam from '@aws-cdk/aws-iam';
<<<<<<< HEAD
import { App, Stack, StackProps } from '@aws-cdk/core';
=======
import { App, RemovalPolicy, Stack, StackProps } from '@aws-cdk/core';
>>>>>>> 0f728cef
import { Construct } from 'constructs';
import * as es from '../lib';

class TestStack extends Stack {
  constructor(scope: Construct, id: string, props?: StackProps) {
    super(scope, id, props);

    const domainProps: es.DomainProps = {
      removalPolicy: RemovalPolicy.DESTROY,
      version: es.ElasticsearchVersion.V7_1,
      ebs: {
        volumeSize: 10,
        volumeType: EbsDeviceVolumeType.GENERAL_PURPOSE_SSD,
      },
      logging: {
        slowSearchLogEnabled: true,
        appLogEnabled: true,
      },
      nodeToNodeEncryption: true,
      encryptionAtRest: {
        enabled: true,
      },
      // test the access policies custom resource works
      accessPolicies: [
        new iam.PolicyStatement({
          effect: iam.Effect.ALLOW,
          actions: ['es:ESHttp*'],
          principals: [new iam.AnyPrincipal()],
          resources: ['*'],
        }),
      ],
    };

    // create 2 elasticsearch domains to ensure that Cloudwatch Log Group policy names dont conflict
    new es.Domain(this, 'Domain1', domainProps);
    new es.Domain(this, 'Domain2', domainProps);
  }
}

const app = new App();
new TestStack(app, 'cdk-integ-elasticsearch');
app.synth();<|MERGE_RESOLUTION|>--- conflicted
+++ resolved
@@ -1,10 +1,6 @@
 import { EbsDeviceVolumeType } from '@aws-cdk/aws-ec2';
 import * as iam from '@aws-cdk/aws-iam';
-<<<<<<< HEAD
-import { App, Stack, StackProps } from '@aws-cdk/core';
-=======
 import { App, RemovalPolicy, Stack, StackProps } from '@aws-cdk/core';
->>>>>>> 0f728cef
 import { Construct } from 'constructs';
 import * as es from '../lib';
 
