--- conflicted
+++ resolved
@@ -569,8 +569,6 @@
    */
   readonly enableVersionUpgrade?: boolean;
 
-<<<<<<< HEAD
-=======
   /**
    * Policy to apply when the domain is removed from the stack
    *
@@ -585,7 +583,6 @@
    * @default - no custom domain endpoint will be configured
    */
   readonly customEndpoint?: CustomEndpointOptions;
->>>>>>> 0f728cef
 }
 
 /**
@@ -1588,8 +1585,6 @@
       };
     }
 
-<<<<<<< HEAD
-=======
     let customEndpointCertificate: acm.ICertificate | undefined;
     if (props.customEndpoint) {
       if (props.customEndpoint.certificate) {
@@ -1602,7 +1597,6 @@
       }
     }
 
->>>>>>> 0f728cef
     // Create the domain
     this.domain = new CfnDomain(this, 'Resource', {
       domainName: this.physicalName,
@@ -1685,13 +1679,6 @@
       };
     }
 
-    if (props.enableVersionUpgrade) {
-      this.domain.cfnOptions.updatePolicy = {
-        ...this.domain.cfnOptions.updatePolicy,
-        enableVersionUpgrade: props.enableVersionUpgrade,
-      };
-    }
-
     if (logGroupResourcePolicy) { this.domain.node.addDependency(logGroupResourcePolicy); }
 
     if (props.domainName) { this.node.addMetadata('aws:cdk:hasPhysicalName', props.domainName); }
