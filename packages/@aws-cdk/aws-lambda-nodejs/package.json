--- conflicted
+++ resolved
@@ -66,13 +66,8 @@
     "@aws-cdk/aws-ec2": "0.0.0",
     "cdk-build-tools": "0.0.0",
     "cdk-integ-tools": "0.0.0",
-<<<<<<< HEAD
-    "delay": "4.4.0",
-    "esbuild": "^0.8.34",
-=======
     "delay": "5.0.0",
     "esbuild": "^0.8.50",
->>>>>>> 0f728cef
     "pkglint": "0.0.0"
   },
   "dependencies": {
