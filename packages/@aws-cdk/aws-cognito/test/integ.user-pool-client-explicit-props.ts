<<<<<<< HEAD
import { App, Stack } from '@aws-cdk/core';
=======
import { App, RemovalPolicy, Stack } from '@aws-cdk/core';
>>>>>>> 0f728cef
import { OAuthScope, UserPool, ClientAttributes } from '../lib';

const app = new App();
const stack = new Stack(app, 'integ-user-pool-client-explicit-props');

const userpool = new UserPool(stack, 'myuserpool', {
  removalPolicy: RemovalPolicy.DESTROY,
});

userpool.addClient('myuserpoolclient', {
  userPoolClientName: 'myuserpoolclient',
  authFlows: {
    adminUserPassword: true,
    custom: true,
    userPassword: true,
    userSrp: true,
  },
  generateSecret: true,
  oAuth: {
    flows: {
      implicitCodeGrant: true,
      authorizationCodeGrant: true,
    },
    scopes: [
      OAuthScope.PHONE,
      OAuthScope.EMAIL,
      OAuthScope.OPENID,
      OAuthScope.PROFILE,
      OAuthScope.COGNITO_ADMIN,
    ],
    callbackUrls: ['https://redirect-here.myapp.com'],
  },
  preventUserExistenceErrors: true,
  writeAttributes: (new ClientAttributes()).withStandardAttributes(
    {
      address: true,
      birthdate: true,
      email: true,
      familyName: true,
      fullname: true,
      gender: true,
      givenName: true,
      lastUpdateTime: true,
      locale: true,
      middleName: true,
      nickname: true,
      phoneNumber: true,
      preferredUsername: true,
      profilePage: true,
      profilePicture: true,
      timezone: true,
      website: true,
    }).withCustomAttributes('attribute_one', 'attribute_two'),
});<|MERGE_RESOLUTION|>--- conflicted
+++ resolved
@@ -1,8 +1,4 @@
-<<<<<<< HEAD
-import { App, Stack } from '@aws-cdk/core';
-=======
 import { App, RemovalPolicy, Stack } from '@aws-cdk/core';
->>>>>>> 0f728cef
 import { OAuthScope, UserPool, ClientAttributes } from '../lib';
 
 const app = new App();
