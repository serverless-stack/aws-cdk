--- conflicted
+++ resolved
@@ -66,11 +66,6 @@
           "COGNITO"
         ],
         "WriteAttributes": [
-<<<<<<< HEAD
-          "address", "birthdate", "custom:attribute_one", "custom:attribute_two", "email",
-          "family_name", "gender", "given_name", "locale", "middle_name", "name", "nickname", "phone_number",
-          "picture", "preferred_username", "profile", "updated_at", "website", "zoneinfo"
-=======
           "address",
           "birthdate",
           "custom:attribute_one",
@@ -90,7 +85,6 @@
           "updated_at",
           "website",
           "zoneinfo"
->>>>>>> 0f728cef
         ]
       }
     }
