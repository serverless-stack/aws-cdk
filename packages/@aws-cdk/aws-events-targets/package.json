{
  "name": "@aws-cdk/aws-events-targets",
  "version": "0.0.0",
  "description": "Event targets for Amazon EventBridge",
  "main": "lib/index.js",
  "types": "lib/index.d.ts",
  "jsii": {
    "outdir": "dist",
    "targets": {
      "java": {
        "package": "software.amazon.awscdk.services.events.targets",
        "maven": {
          "groupId": "software.amazon.awscdk",
          "artifactId": "events-targets"
        }
      },
      "dotnet": {
        "namespace": "Amazon.CDK.AWS.Events.Targets",
        "packageId": "Amazon.CDK.AWS.Events.Targets",
        "iconUrl": "https://raw.githubusercontent.com/aws/aws-cdk/master/logo/default-256-dark.png"
      },
      "python": {
        "distName": "aws-cdk.aws-events-targets",
        "module": "aws_cdk.aws_events_targets",
        "classifiers": [
          "Framework :: AWS CDK",
          "Framework :: AWS CDK :: 1"
        ]
      }
    },
    "projectReferences": true
  },
  "repository": {
    "type": "git",
    "url": "https://github.com/aws/aws-cdk.git",
    "directory": "packages/@aws-cdk/aws-events-targets"
  },
  "scripts": {
    "build": "cdk-build",
    "watch": "cdk-watch",
    "lint": "cdk-lint",
    "test": "cdk-test",
    "integ": "cdk-integ",
    "pkglint": "pkglint -f",
    "package": "cdk-package",
    "awslint": "cdk-awslint",
    "build+test+package": "yarn build+test && yarn package",
    "build+test": "yarn build && yarn test",
    "compat": "cdk-compat",
    "gen": "node ./build-tools/gen.js",
    "rosetta:extract": "yarn --silent jsii-rosetta extract"
  },
  "cdk-build": {
    "jest": true,
    "env": {
      "AWSLINT_BASE_CONSTRUCT": true
    }
  },
  "keywords": [
    "aws",
    "cdk",
    "constructs",
    "cloudwatch",
    "events",
    "eventbridge"
  ],
  "author": {
    "name": "Amazon Web Services",
    "url": "https://aws.amazon.com",
    "organization": true
  },
  "license": "Apache-2.0",
  "devDependencies": {
    "@aws-cdk/assert": "0.0.0",
    "@aws-cdk/aws-codecommit": "0.0.0",
    "@aws-cdk/aws-s3": "0.0.0",
<<<<<<< HEAD
    "aws-sdk": "^2.830.0",
=======
    "aws-sdk": "^2.848.0",
>>>>>>> 0f728cef
    "aws-sdk-mock": "^5.1.0",
    "cdk-build-tools": "0.0.0",
    "cdk-integ-tools": "0.0.0",
    "jest": "^26.6.3",
    "pkglint": "0.0.0"
  },
  "dependencies": {
    "@aws-cdk/aws-batch": "0.0.0",
    "@aws-cdk/aws-codebuild": "0.0.0",
    "@aws-cdk/aws-codepipeline": "0.0.0",
    "@aws-cdk/aws-ec2": "0.0.0",
    "@aws-cdk/aws-ecs": "0.0.0",
    "@aws-cdk/aws-events": "0.0.0",
    "@aws-cdk/aws-iam": "0.0.0",
    "@aws-cdk/aws-kinesis": "0.0.0",
    "@aws-cdk/aws-kinesisfirehose": "0.0.0",
    "@aws-cdk/aws-lambda": "0.0.0",
    "@aws-cdk/aws-logs": "0.0.0",
    "@aws-cdk/aws-sns": "0.0.0",
    "@aws-cdk/aws-sqs": "0.0.0",
    "@aws-cdk/aws-sns-subscriptions": "0.0.0",
    "@aws-cdk/aws-stepfunctions": "0.0.0",
    "@aws-cdk/core": "0.0.0",
    "@aws-cdk/custom-resources": "0.0.0",
    "constructs": "^3.2.0"
  },
  "homepage": "https://github.com/aws/aws-cdk",
  "peerDependencies": {
    "@aws-cdk/aws-batch": "0.0.0",
    "@aws-cdk/aws-codebuild": "0.0.0",
    "@aws-cdk/aws-codepipeline": "0.0.0",
    "@aws-cdk/aws-ec2": "0.0.0",
    "@aws-cdk/aws-ecs": "0.0.0",
    "@aws-cdk/aws-events": "0.0.0",
    "@aws-cdk/aws-iam": "0.0.0",
    "@aws-cdk/aws-kinesis": "0.0.0",
    "@aws-cdk/aws-kinesisfirehose": "0.0.0",
    "@aws-cdk/aws-lambda": "0.0.0",
    "@aws-cdk/aws-logs": "0.0.0",
    "@aws-cdk/aws-sns": "0.0.0",
    "@aws-cdk/aws-sqs": "0.0.0",
    "@aws-cdk/aws-sns-subscriptions": "0.0.0",
    "@aws-cdk/aws-stepfunctions": "0.0.0",
    "@aws-cdk/core": "0.0.0",
    "@aws-cdk/custom-resources": "0.0.0",
    "constructs": "^3.2.0"
  },
  "engines": {
    "node": ">= 10.13.0 <13 || >=13.7.0"
  },
  "stability": "stable",
  "awslint": {
    "exclude": [
      "docs-public-apis:@aws-cdk/aws-events-targets.EcsTask.securityGroup",
      "docs-public-apis:@aws-cdk/aws-events-targets.SfnStateMachine.machine",
      "docs-public-apis:@aws-cdk/aws-events-targets.SnsTopic.topic",
      "docs-public-apis:@aws-cdk/aws-events-targets.SqsQueue.queue",
      "docs-public-apis:@aws-cdk/aws-events-targets.ContainerOverride",
      "props-default-doc:@aws-cdk/aws-events-targets.ContainerOverride.environment",
      "props-default-doc:@aws-cdk/aws-events-targets.EcsTaskProps.containerOverrides"
    ]
  },
  "awscdkio": {
    "announce": false
  },
  "maturity": "stable",
  "publishConfig": {
    "tag": "latest"
  }
}<|MERGE_RESOLUTION|>--- conflicted
+++ resolved
@@ -74,11 +74,7 @@
     "@aws-cdk/assert": "0.0.0",
     "@aws-cdk/aws-codecommit": "0.0.0",
     "@aws-cdk/aws-s3": "0.0.0",
-<<<<<<< HEAD
-    "aws-sdk": "^2.830.0",
-=======
     "aws-sdk": "^2.848.0",
->>>>>>> 0f728cef
     "aws-sdk-mock": "^5.1.0",
     "cdk-build-tools": "0.0.0",
     "cdk-integ-tools": "0.0.0",
