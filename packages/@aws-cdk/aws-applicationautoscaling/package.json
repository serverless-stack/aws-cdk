--- conflicted
+++ resolved
@@ -74,11 +74,7 @@
     "@types/nodeunit": "^0.0.31",
     "cdk-build-tools": "0.0.0",
     "cfn2ts": "0.0.0",
-<<<<<<< HEAD
-    "fast-check": "^2.11.0",
-=======
     "fast-check": "^2.13.0",
->>>>>>> 0f728cef
     "nodeunit": "^0.11.3",
     "pkglint": "0.0.0"
   },
