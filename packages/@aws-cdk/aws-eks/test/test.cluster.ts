--- conflicted
+++ resolved
@@ -85,11 +85,7 @@
           vpc: vpc,
           vpcSubnets: [{ subnetType: ec2.SubnetType.PUBLIC }, { subnetType: ec2.SubnetType.PRIVATE }],
           defaultCapacity: 0,
-<<<<<<< HEAD
-          version: eks.KubernetesVersion.V1_18,
-=======
           version: eks.KubernetesVersion.V1_19,
->>>>>>> 0f728cef
         }), /cannot select multiple subnet groups/);
 
         test.done();
@@ -101,11 +97,7 @@
           vpc: vpc,
           vpcSubnets: [{ subnetType: ec2.SubnetType.PUBLIC }],
           defaultCapacity: 0,
-<<<<<<< HEAD
-          version: eks.KubernetesVersion.V1_18,
-=======
           version: eks.KubernetesVersion.V1_19,
->>>>>>> 0f728cef
         });
 
         // THEN
