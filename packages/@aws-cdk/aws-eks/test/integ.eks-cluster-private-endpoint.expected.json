{
  "Resources": {
    "AdminRole38563C57": {
      "Type": "AWS::IAM::Role",
      "Properties": {
        "AssumeRolePolicyDocument": {
          "Statement": [
            {
              "Action": "sts:AssumeRole",
              "Effect": "Allow",
              "Principal": {
                "AWS": {
                  "Fn::Join": [
                    "",
                    [
                      "arn:",
                      {
                        "Ref": "AWS::Partition"
                      },
                      ":iam::12345678:root"
                    ]
                  ]
                }
              }
            }
          ],
          "Version": "2012-10-17"
        }
      }
    },
    "Vpc8378EB38": {
      "Type": "AWS::EC2::VPC",
      "Properties": {
        "CidrBlock": "10.0.0.0/16",
        "EnableDnsHostnames": true,
        "EnableDnsSupport": true,
        "InstanceTenancy": "default",
        "Tags": [
          {
            "Key": "Name",
            "Value": "aws-cdk-eks-cluster-private-endpoint-test/Vpc"
          }
        ]
      }
    },
    "VpcPublicSubnet1Subnet5C2D37C4": {
      "Type": "AWS::EC2::Subnet",
      "Properties": {
        "CidrBlock": "10.0.0.0/19",
        "VpcId": {
          "Ref": "Vpc8378EB38"
        },
        "AvailabilityZone": "test-region-1a",
        "MapPublicIpOnLaunch": true,
        "Tags": [
          {
            "Key": "aws-cdk:subnet-name",
            "Value": "Public"
          },
          {
            "Key": "aws-cdk:subnet-type",
            "Value": "Public"
          },
          {
            "Key": "kubernetes.io/role/elb",
            "Value": "1"
          },
          {
            "Key": "Name",
            "Value": "aws-cdk-eks-cluster-private-endpoint-test/Vpc/PublicSubnet1"
          }
        ]
      }
    },
    "VpcPublicSubnet1RouteTable6C95E38E": {
      "Type": "AWS::EC2::RouteTable",
      "Properties": {
        "VpcId": {
          "Ref": "Vpc8378EB38"
        },
        "Tags": [
          {
            "Key": "kubernetes.io/role/elb",
            "Value": "1"
          },
          {
            "Key": "Name",
            "Value": "aws-cdk-eks-cluster-private-endpoint-test/Vpc/PublicSubnet1"
          }
        ]
      }
    },
    "VpcPublicSubnet1RouteTableAssociation97140677": {
      "Type": "AWS::EC2::SubnetRouteTableAssociation",
      "Properties": {
        "RouteTableId": {
          "Ref": "VpcPublicSubnet1RouteTable6C95E38E"
        },
        "SubnetId": {
          "Ref": "VpcPublicSubnet1Subnet5C2D37C4"
        }
      }
    },
    "VpcPublicSubnet1DefaultRoute3DA9E72A": {
      "Type": "AWS::EC2::Route",
      "Properties": {
        "RouteTableId": {
          "Ref": "VpcPublicSubnet1RouteTable6C95E38E"
        },
        "DestinationCidrBlock": "0.0.0.0/0",
        "GatewayId": {
          "Ref": "VpcIGWD7BA715C"
        }
      },
      "DependsOn": [
        "VpcVPCGWBF912B6E"
      ]
    },
    "VpcPublicSubnet1EIPD7E02669": {
      "Type": "AWS::EC2::EIP",
      "Properties": {
        "Domain": "vpc",
        "Tags": [
          {
            "Key": "kubernetes.io/role/elb",
            "Value": "1"
          },
          {
            "Key": "Name",
            "Value": "aws-cdk-eks-cluster-private-endpoint-test/Vpc/PublicSubnet1"
          }
        ]
      }
    },
    "VpcPublicSubnet1NATGateway4D7517AA": {
      "Type": "AWS::EC2::NatGateway",
      "Properties": {
        "AllocationId": {
          "Fn::GetAtt": [
            "VpcPublicSubnet1EIPD7E02669",
            "AllocationId"
          ]
        },
        "SubnetId": {
          "Ref": "VpcPublicSubnet1Subnet5C2D37C4"
        },
        "Tags": [
          {
            "Key": "kubernetes.io/role/elb",
            "Value": "1"
          },
          {
            "Key": "Name",
            "Value": "aws-cdk-eks-cluster-private-endpoint-test/Vpc/PublicSubnet1"
          }
        ]
      }
    },
    "VpcPublicSubnet2Subnet691E08A3": {
      "Type": "AWS::EC2::Subnet",
      "Properties": {
        "CidrBlock": "10.0.32.0/19",
        "VpcId": {
          "Ref": "Vpc8378EB38"
        },
        "AvailabilityZone": "test-region-1b",
        "MapPublicIpOnLaunch": true,
        "Tags": [
          {
            "Key": "aws-cdk:subnet-name",
            "Value": "Public"
          },
          {
            "Key": "aws-cdk:subnet-type",
            "Value": "Public"
          },
          {
            "Key": "kubernetes.io/role/elb",
            "Value": "1"
          },
          {
            "Key": "Name",
            "Value": "aws-cdk-eks-cluster-private-endpoint-test/Vpc/PublicSubnet2"
          }
        ]
      }
    },
    "VpcPublicSubnet2RouteTable94F7E489": {
      "Type": "AWS::EC2::RouteTable",
      "Properties": {
        "VpcId": {
          "Ref": "Vpc8378EB38"
        },
        "Tags": [
          {
            "Key": "kubernetes.io/role/elb",
            "Value": "1"
          },
          {
            "Key": "Name",
            "Value": "aws-cdk-eks-cluster-private-endpoint-test/Vpc/PublicSubnet2"
          }
        ]
      }
    },
    "VpcPublicSubnet2RouteTableAssociationDD5762D8": {
      "Type": "AWS::EC2::SubnetRouteTableAssociation",
      "Properties": {
        "RouteTableId": {
          "Ref": "VpcPublicSubnet2RouteTable94F7E489"
        },
        "SubnetId": {
          "Ref": "VpcPublicSubnet2Subnet691E08A3"
        }
      }
    },
    "VpcPublicSubnet2DefaultRoute97F91067": {
      "Type": "AWS::EC2::Route",
      "Properties": {
        "RouteTableId": {
          "Ref": "VpcPublicSubnet2RouteTable94F7E489"
        },
        "DestinationCidrBlock": "0.0.0.0/0",
        "GatewayId": {
          "Ref": "VpcIGWD7BA715C"
        }
      },
      "DependsOn": [
        "VpcVPCGWBF912B6E"
      ]
    },
    "VpcPublicSubnet3SubnetBE12F0B6": {
      "Type": "AWS::EC2::Subnet",
      "Properties": {
        "CidrBlock": "10.0.64.0/19",
        "VpcId": {
          "Ref": "Vpc8378EB38"
        },
        "AvailabilityZone": "test-region-1c",
        "MapPublicIpOnLaunch": true,
        "Tags": [
          {
            "Key": "aws-cdk:subnet-name",
            "Value": "Public"
          },
          {
            "Key": "aws-cdk:subnet-type",
            "Value": "Public"
          },
          {
            "Key": "kubernetes.io/role/elb",
            "Value": "1"
          },
          {
            "Key": "Name",
            "Value": "aws-cdk-eks-cluster-private-endpoint-test/Vpc/PublicSubnet3"
          }
        ]
      }
    },
    "VpcPublicSubnet3RouteTable93458DBB": {
      "Type": "AWS::EC2::RouteTable",
      "Properties": {
        "VpcId": {
          "Ref": "Vpc8378EB38"
        },
        "Tags": [
          {
            "Key": "kubernetes.io/role/elb",
            "Value": "1"
          },
          {
            "Key": "Name",
            "Value": "aws-cdk-eks-cluster-private-endpoint-test/Vpc/PublicSubnet3"
          }
        ]
      }
    },
    "VpcPublicSubnet3RouteTableAssociation1F1EDF02": {
      "Type": "AWS::EC2::SubnetRouteTableAssociation",
      "Properties": {
        "RouteTableId": {
          "Ref": "VpcPublicSubnet3RouteTable93458DBB"
        },
        "SubnetId": {
          "Ref": "VpcPublicSubnet3SubnetBE12F0B6"
        }
      }
    },
    "VpcPublicSubnet3DefaultRoute4697774F": {
      "Type": "AWS::EC2::Route",
      "Properties": {
        "RouteTableId": {
          "Ref": "VpcPublicSubnet3RouteTable93458DBB"
        },
        "DestinationCidrBlock": "0.0.0.0/0",
        "GatewayId": {
          "Ref": "VpcIGWD7BA715C"
        }
      },
      "DependsOn": [
        "VpcVPCGWBF912B6E"
      ]
    },
    "VpcPrivateSubnet1Subnet536B997A": {
      "Type": "AWS::EC2::Subnet",
      "Properties": {
        "CidrBlock": "10.0.96.0/19",
        "VpcId": {
          "Ref": "Vpc8378EB38"
        },
        "AvailabilityZone": "test-region-1a",
        "MapPublicIpOnLaunch": false,
        "Tags": [
          {
            "Key": "aws-cdk:subnet-name",
            "Value": "Private"
          },
          {
            "Key": "aws-cdk:subnet-type",
            "Value": "Private"
          },
          {
            "Key": "kubernetes.io/role/internal-elb",
            "Value": "1"
          },
          {
            "Key": "Name",
            "Value": "aws-cdk-eks-cluster-private-endpoint-test/Vpc/PrivateSubnet1"
          }
        ]
      }
    },
    "VpcPrivateSubnet1RouteTableB2C5B500": {
      "Type": "AWS::EC2::RouteTable",
      "Properties": {
        "VpcId": {
          "Ref": "Vpc8378EB38"
        },
        "Tags": [
          {
            "Key": "kubernetes.io/role/internal-elb",
            "Value": "1"
          },
          {
            "Key": "Name",
            "Value": "aws-cdk-eks-cluster-private-endpoint-test/Vpc/PrivateSubnet1"
          }
        ]
      }
    },
    "VpcPrivateSubnet1RouteTableAssociation70C59FA6": {
      "Type": "AWS::EC2::SubnetRouteTableAssociation",
      "Properties": {
        "RouteTableId": {
          "Ref": "VpcPrivateSubnet1RouteTableB2C5B500"
        },
        "SubnetId": {
          "Ref": "VpcPrivateSubnet1Subnet536B997A"
        }
      }
    },
    "VpcPrivateSubnet1DefaultRouteBE02A9ED": {
      "Type": "AWS::EC2::Route",
      "Properties": {
        "RouteTableId": {
          "Ref": "VpcPrivateSubnet1RouteTableB2C5B500"
        },
        "DestinationCidrBlock": "0.0.0.0/0",
        "NatGatewayId": {
          "Ref": "VpcPublicSubnet1NATGateway4D7517AA"
        }
      }
    },
    "VpcPrivateSubnet2Subnet3788AAA1": {
      "Type": "AWS::EC2::Subnet",
      "Properties": {
        "CidrBlock": "10.0.128.0/19",
        "VpcId": {
          "Ref": "Vpc8378EB38"
        },
        "AvailabilityZone": "test-region-1b",
        "MapPublicIpOnLaunch": false,
        "Tags": [
          {
            "Key": "aws-cdk:subnet-name",
            "Value": "Private"
          },
          {
            "Key": "aws-cdk:subnet-type",
            "Value": "Private"
          },
          {
            "Key": "kubernetes.io/role/internal-elb",
            "Value": "1"
          },
          {
            "Key": "Name",
            "Value": "aws-cdk-eks-cluster-private-endpoint-test/Vpc/PrivateSubnet2"
          }
        ]
      }
    },
    "VpcPrivateSubnet2RouteTableA678073B": {
      "Type": "AWS::EC2::RouteTable",
      "Properties": {
        "VpcId": {
          "Ref": "Vpc8378EB38"
        },
        "Tags": [
          {
            "Key": "kubernetes.io/role/internal-elb",
            "Value": "1"
          },
          {
            "Key": "Name",
            "Value": "aws-cdk-eks-cluster-private-endpoint-test/Vpc/PrivateSubnet2"
          }
        ]
      }
    },
    "VpcPrivateSubnet2RouteTableAssociationA89CAD56": {
      "Type": "AWS::EC2::SubnetRouteTableAssociation",
      "Properties": {
        "RouteTableId": {
          "Ref": "VpcPrivateSubnet2RouteTableA678073B"
        },
        "SubnetId": {
          "Ref": "VpcPrivateSubnet2Subnet3788AAA1"
        }
      }
    },
    "VpcPrivateSubnet2DefaultRoute060D2087": {
      "Type": "AWS::EC2::Route",
      "Properties": {
        "RouteTableId": {
          "Ref": "VpcPrivateSubnet2RouteTableA678073B"
        },
        "DestinationCidrBlock": "0.0.0.0/0",
        "NatGatewayId": {
          "Ref": "VpcPublicSubnet1NATGateway4D7517AA"
        }
      }
    },
    "VpcPrivateSubnet3SubnetF258B56E": {
      "Type": "AWS::EC2::Subnet",
      "Properties": {
        "CidrBlock": "10.0.160.0/19",
        "VpcId": {
          "Ref": "Vpc8378EB38"
        },
        "AvailabilityZone": "test-region-1c",
        "MapPublicIpOnLaunch": false,
        "Tags": [
          {
            "Key": "aws-cdk:subnet-name",
            "Value": "Private"
          },
          {
            "Key": "aws-cdk:subnet-type",
            "Value": "Private"
          },
          {
            "Key": "kubernetes.io/role/internal-elb",
            "Value": "1"
          },
          {
            "Key": "Name",
            "Value": "aws-cdk-eks-cluster-private-endpoint-test/Vpc/PrivateSubnet3"
          }
        ]
      }
    },
    "VpcPrivateSubnet3RouteTableD98824C7": {
      "Type": "AWS::EC2::RouteTable",
      "Properties": {
        "VpcId": {
          "Ref": "Vpc8378EB38"
        },
        "Tags": [
          {
            "Key": "kubernetes.io/role/internal-elb",
            "Value": "1"
          },
          {
            "Key": "Name",
            "Value": "aws-cdk-eks-cluster-private-endpoint-test/Vpc/PrivateSubnet3"
          }
        ]
      }
    },
    "VpcPrivateSubnet3RouteTableAssociation16BDDC43": {
      "Type": "AWS::EC2::SubnetRouteTableAssociation",
      "Properties": {
        "RouteTableId": {
          "Ref": "VpcPrivateSubnet3RouteTableD98824C7"
        },
        "SubnetId": {
          "Ref": "VpcPrivateSubnet3SubnetF258B56E"
        }
      }
    },
    "VpcPrivateSubnet3DefaultRoute94B74F0D": {
      "Type": "AWS::EC2::Route",
      "Properties": {
        "RouteTableId": {
          "Ref": "VpcPrivateSubnet3RouteTableD98824C7"
        },
        "DestinationCidrBlock": "0.0.0.0/0",
        "NatGatewayId": {
          "Ref": "VpcPublicSubnet1NATGateway4D7517AA"
        }
      }
    },
    "VpcIGWD7BA715C": {
      "Type": "AWS::EC2::InternetGateway",
      "Properties": {
        "Tags": [
          {
            "Key": "Name",
            "Value": "aws-cdk-eks-cluster-private-endpoint-test/Vpc"
          }
        ]
      }
    },
    "VpcVPCGWBF912B6E": {
      "Type": "AWS::EC2::VPCGatewayAttachment",
      "Properties": {
        "VpcId": {
          "Ref": "Vpc8378EB38"
        },
        "InternetGatewayId": {
          "Ref": "VpcIGWD7BA715C"
        }
      }
    },
    "ClusterRoleFA261979": {
      "Type": "AWS::IAM::Role",
      "Properties": {
        "AssumeRolePolicyDocument": {
          "Statement": [
            {
              "Action": "sts:AssumeRole",
              "Effect": "Allow",
              "Principal": {
                "Service": "eks.amazonaws.com"
              }
            }
          ],
          "Version": "2012-10-17"
        },
        "ManagedPolicyArns": [
          {
            "Fn::Join": [
              "",
              [
                "arn:",
                {
                  "Ref": "AWS::Partition"
                },
                ":iam::aws:policy/AmazonEKSClusterPolicy"
              ]
            ]
          }
        ]
      }
    },
    "ClusterControlPlaneSecurityGroupD274242C": {
      "Type": "AWS::EC2::SecurityGroup",
      "Properties": {
        "GroupDescription": "EKS Control Plane Security Group",
        "SecurityGroupEgress": [
          {
            "CidrIp": "0.0.0.0/0",
            "Description": "Allow all outbound traffic by default",
            "IpProtocol": "-1"
          }
        ],
        "VpcId": {
          "Ref": "Vpc8378EB38"
        }
      }
    },
    "ClusterCreationRole360249B6": {
      "Type": "AWS::IAM::Role",
      "Properties": {
        "AssumeRolePolicyDocument": {
          "Statement": [
            {
              "Action": "sts:AssumeRole",
              "Effect": "Allow",
              "Principal": {
                "AWS": {
                  "Fn::Join": [
                    "",
                    [
                      "arn:",
                      {
                        "Ref": "AWS::Partition"
                      },
                      ":iam::12345678:root"
                    ]
                  ]
                }
              }
            }
          ],
          "Version": "2012-10-17"
        }
      },
      "DependsOn": [
        "VpcIGWD7BA715C",
        "VpcPrivateSubnet1DefaultRouteBE02A9ED",
        "VpcPrivateSubnet1RouteTableB2C5B500",
        "VpcPrivateSubnet1RouteTableAssociation70C59FA6",
        "VpcPrivateSubnet1Subnet536B997A",
        "VpcPrivateSubnet2DefaultRoute060D2087",
        "VpcPrivateSubnet2RouteTableA678073B",
        "VpcPrivateSubnet2RouteTableAssociationA89CAD56",
        "VpcPrivateSubnet2Subnet3788AAA1",
        "VpcPrivateSubnet3DefaultRoute94B74F0D",
        "VpcPrivateSubnet3RouteTableD98824C7",
        "VpcPrivateSubnet3RouteTableAssociation16BDDC43",
        "VpcPrivateSubnet3SubnetF258B56E",
        "VpcPublicSubnet1DefaultRoute3DA9E72A",
        "VpcPublicSubnet1EIPD7E02669",
        "VpcPublicSubnet1NATGateway4D7517AA",
        "VpcPublicSubnet1RouteTable6C95E38E",
        "VpcPublicSubnet1RouteTableAssociation97140677",
        "VpcPublicSubnet1Subnet5C2D37C4",
        "VpcPublicSubnet2DefaultRoute97F91067",
        "VpcPublicSubnet2RouteTable94F7E489",
        "VpcPublicSubnet2RouteTableAssociationDD5762D8",
        "VpcPublicSubnet2Subnet691E08A3",
        "VpcPublicSubnet3DefaultRoute4697774F",
        "VpcPublicSubnet3RouteTable93458DBB",
        "VpcPublicSubnet3RouteTableAssociation1F1EDF02",
        "VpcPublicSubnet3SubnetBE12F0B6",
        "Vpc8378EB38",
        "VpcVPCGWBF912B6E"
      ]
    },
    "ClusterCreationRoleDefaultPolicyE8BDFC7B": {
      "Type": "AWS::IAM::Policy",
      "Properties": {
        "PolicyDocument": {
          "Statement": [
            {
              "Action": "iam:PassRole",
              "Effect": "Allow",
              "Resource": {
                "Fn::GetAtt": [
                  "ClusterRoleFA261979",
                  "Arn"
                ]
              }
            },
            {
              "Action": [
                "eks:CreateCluster",
                "eks:DescribeCluster",
                "eks:DescribeUpdate",
                "eks:DeleteCluster",
                "eks:UpdateClusterVersion",
                "eks:UpdateClusterConfig",
                "eks:CreateFargateProfile",
                "eks:TagResource",
                "eks:UntagResource"
              ],
              "Effect": "Allow",
              "Resource": [
                "*"
              ]
            },
            {
              "Action": [
                "eks:DescribeFargateProfile",
                "eks:DeleteFargateProfile"
              ],
              "Effect": "Allow",
              "Resource": "*"
            },
            {
              "Action": [
                "iam:GetRole",
                "iam:listAttachedRolePolicies"
              ],
              "Effect": "Allow",
              "Resource": "*"
            },
            {
              "Action": "iam:CreateServiceLinkedRole",
              "Effect": "Allow",
              "Resource": "*"
            },
            {
              "Action": [
                "ec2:DescribeInstances",
                "ec2:DescribeNetworkInterfaces",
                "ec2:DescribeSecurityGroups",
                "ec2:DescribeSubnets",
                "ec2:DescribeRouteTables",
                "ec2:DescribeDhcpOptions",
                "ec2:DescribeVpcs"
              ],
              "Effect": "Allow",
              "Resource": "*"
            }
          ],
          "Version": "2012-10-17"
        },
        "PolicyName": "ClusterCreationRoleDefaultPolicyE8BDFC7B",
        "Roles": [
          {
            "Ref": "ClusterCreationRole360249B6"
          }
        ]
      },
      "DependsOn": [
        "VpcIGWD7BA715C",
        "VpcPrivateSubnet1DefaultRouteBE02A9ED",
        "VpcPrivateSubnet1RouteTableB2C5B500",
        "VpcPrivateSubnet1RouteTableAssociation70C59FA6",
        "VpcPrivateSubnet1Subnet536B997A",
        "VpcPrivateSubnet2DefaultRoute060D2087",
        "VpcPrivateSubnet2RouteTableA678073B",
        "VpcPrivateSubnet2RouteTableAssociationA89CAD56",
        "VpcPrivateSubnet2Subnet3788AAA1",
        "VpcPrivateSubnet3DefaultRoute94B74F0D",
        "VpcPrivateSubnet3RouteTableD98824C7",
        "VpcPrivateSubnet3RouteTableAssociation16BDDC43",
        "VpcPrivateSubnet3SubnetF258B56E",
        "VpcPublicSubnet1DefaultRoute3DA9E72A",
        "VpcPublicSubnet1EIPD7E02669",
        "VpcPublicSubnet1NATGateway4D7517AA",
        "VpcPublicSubnet1RouteTable6C95E38E",
        "VpcPublicSubnet1RouteTableAssociation97140677",
        "VpcPublicSubnet1Subnet5C2D37C4",
        "VpcPublicSubnet2DefaultRoute97F91067",
        "VpcPublicSubnet2RouteTable94F7E489",
        "VpcPublicSubnet2RouteTableAssociationDD5762D8",
        "VpcPublicSubnet2Subnet691E08A3",
        "VpcPublicSubnet3DefaultRoute4697774F",
        "VpcPublicSubnet3RouteTable93458DBB",
        "VpcPublicSubnet3RouteTableAssociation1F1EDF02",
        "VpcPublicSubnet3SubnetBE12F0B6",
        "Vpc8378EB38",
        "VpcVPCGWBF912B6E"
      ]
    },
    "Cluster9EE0221C": {
      "Type": "Custom::AWSCDK-EKS-Cluster",
      "Properties": {
        "ServiceToken": {
          "Fn::GetAtt": [
            "awscdkawseksClusterResourceProviderNestedStackawscdkawseksClusterResourceProviderNestedStackResource9827C454",
            "Outputs.awscdkeksclusterprivateendpointtestawscdkawseksClusterResourceProviderframeworkonEvent080B290CArn"
          ]
        },
        "Config": {
          "version": "1.19",
          "roleArn": {
            "Fn::GetAtt": [
              "ClusterRoleFA261979",
              "Arn"
            ]
          },
          "resourcesVpcConfig": {
            "subnetIds": [
              {
                "Ref": "VpcPublicSubnet1Subnet5C2D37C4"
              },
              {
                "Ref": "VpcPublicSubnet2Subnet691E08A3"
              },
              {
                "Ref": "VpcPublicSubnet3SubnetBE12F0B6"
              },
              {
                "Ref": "VpcPrivateSubnet1Subnet536B997A"
              },
              {
                "Ref": "VpcPrivateSubnet2Subnet3788AAA1"
              },
              {
                "Ref": "VpcPrivateSubnet3SubnetF258B56E"
              }
            ],
            "securityGroupIds": [
              {
                "Fn::GetAtt": [
                  "ClusterControlPlaneSecurityGroupD274242C",
                  "GroupId"
                ]
              }
            ],
            "endpointPublicAccess": false,
            "endpointPrivateAccess": true
          }
        },
        "AssumeRoleArn": {
          "Fn::GetAtt": [
            "ClusterCreationRole360249B6",
            "Arn"
          ]
        },
        "AttributesRevision": 2
      },
      "DependsOn": [
        "ClusterCreationRoleDefaultPolicyE8BDFC7B",
        "ClusterCreationRole360249B6",
        "VpcIGWD7BA715C",
        "VpcPrivateSubnet1DefaultRouteBE02A9ED",
        "VpcPrivateSubnet1RouteTableB2C5B500",
        "VpcPrivateSubnet1RouteTableAssociation70C59FA6",
        "VpcPrivateSubnet1Subnet536B997A",
        "VpcPrivateSubnet2DefaultRoute060D2087",
        "VpcPrivateSubnet2RouteTableA678073B",
        "VpcPrivateSubnet2RouteTableAssociationA89CAD56",
        "VpcPrivateSubnet2Subnet3788AAA1",
        "VpcPrivateSubnet3DefaultRoute94B74F0D",
        "VpcPrivateSubnet3RouteTableD98824C7",
        "VpcPrivateSubnet3RouteTableAssociation16BDDC43",
        "VpcPrivateSubnet3SubnetF258B56E",
        "VpcPublicSubnet1DefaultRoute3DA9E72A",
        "VpcPublicSubnet1EIPD7E02669",
        "VpcPublicSubnet1NATGateway4D7517AA",
        "VpcPublicSubnet1RouteTable6C95E38E",
        "VpcPublicSubnet1RouteTableAssociation97140677",
        "VpcPublicSubnet1Subnet5C2D37C4",
        "VpcPublicSubnet2DefaultRoute97F91067",
        "VpcPublicSubnet2RouteTable94F7E489",
        "VpcPublicSubnet2RouteTableAssociationDD5762D8",
        "VpcPublicSubnet2Subnet691E08A3",
        "VpcPublicSubnet3DefaultRoute4697774F",
        "VpcPublicSubnet3RouteTable93458DBB",
        "VpcPublicSubnet3RouteTableAssociation1F1EDF02",
        "VpcPublicSubnet3SubnetBE12F0B6",
        "Vpc8378EB38",
        "VpcVPCGWBF912B6E"
      ],
      "UpdateReplacePolicy": "Delete",
      "DeletionPolicy": "Delete"
    },
    "ClusterKubectlReadyBarrier200052AF": {
      "Type": "AWS::SSM::Parameter",
      "Properties": {
        "Type": "String",
        "Value": "aws:cdk:eks:kubectl-ready"
      },
      "DependsOn": [
        "ClusterCreationRoleDefaultPolicyE8BDFC7B",
        "ClusterCreationRole360249B6",
        "Cluster9EE0221C"
      ]
    },
    "ClusterAwsAuthmanifestFE51F8AE": {
      "Type": "Custom::AWSCDK-EKS-KubernetesResource",
      "Properties": {
        "ServiceToken": {
          "Fn::GetAtt": [
            "awscdkawseksKubectlProviderNestedStackawscdkawseksKubectlProviderNestedStackResourceA7AEBA6B",
            "Outputs.awscdkeksclusterprivateendpointtestawscdkawseksKubectlProviderframeworkonEventC2C76E2FArn"
          ]
        },
        "Manifest": {
          "Fn::Join": [
            "",
            [
              "[{\"apiVersion\":\"v1\",\"kind\":\"ConfigMap\",\"metadata\":{\"name\":\"aws-auth\",\"namespace\":\"kube-system\"},\"data\":{\"mapRoles\":\"[{\\\"rolearn\\\":\\\"",
              {
                "Fn::GetAtt": [
                  "AdminRole38563C57",
                  "Arn"
                ]
              },
              "\\\",\\\"username\\\":\\\"",
              {
                "Fn::GetAtt": [
                  "AdminRole38563C57",
                  "Arn"
                ]
              },
              "\\\",\\\"groups\\\":[\\\"system:masters\\\"]},{\\\"rolearn\\\":\\\"",
              {
                "Fn::GetAtt": [
                  "ClusterNodegroupDefaultCapacityNodeGroupRole55953B04",
                  "Arn"
                ]
              },
              "\\\",\\\"username\\\":\\\"system:node:{{EC2PrivateDNSName}}\\\",\\\"groups\\\":[\\\"system:bootstrappers\\\",\\\"system:nodes\\\"]}]\",\"mapUsers\":\"[]\",\"mapAccounts\":\"[]\"}}]"
            ]
          ]
        },
        "ClusterName": {
          "Ref": "Cluster9EE0221C"
        },
        "RoleArn": {
          "Fn::GetAtt": [
            "ClusterCreationRole360249B6",
            "Arn"
          ]
        },
        "Overwrite": true
      },
      "DependsOn": [
        "ClusterKubectlReadyBarrier200052AF"
      ],
      "UpdateReplacePolicy": "Delete",
      "DeletionPolicy": "Delete"
    },
    "ClusterNodegroupDefaultCapacityNodeGroupRole55953B04": {
      "Type": "AWS::IAM::Role",
      "Properties": {
        "AssumeRolePolicyDocument": {
          "Statement": [
            {
              "Action": "sts:AssumeRole",
              "Effect": "Allow",
              "Principal": {
                "Service": {
                  "Fn::Join": [
                    "",
                    [
                      "ec2.",
                      {
                        "Ref": "AWS::URLSuffix"
                      }
                    ]
                  ]
                }
              }
            }
          ],
          "Version": "2012-10-17"
        },
        "ManagedPolicyArns": [
          {
            "Fn::Join": [
              "",
              [
                "arn:",
                {
                  "Ref": "AWS::Partition"
                },
                ":iam::aws:policy/AmazonEKSWorkerNodePolicy"
              ]
            ]
          },
          {
            "Fn::Join": [
              "",
              [
                "arn:",
                {
                  "Ref": "AWS::Partition"
                },
                ":iam::aws:policy/AmazonEKS_CNI_Policy"
              ]
            ]
          },
          {
            "Fn::Join": [
              "",
              [
                "arn:",
                {
                  "Ref": "AWS::Partition"
                },
                ":iam::aws:policy/AmazonEC2ContainerRegistryReadOnly"
              ]
            ]
          }
        ]
      }
    },
    "ClusterNodegroupDefaultCapacityDA0920A3": {
      "Type": "AWS::EKS::Nodegroup",
      "Properties": {
        "ClusterName": {
          "Ref": "Cluster9EE0221C"
        },
        "NodeRole": {
          "Fn::GetAtt": [
            "ClusterNodegroupDefaultCapacityNodeGroupRole55953B04",
            "Arn"
          ]
        },
        "Subnets": [
          {
            "Ref": "VpcPrivateSubnet1Subnet536B997A"
          },
          {
            "Ref": "VpcPrivateSubnet2Subnet3788AAA1"
          },
          {
            "Ref": "VpcPrivateSubnet3SubnetF258B56E"
          }
        ],
        "AmiType": "AL2_x86_64",
        "ForceUpdateEnabled": true,
        "InstanceTypes": [
          "m5.large"
        ],
        "ScalingConfig": {
          "DesiredSize": 2,
          "MaxSize": 2,
          "MinSize": 2
        }
      }
    },
    "Clustermanifestconfigmap3F180550": {
      "Type": "Custom::AWSCDK-EKS-KubernetesResource",
      "Properties": {
        "ServiceToken": {
          "Fn::GetAtt": [
            "awscdkawseksKubectlProviderNestedStackawscdkawseksKubectlProviderNestedStackResourceA7AEBA6B",
            "Outputs.awscdkeksclusterprivateendpointtestawscdkawseksKubectlProviderframeworkonEventC2C76E2FArn"
          ]
        },
        "Manifest": "[{\"kind\":\"ConfigMap\",\"apiVersion\":\"v1\",\"data\":{\"hello\":\"world\"},\"metadata\":{\"name\":\"config-map\"}}]",
        "ClusterName": {
          "Ref": "Cluster9EE0221C"
        },
        "RoleArn": {
          "Fn::GetAtt": [
            "ClusterCreationRole360249B6",
            "Arn"
          ]
        }
      },
      "DependsOn": [
        "ClusterKubectlReadyBarrier200052AF"
      ],
      "UpdateReplacePolicy": "Delete",
      "DeletionPolicy": "Delete"
    },
    "awscdkawseksClusterResourceProviderNestedStackawscdkawseksClusterResourceProviderNestedStackResource9827C454": {
      "Type": "AWS::CloudFormation::Stack",
      "Properties": {
        "TemplateURL": {
          "Fn::Join": [
            "",
            [
              "https://s3.test-region.",
              {
                "Ref": "AWS::URLSuffix"
              },
              "/",
              {
                "Ref": "AssetParameters75667ab2bbef2c8efc57fb73bf352f345af1d471fb09cb11f5b7bc27d009b609S3BucketA8C94679"
              },
              "/",
              {
                "Fn::Select": [
                  0,
                  {
                    "Fn::Split": [
                      "||",
                      {
                        "Ref": "AssetParameters75667ab2bbef2c8efc57fb73bf352f345af1d471fb09cb11f5b7bc27d009b609S3VersionKey3777DB64"
                      }
                    ]
                  }
                ]
              },
              {
                "Fn::Select": [
                  1,
                  {
                    "Fn::Split": [
                      "||",
                      {
                        "Ref": "AssetParameters75667ab2bbef2c8efc57fb73bf352f345af1d471fb09cb11f5b7bc27d009b609S3VersionKey3777DB64"
                      }
                    ]
                  }
                ]
              }
            ]
          ]
        },
        "Parameters": {
          "referencetoawscdkeksclusterprivateendpointtestClusterCreationRole990BAAEAArn": {
            "Fn::GetAtt": [
              "ClusterCreationRole360249B6",
              "Arn"
            ]
          },
          "referencetoawscdkeksclusterprivateendpointtestAssetParameters87b1e2c41f84590d14f7ab8cb0f338c51d6fa3efe78943867af07fa959593dbaS3Bucket0D497746Ref": {
            "Ref": "AssetParameters87b1e2c41f84590d14f7ab8cb0f338c51d6fa3efe78943867af07fa959593dbaS3Bucket14D204F9"
          },
          "referencetoawscdkeksclusterprivateendpointtestAssetParameters87b1e2c41f84590d14f7ab8cb0f338c51d6fa3efe78943867af07fa959593dbaS3VersionKeyC516A514Ref": {
            "Ref": "AssetParameters87b1e2c41f84590d14f7ab8cb0f338c51d6fa3efe78943867af07fa959593dbaS3VersionKeyDE8A2F1F"
          },
          "referencetoawscdkeksclusterprivateendpointtestAssetParametersdaeb79e3cee39c9b902dc0d5c780223e227ed573ea60976252947adab5fb2be1S3Bucket7DDAFC04Ref": {
            "Ref": "AssetParametersdaeb79e3cee39c9b902dc0d5c780223e227ed573ea60976252947adab5fb2be1S3BucketDC4B98B1"
          },
          "referencetoawscdkeksclusterprivateendpointtestAssetParametersdaeb79e3cee39c9b902dc0d5c780223e227ed573ea60976252947adab5fb2be1S3VersionKey69BACD98Ref": {
            "Ref": "AssetParametersdaeb79e3cee39c9b902dc0d5c780223e227ed573ea60976252947adab5fb2be1S3VersionKeyA495226F"
          }
        }
      },
      "UpdateReplacePolicy": "Delete",
      "DeletionPolicy": "Delete"
    },
    "awscdkawseksKubectlProviderNestedStackawscdkawseksKubectlProviderNestedStackResourceA7AEBA6B": {
      "Type": "AWS::CloudFormation::Stack",
      "Properties": {
        "TemplateURL": {
          "Fn::Join": [
            "",
            [
              "https://s3.test-region.",
              {
                "Ref": "AWS::URLSuffix"
              },
              "/",
              {
<<<<<<< HEAD
                "Ref": "AssetParameters2e2ec0fae5975d4ee5f3580e522c46615c1bd344e0302bc5d2df7501b7bb1ad0S3Bucket8FBFE327"
=======
                "Ref": "AssetParameters8d4ffe9194a1ca97e2e9377049ddbeb3adbdaa984c8a90c08a5d8d6b328bdf7cS3BucketFEA5F85E"
>>>>>>> 0f728cef
              },
              "/",
              {
                "Fn::Select": [
                  0,
                  {
                    "Fn::Split": [
                      "||",
                      {
<<<<<<< HEAD
                        "Ref": "AssetParameters2e2ec0fae5975d4ee5f3580e522c46615c1bd344e0302bc5d2df7501b7bb1ad0S3VersionKeyF5A05918"
=======
                        "Ref": "AssetParameters8d4ffe9194a1ca97e2e9377049ddbeb3adbdaa984c8a90c08a5d8d6b328bdf7cS3VersionKey226CF52C"
>>>>>>> 0f728cef
                      }
                    ]
                  }
                ]
              },
              {
                "Fn::Select": [
                  1,
                  {
                    "Fn::Split": [
                      "||",
                      {
<<<<<<< HEAD
                        "Ref": "AssetParameters2e2ec0fae5975d4ee5f3580e522c46615c1bd344e0302bc5d2df7501b7bb1ad0S3VersionKeyF5A05918"
=======
                        "Ref": "AssetParameters8d4ffe9194a1ca97e2e9377049ddbeb3adbdaa984c8a90c08a5d8d6b328bdf7cS3VersionKey226CF52C"
>>>>>>> 0f728cef
                      }
                    ]
                  }
                ]
              }
            ]
          ]
        },
        "Parameters": {
          "referencetoawscdkeksclusterprivateendpointtestClusterF4CF4FE8Arn": {
            "Fn::GetAtt": [
              "Cluster9EE0221C",
              "Arn"
            ]
          },
          "referencetoawscdkeksclusterprivateendpointtestClusterCreationRole990BAAEAArn": {
            "Fn::GetAtt": [
              "ClusterCreationRole360249B6",
              "Arn"
            ]
          },
          "referencetoawscdkeksclusterprivateendpointtestAssetParametersbafd50ae9f214e496ff8c72c6425f93dca3ccd590e20963706d5d610d9c75757S3BucketD11B5EC1Ref": {
            "Ref": "AssetParametersbafd50ae9f214e496ff8c72c6425f93dca3ccd590e20963706d5d610d9c75757S3Bucket008DBB35"
          },
          "referencetoawscdkeksclusterprivateendpointtestAssetParametersbafd50ae9f214e496ff8c72c6425f93dca3ccd590e20963706d5d610d9c75757S3VersionKey8375F1D2Ref": {
            "Ref": "AssetParametersbafd50ae9f214e496ff8c72c6425f93dca3ccd590e20963706d5d610d9c75757S3VersionKey97C3E1A0"
          },
          "referencetoawscdkeksclusterprivateendpointtestVpcPrivateSubnet1Subnet94DAD769Ref": {
            "Ref": "VpcPrivateSubnet1Subnet536B997A"
          },
          "referencetoawscdkeksclusterprivateendpointtestVpcPrivateSubnet2Subnet04963C08Ref": {
            "Ref": "VpcPrivateSubnet2Subnet3788AAA1"
          },
          "referencetoawscdkeksclusterprivateendpointtestVpcPrivateSubnet3SubnetC47FD39ARef": {
            "Ref": "VpcPrivateSubnet3SubnetF258B56E"
          },
          "referencetoawscdkeksclusterprivateendpointtestClusterF4CF4FE8ClusterSecurityGroupId": {
            "Fn::GetAtt": [
              "Cluster9EE0221C",
              "ClusterSecurityGroupId"
            ]
          },
<<<<<<< HEAD
          "referencetoawscdkeksclusterprivateendpointtestAssetParametersefd72738f046105c96299fb31b3da40320e71ee9cf74bc37720042898403e2a1S3Bucket4A0D6BE2Ref": {
            "Ref": "AssetParametersefd72738f046105c96299fb31b3da40320e71ee9cf74bc37720042898403e2a1S3Bucket6DACDE73"
          },
          "referencetoawscdkeksclusterprivateendpointtestAssetParametersefd72738f046105c96299fb31b3da40320e71ee9cf74bc37720042898403e2a1S3VersionKey6D9B8A02Ref": {
            "Ref": "AssetParametersefd72738f046105c96299fb31b3da40320e71ee9cf74bc37720042898403e2a1S3VersionKey015AEA61"
          },
          "referencetoawscdkeksclusterprivateendpointtestAssetParametersb61858bbf1a0be803552e3efa9647befd728156696dff1b413b7b2fd4da1449fS3BucketD44FB215Ref": {
            "Ref": "AssetParametersb61858bbf1a0be803552e3efa9647befd728156696dff1b413b7b2fd4da1449fS3Bucket7EE7EA15"
          },
          "referencetoawscdkeksclusterprivateendpointtestAssetParametersb61858bbf1a0be803552e3efa9647befd728156696dff1b413b7b2fd4da1449fS3VersionKey6C30661CRef": {
            "Ref": "AssetParametersb61858bbf1a0be803552e3efa9647befd728156696dff1b413b7b2fd4da1449fS3VersionKey6C948E78"
          },
          "referencetoawscdkeksclusterprivateendpointtestVpcFCD064BFRef": {
            "Ref": "Vpc8378EB38"
=======
          "referencetoawscdkeksclusterprivateendpointtestAssetParameterse9882ab123687399f934da0d45effe675ecc8ce13b40cb946f3e1d6141fe8d68S3BucketFD6C4D26Ref": {
            "Ref": "AssetParameterse9882ab123687399f934da0d45effe675ecc8ce13b40cb946f3e1d6141fe8d68S3BucketAEADE8C7"
          },
          "referencetoawscdkeksclusterprivateendpointtestAssetParameterse9882ab123687399f934da0d45effe675ecc8ce13b40cb946f3e1d6141fe8d68S3VersionKey69E4725CRef": {
            "Ref": "AssetParameterse9882ab123687399f934da0d45effe675ecc8ce13b40cb946f3e1d6141fe8d68S3VersionKeyE415415F"
          },
          "referencetoawscdkeksclusterprivateendpointtestAssetParameters844c1a4b13479b359ea0e607dccb4a04b73e22cf88cf9b64feed2c5f0de213c0S3Bucket5323F34ARef": {
            "Ref": "AssetParameters844c1a4b13479b359ea0e607dccb4a04b73e22cf88cf9b64feed2c5f0de213c0S3Bucket6ABE1927"
          },
          "referencetoawscdkeksclusterprivateendpointtestAssetParameters844c1a4b13479b359ea0e607dccb4a04b73e22cf88cf9b64feed2c5f0de213c0S3VersionKey548D79B4Ref": {
            "Ref": "AssetParameters844c1a4b13479b359ea0e607dccb4a04b73e22cf88cf9b64feed2c5f0de213c0S3VersionKeyF55A2EA9"
>>>>>>> 0f728cef
          },
          "referencetoawscdkeksclusterprivateendpointtestAssetParametersdaeb79e3cee39c9b902dc0d5c780223e227ed573ea60976252947adab5fb2be1S3Bucket7DDAFC04Ref": {
            "Ref": "AssetParametersdaeb79e3cee39c9b902dc0d5c780223e227ed573ea60976252947adab5fb2be1S3BucketDC4B98B1"
          },
          "referencetoawscdkeksclusterprivateendpointtestAssetParametersdaeb79e3cee39c9b902dc0d5c780223e227ed573ea60976252947adab5fb2be1S3VersionKey69BACD98Ref": {
            "Ref": "AssetParametersdaeb79e3cee39c9b902dc0d5c780223e227ed573ea60976252947adab5fb2be1S3VersionKeyA495226F"
          }
        }
      },
      "UpdateReplacePolicy": "Delete",
      "DeletionPolicy": "Delete"
    }
  },
  "Outputs": {
    "ClusterConfigCommand43AAE40F": {
      "Value": {
        "Fn::Join": [
          "",
          [
            "aws eks update-kubeconfig --name ",
            {
              "Ref": "Cluster9EE0221C"
            },
            " --region test-region --role-arn ",
            {
              "Fn::GetAtt": [
                "AdminRole38563C57",
                "Arn"
              ]
            }
          ]
        ]
      }
    },
    "ClusterGetTokenCommand06AE992E": {
      "Value": {
        "Fn::Join": [
          "",
          [
            "aws eks get-token --cluster-name ",
            {
              "Ref": "Cluster9EE0221C"
            },
            " --region test-region --role-arn ",
            {
              "Fn::GetAtt": [
                "AdminRole38563C57",
                "Arn"
              ]
            }
          ]
        ]
      }
    }
  },
  "Parameters": {
    "AssetParameters87b1e2c41f84590d14f7ab8cb0f338c51d6fa3efe78943867af07fa959593dbaS3Bucket14D204F9": {
      "Type": "String",
      "Description": "S3 bucket for asset \"87b1e2c41f84590d14f7ab8cb0f338c51d6fa3efe78943867af07fa959593dba\""
    },
    "AssetParameters87b1e2c41f84590d14f7ab8cb0f338c51d6fa3efe78943867af07fa959593dbaS3VersionKeyDE8A2F1F": {
      "Type": "String",
      "Description": "S3 key for asset version \"87b1e2c41f84590d14f7ab8cb0f338c51d6fa3efe78943867af07fa959593dba\""
    },
    "AssetParameters87b1e2c41f84590d14f7ab8cb0f338c51d6fa3efe78943867af07fa959593dbaArtifactHash54822A43": {
      "Type": "String",
      "Description": "Artifact hash for asset \"87b1e2c41f84590d14f7ab8cb0f338c51d6fa3efe78943867af07fa959593dba\""
    },
    "AssetParametersdaeb79e3cee39c9b902dc0d5c780223e227ed573ea60976252947adab5fb2be1S3BucketDC4B98B1": {
      "Type": "String",
      "Description": "S3 bucket for asset \"daeb79e3cee39c9b902dc0d5c780223e227ed573ea60976252947adab5fb2be1\""
    },
    "AssetParametersdaeb79e3cee39c9b902dc0d5c780223e227ed573ea60976252947adab5fb2be1S3VersionKeyA495226F": {
      "Type": "String",
      "Description": "S3 key for asset version \"daeb79e3cee39c9b902dc0d5c780223e227ed573ea60976252947adab5fb2be1\""
    },
    "AssetParametersdaeb79e3cee39c9b902dc0d5c780223e227ed573ea60976252947adab5fb2be1ArtifactHashA521A16F": {
      "Type": "String",
      "Description": "Artifact hash for asset \"daeb79e3cee39c9b902dc0d5c780223e227ed573ea60976252947adab5fb2be1\""
    },
    "AssetParametersbafd50ae9f214e496ff8c72c6425f93dca3ccd590e20963706d5d610d9c75757S3Bucket008DBB35": {
      "Type": "String",
      "Description": "S3 bucket for asset \"bafd50ae9f214e496ff8c72c6425f93dca3ccd590e20963706d5d610d9c75757\""
    },
    "AssetParametersbafd50ae9f214e496ff8c72c6425f93dca3ccd590e20963706d5d610d9c75757S3VersionKey97C3E1A0": {
      "Type": "String",
      "Description": "S3 key for asset version \"bafd50ae9f214e496ff8c72c6425f93dca3ccd590e20963706d5d610d9c75757\""
    },
    "AssetParametersbafd50ae9f214e496ff8c72c6425f93dca3ccd590e20963706d5d610d9c75757ArtifactHashF584A7D8": {
      "Type": "String",
      "Description": "Artifact hash for asset \"bafd50ae9f214e496ff8c72c6425f93dca3ccd590e20963706d5d610d9c75757\""
    },
<<<<<<< HEAD
    "AssetParametersefd72738f046105c96299fb31b3da40320e71ee9cf74bc37720042898403e2a1S3Bucket6DACDE73": {
      "Type": "String",
      "Description": "S3 bucket for asset \"efd72738f046105c96299fb31b3da40320e71ee9cf74bc37720042898403e2a1\""
    },
    "AssetParametersefd72738f046105c96299fb31b3da40320e71ee9cf74bc37720042898403e2a1S3VersionKey015AEA61": {
      "Type": "String",
      "Description": "S3 key for asset version \"efd72738f046105c96299fb31b3da40320e71ee9cf74bc37720042898403e2a1\""
    },
    "AssetParametersefd72738f046105c96299fb31b3da40320e71ee9cf74bc37720042898403e2a1ArtifactHashC9FD06BA": {
      "Type": "String",
      "Description": "Artifact hash for asset \"efd72738f046105c96299fb31b3da40320e71ee9cf74bc37720042898403e2a1\""
    },
    "AssetParametersb61858bbf1a0be803552e3efa9647befd728156696dff1b413b7b2fd4da1449fS3Bucket7EE7EA15": {
      "Type": "String",
      "Description": "S3 bucket for asset \"b61858bbf1a0be803552e3efa9647befd728156696dff1b413b7b2fd4da1449f\""
    },
    "AssetParametersb61858bbf1a0be803552e3efa9647befd728156696dff1b413b7b2fd4da1449fS3VersionKey6C948E78": {
      "Type": "String",
      "Description": "S3 key for asset version \"b61858bbf1a0be803552e3efa9647befd728156696dff1b413b7b2fd4da1449f\""
    },
    "AssetParametersb61858bbf1a0be803552e3efa9647befd728156696dff1b413b7b2fd4da1449fArtifactHash7E705796": {
      "Type": "String",
      "Description": "Artifact hash for asset \"b61858bbf1a0be803552e3efa9647befd728156696dff1b413b7b2fd4da1449f\""
=======
    "AssetParameterse9882ab123687399f934da0d45effe675ecc8ce13b40cb946f3e1d6141fe8d68S3BucketAEADE8C7": {
      "Type": "String",
      "Description": "S3 bucket for asset \"e9882ab123687399f934da0d45effe675ecc8ce13b40cb946f3e1d6141fe8d68\""
    },
    "AssetParameterse9882ab123687399f934da0d45effe675ecc8ce13b40cb946f3e1d6141fe8d68S3VersionKeyE415415F": {
      "Type": "String",
      "Description": "S3 key for asset version \"e9882ab123687399f934da0d45effe675ecc8ce13b40cb946f3e1d6141fe8d68\""
    },
    "AssetParameterse9882ab123687399f934da0d45effe675ecc8ce13b40cb946f3e1d6141fe8d68ArtifactHashD9A515C3": {
      "Type": "String",
      "Description": "Artifact hash for asset \"e9882ab123687399f934da0d45effe675ecc8ce13b40cb946f3e1d6141fe8d68\""
    },
    "AssetParameters844c1a4b13479b359ea0e607dccb4a04b73e22cf88cf9b64feed2c5f0de213c0S3Bucket6ABE1927": {
      "Type": "String",
      "Description": "S3 bucket for asset \"844c1a4b13479b359ea0e607dccb4a04b73e22cf88cf9b64feed2c5f0de213c0\""
    },
    "AssetParameters844c1a4b13479b359ea0e607dccb4a04b73e22cf88cf9b64feed2c5f0de213c0S3VersionKeyF55A2EA9": {
      "Type": "String",
      "Description": "S3 key for asset version \"844c1a4b13479b359ea0e607dccb4a04b73e22cf88cf9b64feed2c5f0de213c0\""
    },
    "AssetParameters844c1a4b13479b359ea0e607dccb4a04b73e22cf88cf9b64feed2c5f0de213c0ArtifactHash1D7A2D6E": {
      "Type": "String",
      "Description": "Artifact hash for asset \"844c1a4b13479b359ea0e607dccb4a04b73e22cf88cf9b64feed2c5f0de213c0\""
>>>>>>> 0f728cef
    },
    "AssetParameters75667ab2bbef2c8efc57fb73bf352f345af1d471fb09cb11f5b7bc27d009b609S3BucketA8C94679": {
      "Type": "String",
      "Description": "S3 bucket for asset \"75667ab2bbef2c8efc57fb73bf352f345af1d471fb09cb11f5b7bc27d009b609\""
    },
    "AssetParameters75667ab2bbef2c8efc57fb73bf352f345af1d471fb09cb11f5b7bc27d009b609S3VersionKey3777DB64": {
      "Type": "String",
      "Description": "S3 key for asset version \"75667ab2bbef2c8efc57fb73bf352f345af1d471fb09cb11f5b7bc27d009b609\""
    },
    "AssetParameters75667ab2bbef2c8efc57fb73bf352f345af1d471fb09cb11f5b7bc27d009b609ArtifactHash14CC8C95": {
      "Type": "String",
      "Description": "Artifact hash for asset \"75667ab2bbef2c8efc57fb73bf352f345af1d471fb09cb11f5b7bc27d009b609\""
    },
<<<<<<< HEAD
    "AssetParameters2e2ec0fae5975d4ee5f3580e522c46615c1bd344e0302bc5d2df7501b7bb1ad0S3Bucket8FBFE327": {
      "Type": "String",
      "Description": "S3 bucket for asset \"2e2ec0fae5975d4ee5f3580e522c46615c1bd344e0302bc5d2df7501b7bb1ad0\""
    },
    "AssetParameters2e2ec0fae5975d4ee5f3580e522c46615c1bd344e0302bc5d2df7501b7bb1ad0S3VersionKeyF5A05918": {
      "Type": "String",
      "Description": "S3 key for asset version \"2e2ec0fae5975d4ee5f3580e522c46615c1bd344e0302bc5d2df7501b7bb1ad0\""
    },
    "AssetParameters2e2ec0fae5975d4ee5f3580e522c46615c1bd344e0302bc5d2df7501b7bb1ad0ArtifactHashDFBC9DE7": {
      "Type": "String",
      "Description": "Artifact hash for asset \"2e2ec0fae5975d4ee5f3580e522c46615c1bd344e0302bc5d2df7501b7bb1ad0\""
=======
    "AssetParameters8d4ffe9194a1ca97e2e9377049ddbeb3adbdaa984c8a90c08a5d8d6b328bdf7cS3BucketFEA5F85E": {
      "Type": "String",
      "Description": "S3 bucket for asset \"8d4ffe9194a1ca97e2e9377049ddbeb3adbdaa984c8a90c08a5d8d6b328bdf7c\""
    },
    "AssetParameters8d4ffe9194a1ca97e2e9377049ddbeb3adbdaa984c8a90c08a5d8d6b328bdf7cS3VersionKey226CF52C": {
      "Type": "String",
      "Description": "S3 key for asset version \"8d4ffe9194a1ca97e2e9377049ddbeb3adbdaa984c8a90c08a5d8d6b328bdf7c\""
    },
    "AssetParameters8d4ffe9194a1ca97e2e9377049ddbeb3adbdaa984c8a90c08a5d8d6b328bdf7cArtifactHashA6BF0EB3": {
      "Type": "String",
      "Description": "Artifact hash for asset \"8d4ffe9194a1ca97e2e9377049ddbeb3adbdaa984c8a90c08a5d8d6b328bdf7c\""
>>>>>>> 0f728cef
    }
  }
}<|MERGE_RESOLUTION|>--- conflicted
+++ resolved
@@ -1117,11 +1117,7 @@
               },
               "/",
               {
-<<<<<<< HEAD
-                "Ref": "AssetParameters2e2ec0fae5975d4ee5f3580e522c46615c1bd344e0302bc5d2df7501b7bb1ad0S3Bucket8FBFE327"
-=======
                 "Ref": "AssetParameters8d4ffe9194a1ca97e2e9377049ddbeb3adbdaa984c8a90c08a5d8d6b328bdf7cS3BucketFEA5F85E"
->>>>>>> 0f728cef
               },
               "/",
               {
@@ -1131,11 +1127,7 @@
                     "Fn::Split": [
                       "||",
                       {
-<<<<<<< HEAD
-                        "Ref": "AssetParameters2e2ec0fae5975d4ee5f3580e522c46615c1bd344e0302bc5d2df7501b7bb1ad0S3VersionKeyF5A05918"
-=======
                         "Ref": "AssetParameters8d4ffe9194a1ca97e2e9377049ddbeb3adbdaa984c8a90c08a5d8d6b328bdf7cS3VersionKey226CF52C"
->>>>>>> 0f728cef
                       }
                     ]
                   }
@@ -1148,11 +1140,7 @@
                     "Fn::Split": [
                       "||",
                       {
-<<<<<<< HEAD
-                        "Ref": "AssetParameters2e2ec0fae5975d4ee5f3580e522c46615c1bd344e0302bc5d2df7501b7bb1ad0S3VersionKeyF5A05918"
-=======
                         "Ref": "AssetParameters8d4ffe9194a1ca97e2e9377049ddbeb3adbdaa984c8a90c08a5d8d6b328bdf7cS3VersionKey226CF52C"
->>>>>>> 0f728cef
                       }
                     ]
                   }
@@ -1195,22 +1183,6 @@
               "ClusterSecurityGroupId"
             ]
           },
-<<<<<<< HEAD
-          "referencetoawscdkeksclusterprivateendpointtestAssetParametersefd72738f046105c96299fb31b3da40320e71ee9cf74bc37720042898403e2a1S3Bucket4A0D6BE2Ref": {
-            "Ref": "AssetParametersefd72738f046105c96299fb31b3da40320e71ee9cf74bc37720042898403e2a1S3Bucket6DACDE73"
-          },
-          "referencetoawscdkeksclusterprivateendpointtestAssetParametersefd72738f046105c96299fb31b3da40320e71ee9cf74bc37720042898403e2a1S3VersionKey6D9B8A02Ref": {
-            "Ref": "AssetParametersefd72738f046105c96299fb31b3da40320e71ee9cf74bc37720042898403e2a1S3VersionKey015AEA61"
-          },
-          "referencetoawscdkeksclusterprivateendpointtestAssetParametersb61858bbf1a0be803552e3efa9647befd728156696dff1b413b7b2fd4da1449fS3BucketD44FB215Ref": {
-            "Ref": "AssetParametersb61858bbf1a0be803552e3efa9647befd728156696dff1b413b7b2fd4da1449fS3Bucket7EE7EA15"
-          },
-          "referencetoawscdkeksclusterprivateendpointtestAssetParametersb61858bbf1a0be803552e3efa9647befd728156696dff1b413b7b2fd4da1449fS3VersionKey6C30661CRef": {
-            "Ref": "AssetParametersb61858bbf1a0be803552e3efa9647befd728156696dff1b413b7b2fd4da1449fS3VersionKey6C948E78"
-          },
-          "referencetoawscdkeksclusterprivateendpointtestVpcFCD064BFRef": {
-            "Ref": "Vpc8378EB38"
-=======
           "referencetoawscdkeksclusterprivateendpointtestAssetParameterse9882ab123687399f934da0d45effe675ecc8ce13b40cb946f3e1d6141fe8d68S3BucketFD6C4D26Ref": {
             "Ref": "AssetParameterse9882ab123687399f934da0d45effe675ecc8ce13b40cb946f3e1d6141fe8d68S3BucketAEADE8C7"
           },
@@ -1222,7 +1194,6 @@
           },
           "referencetoawscdkeksclusterprivateendpointtestAssetParameters844c1a4b13479b359ea0e607dccb4a04b73e22cf88cf9b64feed2c5f0de213c0S3VersionKey548D79B4Ref": {
             "Ref": "AssetParameters844c1a4b13479b359ea0e607dccb4a04b73e22cf88cf9b64feed2c5f0de213c0S3VersionKeyF55A2EA9"
->>>>>>> 0f728cef
           },
           "referencetoawscdkeksclusterprivateendpointtestAssetParametersdaeb79e3cee39c9b902dc0d5c780223e227ed573ea60976252947adab5fb2be1S3Bucket7DDAFC04Ref": {
             "Ref": "AssetParametersdaeb79e3cee39c9b902dc0d5c780223e227ed573ea60976252947adab5fb2be1S3BucketDC4B98B1"
@@ -1315,31 +1286,6 @@
       "Type": "String",
       "Description": "Artifact hash for asset \"bafd50ae9f214e496ff8c72c6425f93dca3ccd590e20963706d5d610d9c75757\""
     },
-<<<<<<< HEAD
-    "AssetParametersefd72738f046105c96299fb31b3da40320e71ee9cf74bc37720042898403e2a1S3Bucket6DACDE73": {
-      "Type": "String",
-      "Description": "S3 bucket for asset \"efd72738f046105c96299fb31b3da40320e71ee9cf74bc37720042898403e2a1\""
-    },
-    "AssetParametersefd72738f046105c96299fb31b3da40320e71ee9cf74bc37720042898403e2a1S3VersionKey015AEA61": {
-      "Type": "String",
-      "Description": "S3 key for asset version \"efd72738f046105c96299fb31b3da40320e71ee9cf74bc37720042898403e2a1\""
-    },
-    "AssetParametersefd72738f046105c96299fb31b3da40320e71ee9cf74bc37720042898403e2a1ArtifactHashC9FD06BA": {
-      "Type": "String",
-      "Description": "Artifact hash for asset \"efd72738f046105c96299fb31b3da40320e71ee9cf74bc37720042898403e2a1\""
-    },
-    "AssetParametersb61858bbf1a0be803552e3efa9647befd728156696dff1b413b7b2fd4da1449fS3Bucket7EE7EA15": {
-      "Type": "String",
-      "Description": "S3 bucket for asset \"b61858bbf1a0be803552e3efa9647befd728156696dff1b413b7b2fd4da1449f\""
-    },
-    "AssetParametersb61858bbf1a0be803552e3efa9647befd728156696dff1b413b7b2fd4da1449fS3VersionKey6C948E78": {
-      "Type": "String",
-      "Description": "S3 key for asset version \"b61858bbf1a0be803552e3efa9647befd728156696dff1b413b7b2fd4da1449f\""
-    },
-    "AssetParametersb61858bbf1a0be803552e3efa9647befd728156696dff1b413b7b2fd4da1449fArtifactHash7E705796": {
-      "Type": "String",
-      "Description": "Artifact hash for asset \"b61858bbf1a0be803552e3efa9647befd728156696dff1b413b7b2fd4da1449f\""
-=======
     "AssetParameterse9882ab123687399f934da0d45effe675ecc8ce13b40cb946f3e1d6141fe8d68S3BucketAEADE8C7": {
       "Type": "String",
       "Description": "S3 bucket for asset \"e9882ab123687399f934da0d45effe675ecc8ce13b40cb946f3e1d6141fe8d68\""
@@ -1363,7 +1309,6 @@
     "AssetParameters844c1a4b13479b359ea0e607dccb4a04b73e22cf88cf9b64feed2c5f0de213c0ArtifactHash1D7A2D6E": {
       "Type": "String",
       "Description": "Artifact hash for asset \"844c1a4b13479b359ea0e607dccb4a04b73e22cf88cf9b64feed2c5f0de213c0\""
->>>>>>> 0f728cef
     },
     "AssetParameters75667ab2bbef2c8efc57fb73bf352f345af1d471fb09cb11f5b7bc27d009b609S3BucketA8C94679": {
       "Type": "String",
@@ -1377,19 +1322,6 @@
       "Type": "String",
       "Description": "Artifact hash for asset \"75667ab2bbef2c8efc57fb73bf352f345af1d471fb09cb11f5b7bc27d009b609\""
     },
-<<<<<<< HEAD
-    "AssetParameters2e2ec0fae5975d4ee5f3580e522c46615c1bd344e0302bc5d2df7501b7bb1ad0S3Bucket8FBFE327": {
-      "Type": "String",
-      "Description": "S3 bucket for asset \"2e2ec0fae5975d4ee5f3580e522c46615c1bd344e0302bc5d2df7501b7bb1ad0\""
-    },
-    "AssetParameters2e2ec0fae5975d4ee5f3580e522c46615c1bd344e0302bc5d2df7501b7bb1ad0S3VersionKeyF5A05918": {
-      "Type": "String",
-      "Description": "S3 key for asset version \"2e2ec0fae5975d4ee5f3580e522c46615c1bd344e0302bc5d2df7501b7bb1ad0\""
-    },
-    "AssetParameters2e2ec0fae5975d4ee5f3580e522c46615c1bd344e0302bc5d2df7501b7bb1ad0ArtifactHashDFBC9DE7": {
-      "Type": "String",
-      "Description": "Artifact hash for asset \"2e2ec0fae5975d4ee5f3580e522c46615c1bd344e0302bc5d2df7501b7bb1ad0\""
-=======
     "AssetParameters8d4ffe9194a1ca97e2e9377049ddbeb3adbdaa984c8a90c08a5d8d6b328bdf7cS3BucketFEA5F85E": {
       "Type": "String",
       "Description": "S3 bucket for asset \"8d4ffe9194a1ca97e2e9377049ddbeb3adbdaa984c8a90c08a5d8d6b328bdf7c\""
@@ -1401,7 +1333,6 @@
     "AssetParameters8d4ffe9194a1ca97e2e9377049ddbeb3adbdaa984c8a90c08a5d8d6b328bdf7cArtifactHashA6BF0EB3": {
       "Type": "String",
       "Description": "Artifact hash for asset \"8d4ffe9194a1ca97e2e9377049ddbeb3adbdaa984c8a90c08a5d8d6b328bdf7c\""
->>>>>>> 0f728cef
     }
   }
 }