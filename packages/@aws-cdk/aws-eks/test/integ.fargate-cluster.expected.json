{
  "Resources": {
    "FargateClusterDefaultVpcE69D3A13": {
      "Type": "AWS::EC2::VPC",
      "Properties": {
        "CidrBlock": "10.0.0.0/16",
        "EnableDnsHostnames": true,
        "EnableDnsSupport": true,
        "InstanceTenancy": "default",
        "Tags": [
          {
            "Key": "Name",
            "Value": "aws-cdk-eks-fargate-cluster-test/FargateCluster/DefaultVpc"
          }
        ]
      }
    },
    "FargateClusterDefaultVpcPublicSubnet1Subnet96AFDABC": {
      "Type": "AWS::EC2::Subnet",
      "Properties": {
        "CidrBlock": "10.0.0.0/19",
        "VpcId": {
          "Ref": "FargateClusterDefaultVpcE69D3A13"
        },
        "AvailabilityZone": "test-region-1a",
        "MapPublicIpOnLaunch": true,
        "Tags": [
          {
            "Key": "aws-cdk:subnet-name",
            "Value": "Public"
          },
          {
            "Key": "aws-cdk:subnet-type",
            "Value": "Public"
          },
          {
            "Key": "kubernetes.io/role/elb",
            "Value": "1"
          },
          {
            "Key": "Name",
            "Value": "aws-cdk-eks-fargate-cluster-test/FargateCluster/DefaultVpc/PublicSubnet1"
          }
        ]
      }
    },
    "FargateClusterDefaultVpcPublicSubnet1RouteTableC2D2B434": {
      "Type": "AWS::EC2::RouteTable",
      "Properties": {
        "VpcId": {
          "Ref": "FargateClusterDefaultVpcE69D3A13"
        },
        "Tags": [
          {
            "Key": "kubernetes.io/role/elb",
            "Value": "1"
          },
          {
            "Key": "Name",
            "Value": "aws-cdk-eks-fargate-cluster-test/FargateCluster/DefaultVpc/PublicSubnet1"
          }
        ]
      }
    },
    "FargateClusterDefaultVpcPublicSubnet1RouteTableAssociation43821F5B": {
      "Type": "AWS::EC2::SubnetRouteTableAssociation",
      "Properties": {
        "RouteTableId": {
          "Ref": "FargateClusterDefaultVpcPublicSubnet1RouteTableC2D2B434"
        },
        "SubnetId": {
          "Ref": "FargateClusterDefaultVpcPublicSubnet1Subnet96AFDABC"
        }
      }
    },
    "FargateClusterDefaultVpcPublicSubnet1DefaultRouteA0A93C70": {
      "Type": "AWS::EC2::Route",
      "Properties": {
        "RouteTableId": {
          "Ref": "FargateClusterDefaultVpcPublicSubnet1RouteTableC2D2B434"
        },
        "DestinationCidrBlock": "0.0.0.0/0",
        "GatewayId": {
          "Ref": "FargateClusterDefaultVpcIGWFD9278DA"
        }
      },
      "DependsOn": [
        "FargateClusterDefaultVpcVPCGWA7F012E1"
      ]
    },
    "FargateClusterDefaultVpcPublicSubnet1EIP0093A4E0": {
      "Type": "AWS::EC2::EIP",
      "Properties": {
        "Domain": "vpc",
        "Tags": [
          {
            "Key": "kubernetes.io/role/elb",
            "Value": "1"
          },
          {
            "Key": "Name",
            "Value": "aws-cdk-eks-fargate-cluster-test/FargateCluster/DefaultVpc/PublicSubnet1"
          }
        ]
      }
    },
    "FargateClusterDefaultVpcPublicSubnet1NATGatewayEC4DEB51": {
      "Type": "AWS::EC2::NatGateway",
      "Properties": {
        "AllocationId": {
          "Fn::GetAtt": [
            "FargateClusterDefaultVpcPublicSubnet1EIP0093A4E0",
            "AllocationId"
          ]
        },
        "SubnetId": {
          "Ref": "FargateClusterDefaultVpcPublicSubnet1Subnet96AFDABC"
        },
        "Tags": [
          {
            "Key": "kubernetes.io/role/elb",
            "Value": "1"
          },
          {
            "Key": "Name",
            "Value": "aws-cdk-eks-fargate-cluster-test/FargateCluster/DefaultVpc/PublicSubnet1"
          }
        ]
      }
    },
    "FargateClusterDefaultVpcPublicSubnet2Subnet92A9CC93": {
      "Type": "AWS::EC2::Subnet",
      "Properties": {
        "CidrBlock": "10.0.32.0/19",
        "VpcId": {
          "Ref": "FargateClusterDefaultVpcE69D3A13"
        },
        "AvailabilityZone": "test-region-1b",
        "MapPublicIpOnLaunch": true,
        "Tags": [
          {
            "Key": "aws-cdk:subnet-name",
            "Value": "Public"
          },
          {
            "Key": "aws-cdk:subnet-type",
            "Value": "Public"
          },
          {
            "Key": "kubernetes.io/role/elb",
            "Value": "1"
          },
          {
            "Key": "Name",
            "Value": "aws-cdk-eks-fargate-cluster-test/FargateCluster/DefaultVpc/PublicSubnet2"
          }
        ]
      }
    },
    "FargateClusterDefaultVpcPublicSubnet2RouteTableEDDB89D9": {
      "Type": "AWS::EC2::RouteTable",
      "Properties": {
        "VpcId": {
          "Ref": "FargateClusterDefaultVpcE69D3A13"
        },
        "Tags": [
          {
            "Key": "kubernetes.io/role/elb",
            "Value": "1"
          },
          {
            "Key": "Name",
            "Value": "aws-cdk-eks-fargate-cluster-test/FargateCluster/DefaultVpc/PublicSubnet2"
          }
        ]
      }
    },
    "FargateClusterDefaultVpcPublicSubnet2RouteTableAssociationCF18C87A": {
      "Type": "AWS::EC2::SubnetRouteTableAssociation",
      "Properties": {
        "RouteTableId": {
          "Ref": "FargateClusterDefaultVpcPublicSubnet2RouteTableEDDB89D9"
        },
        "SubnetId": {
          "Ref": "FargateClusterDefaultVpcPublicSubnet2Subnet92A9CC93"
        }
      }
    },
    "FargateClusterDefaultVpcPublicSubnet2DefaultRouteABE51CF2": {
      "Type": "AWS::EC2::Route",
      "Properties": {
        "RouteTableId": {
          "Ref": "FargateClusterDefaultVpcPublicSubnet2RouteTableEDDB89D9"
        },
        "DestinationCidrBlock": "0.0.0.0/0",
        "GatewayId": {
          "Ref": "FargateClusterDefaultVpcIGWFD9278DA"
        }
      },
      "DependsOn": [
        "FargateClusterDefaultVpcVPCGWA7F012E1"
      ]
    },
    "FargateClusterDefaultVpcPublicSubnet2EIPA4C07B68": {
      "Type": "AWS::EC2::EIP",
      "Properties": {
        "Domain": "vpc",
        "Tags": [
          {
            "Key": "kubernetes.io/role/elb",
            "Value": "1"
          },
          {
            "Key": "Name",
            "Value": "aws-cdk-eks-fargate-cluster-test/FargateCluster/DefaultVpc/PublicSubnet2"
          }
        ]
      }
    },
    "FargateClusterDefaultVpcPublicSubnet2NATGateway77D6A579": {
      "Type": "AWS::EC2::NatGateway",
      "Properties": {
        "AllocationId": {
          "Fn::GetAtt": [
            "FargateClusterDefaultVpcPublicSubnet2EIPA4C07B68",
            "AllocationId"
          ]
        },
        "SubnetId": {
          "Ref": "FargateClusterDefaultVpcPublicSubnet2Subnet92A9CC93"
        },
        "Tags": [
          {
            "Key": "kubernetes.io/role/elb",
            "Value": "1"
          },
          {
            "Key": "Name",
            "Value": "aws-cdk-eks-fargate-cluster-test/FargateCluster/DefaultVpc/PublicSubnet2"
          }
        ]
      }
    },
    "FargateClusterDefaultVpcPublicSubnet3SubnetB408ADA9": {
      "Type": "AWS::EC2::Subnet",
      "Properties": {
        "CidrBlock": "10.0.64.0/19",
        "VpcId": {
          "Ref": "FargateClusterDefaultVpcE69D3A13"
        },
        "AvailabilityZone": "test-region-1c",
        "MapPublicIpOnLaunch": true,
        "Tags": [
          {
            "Key": "aws-cdk:subnet-name",
            "Value": "Public"
          },
          {
            "Key": "aws-cdk:subnet-type",
            "Value": "Public"
          },
          {
            "Key": "kubernetes.io/role/elb",
            "Value": "1"
          },
          {
            "Key": "Name",
            "Value": "aws-cdk-eks-fargate-cluster-test/FargateCluster/DefaultVpc/PublicSubnet3"
          }
        ]
      }
    },
    "FargateClusterDefaultVpcPublicSubnet3RouteTable4E802182": {
      "Type": "AWS::EC2::RouteTable",
      "Properties": {
        "VpcId": {
          "Ref": "FargateClusterDefaultVpcE69D3A13"
        },
        "Tags": [
          {
            "Key": "kubernetes.io/role/elb",
            "Value": "1"
          },
          {
            "Key": "Name",
            "Value": "aws-cdk-eks-fargate-cluster-test/FargateCluster/DefaultVpc/PublicSubnet3"
          }
        ]
      }
    },
    "FargateClusterDefaultVpcPublicSubnet3RouteTableAssociation93B95514": {
      "Type": "AWS::EC2::SubnetRouteTableAssociation",
      "Properties": {
        "RouteTableId": {
          "Ref": "FargateClusterDefaultVpcPublicSubnet3RouteTable4E802182"
        },
        "SubnetId": {
          "Ref": "FargateClusterDefaultVpcPublicSubnet3SubnetB408ADA9"
        }
      }
    },
    "FargateClusterDefaultVpcPublicSubnet3DefaultRoute8341F833": {
      "Type": "AWS::EC2::Route",
      "Properties": {
        "RouteTableId": {
          "Ref": "FargateClusterDefaultVpcPublicSubnet3RouteTable4E802182"
        },
        "DestinationCidrBlock": "0.0.0.0/0",
        "GatewayId": {
          "Ref": "FargateClusterDefaultVpcIGWFD9278DA"
        }
      },
      "DependsOn": [
        "FargateClusterDefaultVpcVPCGWA7F012E1"
      ]
    },
    "FargateClusterDefaultVpcPublicSubnet3EIP46E028EF": {
      "Type": "AWS::EC2::EIP",
      "Properties": {
        "Domain": "vpc",
        "Tags": [
          {
            "Key": "kubernetes.io/role/elb",
            "Value": "1"
          },
          {
            "Key": "Name",
            "Value": "aws-cdk-eks-fargate-cluster-test/FargateCluster/DefaultVpc/PublicSubnet3"
          }
        ]
      }
    },
    "FargateClusterDefaultVpcPublicSubnet3NATGateway0AAE540F": {
      "Type": "AWS::EC2::NatGateway",
      "Properties": {
        "AllocationId": {
          "Fn::GetAtt": [
            "FargateClusterDefaultVpcPublicSubnet3EIP46E028EF",
            "AllocationId"
          ]
        },
        "SubnetId": {
          "Ref": "FargateClusterDefaultVpcPublicSubnet3SubnetB408ADA9"
        },
        "Tags": [
          {
            "Key": "kubernetes.io/role/elb",
            "Value": "1"
          },
          {
            "Key": "Name",
            "Value": "aws-cdk-eks-fargate-cluster-test/FargateCluster/DefaultVpc/PublicSubnet3"
          }
        ]
      }
    },
    "FargateClusterDefaultVpcPrivateSubnet1Subnet50EA43AA": {
      "Type": "AWS::EC2::Subnet",
      "Properties": {
        "CidrBlock": "10.0.96.0/19",
        "VpcId": {
          "Ref": "FargateClusterDefaultVpcE69D3A13"
        },
        "AvailabilityZone": "test-region-1a",
        "MapPublicIpOnLaunch": false,
        "Tags": [
          {
            "Key": "aws-cdk:subnet-name",
            "Value": "Private"
          },
          {
            "Key": "aws-cdk:subnet-type",
            "Value": "Private"
          },
          {
            "Key": "kubernetes.io/role/internal-elb",
            "Value": "1"
          },
          {
            "Key": "Name",
            "Value": "aws-cdk-eks-fargate-cluster-test/FargateCluster/DefaultVpc/PrivateSubnet1"
          }
        ]
      }
    },
    "FargateClusterDefaultVpcPrivateSubnet1RouteTableA42013EB": {
      "Type": "AWS::EC2::RouteTable",
      "Properties": {
        "VpcId": {
          "Ref": "FargateClusterDefaultVpcE69D3A13"
        },
        "Tags": [
          {
            "Key": "kubernetes.io/role/internal-elb",
            "Value": "1"
          },
          {
            "Key": "Name",
            "Value": "aws-cdk-eks-fargate-cluster-test/FargateCluster/DefaultVpc/PrivateSubnet1"
          }
        ]
      }
    },
    "FargateClusterDefaultVpcPrivateSubnet1RouteTableAssociationDC34627F": {
      "Type": "AWS::EC2::SubnetRouteTableAssociation",
      "Properties": {
        "RouteTableId": {
          "Ref": "FargateClusterDefaultVpcPrivateSubnet1RouteTableA42013EB"
        },
        "SubnetId": {
          "Ref": "FargateClusterDefaultVpcPrivateSubnet1Subnet50EA43AA"
        }
      }
    },
    "FargateClusterDefaultVpcPrivateSubnet1DefaultRouteE93D7B93": {
      "Type": "AWS::EC2::Route",
      "Properties": {
        "RouteTableId": {
          "Ref": "FargateClusterDefaultVpcPrivateSubnet1RouteTableA42013EB"
        },
        "DestinationCidrBlock": "0.0.0.0/0",
        "NatGatewayId": {
          "Ref": "FargateClusterDefaultVpcPublicSubnet1NATGatewayEC4DEB51"
        }
      }
    },
    "FargateClusterDefaultVpcPrivateSubnet2Subnet0C9D6154": {
      "Type": "AWS::EC2::Subnet",
      "Properties": {
        "CidrBlock": "10.0.128.0/19",
        "VpcId": {
          "Ref": "FargateClusterDefaultVpcE69D3A13"
        },
        "AvailabilityZone": "test-region-1b",
        "MapPublicIpOnLaunch": false,
        "Tags": [
          {
            "Key": "aws-cdk:subnet-name",
            "Value": "Private"
          },
          {
            "Key": "aws-cdk:subnet-type",
            "Value": "Private"
          },
          {
            "Key": "kubernetes.io/role/internal-elb",
            "Value": "1"
          },
          {
            "Key": "Name",
            "Value": "aws-cdk-eks-fargate-cluster-test/FargateCluster/DefaultVpc/PrivateSubnet2"
          }
        ]
      }
    },
    "FargateClusterDefaultVpcPrivateSubnet2RouteTable1691B33C": {
      "Type": "AWS::EC2::RouteTable",
      "Properties": {
        "VpcId": {
          "Ref": "FargateClusterDefaultVpcE69D3A13"
        },
        "Tags": [
          {
            "Key": "kubernetes.io/role/internal-elb",
            "Value": "1"
          },
          {
            "Key": "Name",
            "Value": "aws-cdk-eks-fargate-cluster-test/FargateCluster/DefaultVpc/PrivateSubnet2"
          }
        ]
      }
    },
    "FargateClusterDefaultVpcPrivateSubnet2RouteTableAssociation6C0234FE": {
      "Type": "AWS::EC2::SubnetRouteTableAssociation",
      "Properties": {
        "RouteTableId": {
          "Ref": "FargateClusterDefaultVpcPrivateSubnet2RouteTable1691B33C"
        },
        "SubnetId": {
          "Ref": "FargateClusterDefaultVpcPrivateSubnet2Subnet0C9D6154"
        }
      }
    },
    "FargateClusterDefaultVpcPrivateSubnet2DefaultRouteABCE20FF": {
      "Type": "AWS::EC2::Route",
      "Properties": {
        "RouteTableId": {
          "Ref": "FargateClusterDefaultVpcPrivateSubnet2RouteTable1691B33C"
        },
        "DestinationCidrBlock": "0.0.0.0/0",
        "NatGatewayId": {
          "Ref": "FargateClusterDefaultVpcPublicSubnet2NATGateway77D6A579"
        }
      }
    },
    "FargateClusterDefaultVpcPrivateSubnet3Subnet1F8A52F1": {
      "Type": "AWS::EC2::Subnet",
      "Properties": {
        "CidrBlock": "10.0.160.0/19",
        "VpcId": {
          "Ref": "FargateClusterDefaultVpcE69D3A13"
        },
        "AvailabilityZone": "test-region-1c",
        "MapPublicIpOnLaunch": false,
        "Tags": [
          {
            "Key": "aws-cdk:subnet-name",
            "Value": "Private"
          },
          {
            "Key": "aws-cdk:subnet-type",
            "Value": "Private"
          },
          {
            "Key": "kubernetes.io/role/internal-elb",
            "Value": "1"
          },
          {
            "Key": "Name",
            "Value": "aws-cdk-eks-fargate-cluster-test/FargateCluster/DefaultVpc/PrivateSubnet3"
          }
        ]
      }
    },
    "FargateClusterDefaultVpcPrivateSubnet3RouteTable7D0EEC96": {
      "Type": "AWS::EC2::RouteTable",
      "Properties": {
        "VpcId": {
          "Ref": "FargateClusterDefaultVpcE69D3A13"
        },
        "Tags": [
          {
            "Key": "kubernetes.io/role/internal-elb",
            "Value": "1"
          },
          {
            "Key": "Name",
            "Value": "aws-cdk-eks-fargate-cluster-test/FargateCluster/DefaultVpc/PrivateSubnet3"
          }
        ]
      }
    },
    "FargateClusterDefaultVpcPrivateSubnet3RouteTableAssociationCC0949D8": {
      "Type": "AWS::EC2::SubnetRouteTableAssociation",
      "Properties": {
        "RouteTableId": {
          "Ref": "FargateClusterDefaultVpcPrivateSubnet3RouteTable7D0EEC96"
        },
        "SubnetId": {
          "Ref": "FargateClusterDefaultVpcPrivateSubnet3Subnet1F8A52F1"
        }
      }
    },
    "FargateClusterDefaultVpcPrivateSubnet3DefaultRouteEFE144B5": {
      "Type": "AWS::EC2::Route",
      "Properties": {
        "RouteTableId": {
          "Ref": "FargateClusterDefaultVpcPrivateSubnet3RouteTable7D0EEC96"
        },
        "DestinationCidrBlock": "0.0.0.0/0",
        "NatGatewayId": {
          "Ref": "FargateClusterDefaultVpcPublicSubnet3NATGateway0AAE540F"
        }
      }
    },
    "FargateClusterDefaultVpcIGWFD9278DA": {
      "Type": "AWS::EC2::InternetGateway",
      "Properties": {
        "Tags": [
          {
            "Key": "Name",
            "Value": "aws-cdk-eks-fargate-cluster-test/FargateCluster/DefaultVpc"
          }
        ]
      }
    },
    "FargateClusterDefaultVpcVPCGWA7F012E1": {
      "Type": "AWS::EC2::VPCGatewayAttachment",
      "Properties": {
        "VpcId": {
          "Ref": "FargateClusterDefaultVpcE69D3A13"
        },
        "InternetGatewayId": {
          "Ref": "FargateClusterDefaultVpcIGWFD9278DA"
        }
      }
    },
    "FargateClusterRole8E36B33A": {
      "Type": "AWS::IAM::Role",
      "Properties": {
        "AssumeRolePolicyDocument": {
          "Statement": [
            {
              "Action": "sts:AssumeRole",
              "Effect": "Allow",
              "Principal": {
                "Service": "eks.amazonaws.com"
              }
            }
          ],
          "Version": "2012-10-17"
        },
        "ManagedPolicyArns": [
          {
            "Fn::Join": [
              "",
              [
                "arn:",
                {
                  "Ref": "AWS::Partition"
                },
                ":iam::aws:policy/AmazonEKSClusterPolicy"
              ]
            ]
          }
        ]
      }
    },
    "FargateClusterControlPlaneSecurityGroup1021A150": {
      "Type": "AWS::EC2::SecurityGroup",
      "Properties": {
        "GroupDescription": "EKS Control Plane Security Group",
        "SecurityGroupEgress": [
          {
            "CidrIp": "0.0.0.0/0",
            "Description": "Allow all outbound traffic by default",
            "IpProtocol": "-1"
          }
        ],
        "VpcId": {
          "Ref": "FargateClusterDefaultVpcE69D3A13"
        }
      }
    },
    "FargateClusterCreationRole8C524AD8": {
      "Type": "AWS::IAM::Role",
      "Properties": {
        "AssumeRolePolicyDocument": {
          "Statement": [
            {
              "Action": "sts:AssumeRole",
              "Effect": "Allow",
              "Principal": {
                "AWS": {
                  "Fn::Join": [
                    "",
                    [
                      "arn:",
                      {
                        "Ref": "AWS::Partition"
                      },
                      ":iam::12345678:root"
                    ]
                  ]
                }
              }
            }
          ],
          "Version": "2012-10-17"
        }
      },
      "DependsOn": [
        "FargateClusterDefaultVpcIGWFD9278DA",
        "FargateClusterDefaultVpcPrivateSubnet1DefaultRouteE93D7B93",
        "FargateClusterDefaultVpcPrivateSubnet1RouteTableA42013EB",
        "FargateClusterDefaultVpcPrivateSubnet1RouteTableAssociationDC34627F",
        "FargateClusterDefaultVpcPrivateSubnet1Subnet50EA43AA",
        "FargateClusterDefaultVpcPrivateSubnet2DefaultRouteABCE20FF",
        "FargateClusterDefaultVpcPrivateSubnet2RouteTable1691B33C",
        "FargateClusterDefaultVpcPrivateSubnet2RouteTableAssociation6C0234FE",
        "FargateClusterDefaultVpcPrivateSubnet2Subnet0C9D6154",
        "FargateClusterDefaultVpcPrivateSubnet3DefaultRouteEFE144B5",
        "FargateClusterDefaultVpcPrivateSubnet3RouteTable7D0EEC96",
        "FargateClusterDefaultVpcPrivateSubnet3RouteTableAssociationCC0949D8",
        "FargateClusterDefaultVpcPrivateSubnet3Subnet1F8A52F1",
        "FargateClusterDefaultVpcPublicSubnet1DefaultRouteA0A93C70",
        "FargateClusterDefaultVpcPublicSubnet1EIP0093A4E0",
        "FargateClusterDefaultVpcPublicSubnet1NATGatewayEC4DEB51",
        "FargateClusterDefaultVpcPublicSubnet1RouteTableC2D2B434",
        "FargateClusterDefaultVpcPublicSubnet1RouteTableAssociation43821F5B",
        "FargateClusterDefaultVpcPublicSubnet1Subnet96AFDABC",
        "FargateClusterDefaultVpcPublicSubnet2DefaultRouteABE51CF2",
        "FargateClusterDefaultVpcPublicSubnet2EIPA4C07B68",
        "FargateClusterDefaultVpcPublicSubnet2NATGateway77D6A579",
        "FargateClusterDefaultVpcPublicSubnet2RouteTableEDDB89D9",
        "FargateClusterDefaultVpcPublicSubnet2RouteTableAssociationCF18C87A",
        "FargateClusterDefaultVpcPublicSubnet2Subnet92A9CC93",
        "FargateClusterDefaultVpcPublicSubnet3DefaultRoute8341F833",
        "FargateClusterDefaultVpcPublicSubnet3EIP46E028EF",
        "FargateClusterDefaultVpcPublicSubnet3NATGateway0AAE540F",
        "FargateClusterDefaultVpcPublicSubnet3RouteTable4E802182",
        "FargateClusterDefaultVpcPublicSubnet3RouteTableAssociation93B95514",
        "FargateClusterDefaultVpcPublicSubnet3SubnetB408ADA9",
        "FargateClusterDefaultVpcE69D3A13",
        "FargateClusterDefaultVpcVPCGWA7F012E1"
      ]
    },
    "FargateClusterCreationRoleDefaultPolicy629049D0": {
      "Type": "AWS::IAM::Policy",
      "Properties": {
        "PolicyDocument": {
          "Statement": [
            {
              "Action": "iam:PassRole",
              "Effect": "Allow",
              "Resource": {
                "Fn::GetAtt": [
                  "FargateClusterRole8E36B33A",
                  "Arn"
                ]
              }
            },
            {
              "Action": [
                "eks:CreateCluster",
                "eks:DescribeCluster",
                "eks:DescribeUpdate",
                "eks:DeleteCluster",
                "eks:UpdateClusterVersion",
                "eks:UpdateClusterConfig",
                "eks:CreateFargateProfile",
                "eks:TagResource",
                "eks:UntagResource"
              ],
              "Effect": "Allow",
              "Resource": [
                "*"
              ]
            },
            {
              "Action": [
                "eks:DescribeFargateProfile",
                "eks:DeleteFargateProfile"
              ],
              "Effect": "Allow",
              "Resource": "*"
            },
            {
              "Action": [
                "iam:GetRole",
                "iam:listAttachedRolePolicies"
              ],
              "Effect": "Allow",
              "Resource": "*"
            },
            {
              "Action": "iam:CreateServiceLinkedRole",
              "Effect": "Allow",
              "Resource": "*"
            },
            {
              "Action": [
                "ec2:DescribeInstances",
                "ec2:DescribeNetworkInterfaces",
                "ec2:DescribeSecurityGroups",
                "ec2:DescribeSubnets",
                "ec2:DescribeRouteTables",
                "ec2:DescribeDhcpOptions",
                "ec2:DescribeVpcs"
              ],
              "Effect": "Allow",
              "Resource": "*"
            },
            {
              "Action": "iam:PassRole",
              "Effect": "Allow",
              "Resource": {
                "Fn::GetAtt": [
                  "FargateClusterfargateprofiledefaultPodExecutionRole66F2610E",
                  "Arn"
                ]
              }
            }
          ],
          "Version": "2012-10-17"
        },
        "PolicyName": "FargateClusterCreationRoleDefaultPolicy629049D0",
        "Roles": [
          {
            "Ref": "FargateClusterCreationRole8C524AD8"
          }
        ]
      },
      "DependsOn": [
        "FargateClusterDefaultVpcIGWFD9278DA",
        "FargateClusterDefaultVpcPrivateSubnet1DefaultRouteE93D7B93",
        "FargateClusterDefaultVpcPrivateSubnet1RouteTableA42013EB",
        "FargateClusterDefaultVpcPrivateSubnet1RouteTableAssociationDC34627F",
        "FargateClusterDefaultVpcPrivateSubnet1Subnet50EA43AA",
        "FargateClusterDefaultVpcPrivateSubnet2DefaultRouteABCE20FF",
        "FargateClusterDefaultVpcPrivateSubnet2RouteTable1691B33C",
        "FargateClusterDefaultVpcPrivateSubnet2RouteTableAssociation6C0234FE",
        "FargateClusterDefaultVpcPrivateSubnet2Subnet0C9D6154",
        "FargateClusterDefaultVpcPrivateSubnet3DefaultRouteEFE144B5",
        "FargateClusterDefaultVpcPrivateSubnet3RouteTable7D0EEC96",
        "FargateClusterDefaultVpcPrivateSubnet3RouteTableAssociationCC0949D8",
        "FargateClusterDefaultVpcPrivateSubnet3Subnet1F8A52F1",
        "FargateClusterDefaultVpcPublicSubnet1DefaultRouteA0A93C70",
        "FargateClusterDefaultVpcPublicSubnet1EIP0093A4E0",
        "FargateClusterDefaultVpcPublicSubnet1NATGatewayEC4DEB51",
        "FargateClusterDefaultVpcPublicSubnet1RouteTableC2D2B434",
        "FargateClusterDefaultVpcPublicSubnet1RouteTableAssociation43821F5B",
        "FargateClusterDefaultVpcPublicSubnet1Subnet96AFDABC",
        "FargateClusterDefaultVpcPublicSubnet2DefaultRouteABE51CF2",
        "FargateClusterDefaultVpcPublicSubnet2EIPA4C07B68",
        "FargateClusterDefaultVpcPublicSubnet2NATGateway77D6A579",
        "FargateClusterDefaultVpcPublicSubnet2RouteTableEDDB89D9",
        "FargateClusterDefaultVpcPublicSubnet2RouteTableAssociationCF18C87A",
        "FargateClusterDefaultVpcPublicSubnet2Subnet92A9CC93",
        "FargateClusterDefaultVpcPublicSubnet3DefaultRoute8341F833",
        "FargateClusterDefaultVpcPublicSubnet3EIP46E028EF",
        "FargateClusterDefaultVpcPublicSubnet3NATGateway0AAE540F",
        "FargateClusterDefaultVpcPublicSubnet3RouteTable4E802182",
        "FargateClusterDefaultVpcPublicSubnet3RouteTableAssociation93B95514",
        "FargateClusterDefaultVpcPublicSubnet3SubnetB408ADA9",
        "FargateClusterDefaultVpcE69D3A13",
        "FargateClusterDefaultVpcVPCGWA7F012E1"
      ]
    },
    "FargateCluster019F03E8": {
      "Type": "Custom::AWSCDK-EKS-Cluster",
      "Properties": {
        "ServiceToken": {
          "Fn::GetAtt": [
            "awscdkawseksClusterResourceProviderNestedStackawscdkawseksClusterResourceProviderNestedStackResource9827C454",
            "Outputs.awscdkeksfargateclustertestawscdkawseksClusterResourceProviderframeworkonEventC85EBDF3Arn"
          ]
        },
        "Config": {
          "version": "1.19",
          "roleArn": {
            "Fn::GetAtt": [
              "FargateClusterRole8E36B33A",
              "Arn"
            ]
          },
          "resourcesVpcConfig": {
            "subnetIds": [
              {
                "Ref": "FargateClusterDefaultVpcPublicSubnet1Subnet96AFDABC"
              },
              {
                "Ref": "FargateClusterDefaultVpcPublicSubnet2Subnet92A9CC93"
              },
              {
                "Ref": "FargateClusterDefaultVpcPublicSubnet3SubnetB408ADA9"
              },
              {
                "Ref": "FargateClusterDefaultVpcPrivateSubnet1Subnet50EA43AA"
              },
              {
                "Ref": "FargateClusterDefaultVpcPrivateSubnet2Subnet0C9D6154"
              },
              {
                "Ref": "FargateClusterDefaultVpcPrivateSubnet3Subnet1F8A52F1"
              }
            ],
            "securityGroupIds": [
              {
                "Fn::GetAtt": [
                  "FargateClusterControlPlaneSecurityGroup1021A150",
                  "GroupId"
                ]
              }
            ],
            "endpointPublicAccess": true,
            "endpointPrivateAccess": true
          }
        },
        "AssumeRoleArn": {
          "Fn::GetAtt": [
            "FargateClusterCreationRole8C524AD8",
            "Arn"
          ]
        },
        "AttributesRevision": 2
      },
      "DependsOn": [
        "FargateClusterDefaultVpcIGWFD9278DA",
        "FargateClusterDefaultVpcPrivateSubnet1DefaultRouteE93D7B93",
        "FargateClusterDefaultVpcPrivateSubnet1RouteTableA42013EB",
        "FargateClusterDefaultVpcPrivateSubnet1RouteTableAssociationDC34627F",
        "FargateClusterDefaultVpcPrivateSubnet1Subnet50EA43AA",
        "FargateClusterDefaultVpcPrivateSubnet2DefaultRouteABCE20FF",
        "FargateClusterDefaultVpcPrivateSubnet2RouteTable1691B33C",
        "FargateClusterDefaultVpcPrivateSubnet2RouteTableAssociation6C0234FE",
        "FargateClusterDefaultVpcPrivateSubnet2Subnet0C9D6154",
        "FargateClusterDefaultVpcPrivateSubnet3DefaultRouteEFE144B5",
        "FargateClusterDefaultVpcPrivateSubnet3RouteTable7D0EEC96",
        "FargateClusterDefaultVpcPrivateSubnet3RouteTableAssociationCC0949D8",
        "FargateClusterDefaultVpcPrivateSubnet3Subnet1F8A52F1",
        "FargateClusterDefaultVpcPublicSubnet1DefaultRouteA0A93C70",
        "FargateClusterDefaultVpcPublicSubnet1EIP0093A4E0",
        "FargateClusterDefaultVpcPublicSubnet1NATGatewayEC4DEB51",
        "FargateClusterDefaultVpcPublicSubnet1RouteTableC2D2B434",
        "FargateClusterDefaultVpcPublicSubnet1RouteTableAssociation43821F5B",
        "FargateClusterDefaultVpcPublicSubnet1Subnet96AFDABC",
        "FargateClusterDefaultVpcPublicSubnet2DefaultRouteABE51CF2",
        "FargateClusterDefaultVpcPublicSubnet2EIPA4C07B68",
        "FargateClusterDefaultVpcPublicSubnet2NATGateway77D6A579",
        "FargateClusterDefaultVpcPublicSubnet2RouteTableEDDB89D9",
        "FargateClusterDefaultVpcPublicSubnet2RouteTableAssociationCF18C87A",
        "FargateClusterDefaultVpcPublicSubnet2Subnet92A9CC93",
        "FargateClusterDefaultVpcPublicSubnet3DefaultRoute8341F833",
        "FargateClusterDefaultVpcPublicSubnet3EIP46E028EF",
        "FargateClusterDefaultVpcPublicSubnet3NATGateway0AAE540F",
        "FargateClusterDefaultVpcPublicSubnet3RouteTable4E802182",
        "FargateClusterDefaultVpcPublicSubnet3RouteTableAssociation93B95514",
        "FargateClusterDefaultVpcPublicSubnet3SubnetB408ADA9",
        "FargateClusterDefaultVpcE69D3A13",
        "FargateClusterDefaultVpcVPCGWA7F012E1",
        "FargateClusterCreationRoleDefaultPolicy629049D0",
        "FargateClusterCreationRole8C524AD8"
      ],
      "UpdateReplacePolicy": "Delete",
      "DeletionPolicy": "Delete"
    },
    "FargateClusterKubectlReadyBarrier93746934": {
      "Type": "AWS::SSM::Parameter",
      "Properties": {
        "Type": "String",
        "Value": "aws:cdk:eks:kubectl-ready"
      },
      "DependsOn": [
        "FargateClusterfargateprofiledefaultPodExecutionRole66F2610E",
        "FargateClusterfargateprofiledefault10E54561",
        "FargateClusterCreationRoleDefaultPolicy629049D0",
        "FargateClusterCreationRole8C524AD8",
        "FargateCluster019F03E8"
      ]
    },
    "FargateClusterMastersRole50BAF9FD": {
      "Type": "AWS::IAM::Role",
      "Properties": {
        "AssumeRolePolicyDocument": {
          "Statement": [
            {
              "Action": "sts:AssumeRole",
              "Effect": "Allow",
              "Principal": {
                "AWS": {
                  "Fn::Join": [
                    "",
                    [
                      "arn:",
                      {
                        "Ref": "AWS::Partition"
                      },
                      ":iam::12345678:root"
                    ]
                  ]
                }
              }
            }
          ],
          "Version": "2012-10-17"
        }
      }
    },
    "FargateClusterAwsAuthmanifest1F7A5553": {
      "Type": "Custom::AWSCDK-EKS-KubernetesResource",
      "Properties": {
        "ServiceToken": {
          "Fn::GetAtt": [
            "awscdkawseksKubectlProviderNestedStackawscdkawseksKubectlProviderNestedStackResourceA7AEBA6B",
            "Outputs.awscdkeksfargateclustertestawscdkawseksKubectlProviderframeworkonEvent33B2ACA4Arn"
          ]
        },
        "Manifest": {
          "Fn::Join": [
            "",
            [
              "[{\"apiVersion\":\"v1\",\"kind\":\"ConfigMap\",\"metadata\":{\"name\":\"aws-auth\",\"namespace\":\"kube-system\"},\"data\":{\"mapRoles\":\"[{\\\"rolearn\\\":\\\"",
              {
                "Fn::GetAtt": [
                  "FargateClusterMastersRole50BAF9FD",
                  "Arn"
                ]
              },
              "\\\",\\\"username\\\":\\\"",
              {
                "Fn::GetAtt": [
                  "FargateClusterMastersRole50BAF9FD",
                  "Arn"
                ]
              },
              "\\\",\\\"groups\\\":[\\\"system:masters\\\"]},{\\\"rolearn\\\":\\\"",
              {
                "Fn::GetAtt": [
                  "FargateClusterfargateprofiledefaultPodExecutionRole66F2610E",
                  "Arn"
                ]
              },
              "\\\",\\\"username\\\":\\\"system:node:{{SessionName}}\\\",\\\"groups\\\":[\\\"system:bootstrappers\\\",\\\"system:nodes\\\",\\\"system:node-proxier\\\"]}]\",\"mapUsers\":\"[]\",\"mapAccounts\":\"[]\"}}]"
            ]
          ]
        },
        "ClusterName": {
          "Ref": "FargateCluster019F03E8"
        },
        "RoleArn": {
          "Fn::GetAtt": [
            "FargateClusterCreationRole8C524AD8",
            "Arn"
          ]
        },
        "Overwrite": true
      },
      "DependsOn": [
        "FargateClusterKubectlReadyBarrier93746934"
      ],
      "UpdateReplacePolicy": "Delete",
      "DeletionPolicy": "Delete"
    },
    "FargateClusterCoreDnsComputeTypePatch711BF1B2": {
      "Type": "Custom::AWSCDK-EKS-KubernetesPatch",
      "Properties": {
        "ServiceToken": {
          "Fn::GetAtt": [
            "awscdkawseksKubectlProviderNestedStackawscdkawseksKubectlProviderNestedStackResourceA7AEBA6B",
            "Outputs.awscdkeksfargateclustertestawscdkawseksKubectlProviderframeworkonEvent33B2ACA4Arn"
          ]
        },
        "ResourceName": "deployment/coredns",
        "ResourceNamespace": "kube-system",
        "ApplyPatchJson": "{\"spec\":{\"template\":{\"metadata\":{\"annotations\":{\"eks.amazonaws.com/compute-type\":\"fargate\"}}}}}",
        "RestorePatchJson": "{\"spec\":{\"template\":{\"metadata\":{\"annotations\":{\"eks.amazonaws.com/compute-type\":\"ec2\"}}}}}",
        "ClusterName": {
          "Ref": "FargateCluster019F03E8"
        },
        "RoleArn": {
          "Fn::GetAtt": [
            "FargateClusterCreationRole8C524AD8",
            "Arn"
          ]
        },
        "PatchType": "strategic"
      },
      "DependsOn": [
        "FargateClusterKubectlReadyBarrier93746934"
      ],
      "UpdateReplacePolicy": "Delete",
      "DeletionPolicy": "Delete"
    },
    "FargateClusterfargateprofiledefaultPodExecutionRole66F2610E": {
      "Type": "AWS::IAM::Role",
      "Properties": {
        "AssumeRolePolicyDocument": {
          "Statement": [
            {
              "Action": "sts:AssumeRole",
              "Effect": "Allow",
              "Principal": {
                "Service": "eks-fargate-pods.amazonaws.com"
              }
            }
          ],
          "Version": "2012-10-17"
        },
        "ManagedPolicyArns": [
          {
            "Fn::Join": [
              "",
              [
                "arn:",
                {
                  "Ref": "AWS::Partition"
                },
                ":iam::aws:policy/AmazonEKSFargatePodExecutionRolePolicy"
              ]
            ]
          }
        ]
      }
    },
    "FargateClusterfargateprofiledefault10E54561": {
      "Type": "Custom::AWSCDK-EKS-FargateProfile",
      "Properties": {
        "ServiceToken": {
          "Fn::GetAtt": [
            "awscdkawseksClusterResourceProviderNestedStackawscdkawseksClusterResourceProviderNestedStackResource9827C454",
            "Outputs.awscdkeksfargateclustertestawscdkawseksClusterResourceProviderframeworkonEventC85EBDF3Arn"
          ]
        },
        "AssumeRoleArn": {
          "Fn::GetAtt": [
            "FargateClusterCreationRole8C524AD8",
            "Arn"
          ]
        },
        "Config": {
          "clusterName": {
            "Ref": "FargateCluster019F03E8"
          },
          "podExecutionRoleArn": {
            "Fn::GetAtt": [
              "FargateClusterfargateprofiledefaultPodExecutionRole66F2610E",
              "Arn"
            ]
          },
          "selectors": [
            {
              "namespace": "default"
            },
            {
              "namespace": "kube-system"
            }
          ]
        }
      },
      "UpdateReplacePolicy": "Delete",
      "DeletionPolicy": "Delete"
    },
    "awscdkawseksClusterResourceProviderNestedStackawscdkawseksClusterResourceProviderNestedStackResource9827C454": {
      "Type": "AWS::CloudFormation::Stack",
      "Properties": {
        "TemplateURL": {
          "Fn::Join": [
            "",
            [
              "https://s3.test-region.",
              {
                "Ref": "AWS::URLSuffix"
              },
              "/",
              {
                "Ref": "AssetParameters3d252d05ccf0ae2934dd20707e8a709b466b2b8ea00c04ee8735667f90b17ac1S3Bucket01B07207"
              },
              "/",
              {
                "Fn::Select": [
                  0,
                  {
                    "Fn::Split": [
                      "||",
                      {
                        "Ref": "AssetParameters3d252d05ccf0ae2934dd20707e8a709b466b2b8ea00c04ee8735667f90b17ac1S3VersionKey3EEF52BA"
                      }
                    ]
                  }
                ]
              },
              {
                "Fn::Select": [
                  1,
                  {
                    "Fn::Split": [
                      "||",
                      {
                        "Ref": "AssetParameters3d252d05ccf0ae2934dd20707e8a709b466b2b8ea00c04ee8735667f90b17ac1S3VersionKey3EEF52BA"
                      }
                    ]
                  }
                ]
              }
            ]
          ]
        },
        "Parameters": {
          "referencetoawscdkeksfargateclustertestFargateClusterCreationRoleFB2229CFArn": {
            "Fn::GetAtt": [
              "FargateClusterCreationRole8C524AD8",
              "Arn"
            ]
          },
          "referencetoawscdkeksfargateclustertestAssetParameters87b1e2c41f84590d14f7ab8cb0f338c51d6fa3efe78943867af07fa959593dbaS3Bucket122A6EA8Ref": {
            "Ref": "AssetParameters87b1e2c41f84590d14f7ab8cb0f338c51d6fa3efe78943867af07fa959593dbaS3Bucket14D204F9"
          },
          "referencetoawscdkeksfargateclustertestAssetParameters87b1e2c41f84590d14f7ab8cb0f338c51d6fa3efe78943867af07fa959593dbaS3VersionKey56570425Ref": {
            "Ref": "AssetParameters87b1e2c41f84590d14f7ab8cb0f338c51d6fa3efe78943867af07fa959593dbaS3VersionKeyDE8A2F1F"
          },
          "referencetoawscdkeksfargateclustertestAssetParametersdaeb79e3cee39c9b902dc0d5c780223e227ed573ea60976252947adab5fb2be1S3Bucket8EEF0922Ref": {
            "Ref": "AssetParametersdaeb79e3cee39c9b902dc0d5c780223e227ed573ea60976252947adab5fb2be1S3BucketDC4B98B1"
          },
          "referencetoawscdkeksfargateclustertestAssetParametersdaeb79e3cee39c9b902dc0d5c780223e227ed573ea60976252947adab5fb2be1S3VersionKey47333356Ref": {
            "Ref": "AssetParametersdaeb79e3cee39c9b902dc0d5c780223e227ed573ea60976252947adab5fb2be1S3VersionKeyA495226F"
          }
        }
      },
      "UpdateReplacePolicy": "Delete",
      "DeletionPolicy": "Delete"
    },
    "awscdkawseksKubectlProviderNestedStackawscdkawseksKubectlProviderNestedStackResourceA7AEBA6B": {
      "Type": "AWS::CloudFormation::Stack",
      "Properties": {
        "TemplateURL": {
          "Fn::Join": [
            "",
            [
              "https://s3.test-region.",
              {
                "Ref": "AWS::URLSuffix"
              },
              "/",
              {
<<<<<<< HEAD
                "Ref": "AssetParameters7449e3c4cf21a811d1d6612d2f1a806025f018320ebc8c1d8037eb34f0d0e98dS3BucketF39EF776"
=======
                "Ref": "AssetParametersedcd50bb250cf7cf664a737720e623ad66ada9b9e609205686c476e516cf2f23S3Bucket586F6135"
>>>>>>> 0f728cef
              },
              "/",
              {
                "Fn::Select": [
                  0,
                  {
                    "Fn::Split": [
                      "||",
                      {
<<<<<<< HEAD
                        "Ref": "AssetParameters7449e3c4cf21a811d1d6612d2f1a806025f018320ebc8c1d8037eb34f0d0e98dS3VersionKeyE6E734A4"
=======
                        "Ref": "AssetParametersedcd50bb250cf7cf664a737720e623ad66ada9b9e609205686c476e516cf2f23S3VersionKey6EFBFC1D"
>>>>>>> 0f728cef
                      }
                    ]
                  }
                ]
              },
              {
                "Fn::Select": [
                  1,
                  {
                    "Fn::Split": [
                      "||",
                      {
<<<<<<< HEAD
                        "Ref": "AssetParameters7449e3c4cf21a811d1d6612d2f1a806025f018320ebc8c1d8037eb34f0d0e98dS3VersionKeyE6E734A4"
=======
                        "Ref": "AssetParametersedcd50bb250cf7cf664a737720e623ad66ada9b9e609205686c476e516cf2f23S3VersionKey6EFBFC1D"
>>>>>>> 0f728cef
                      }
                    ]
                  }
                ]
              }
            ]
          ]
        },
        "Parameters": {
          "referencetoawscdkeksfargateclustertestFargateCluster8588769EArn": {
            "Fn::GetAtt": [
              "FargateCluster019F03E8",
              "Arn"
            ]
          },
          "referencetoawscdkeksfargateclustertestFargateClusterCreationRoleFB2229CFArn": {
            "Fn::GetAtt": [
              "FargateClusterCreationRole8C524AD8",
              "Arn"
            ]
          },
          "referencetoawscdkeksfargateclustertestAssetParametersbafd50ae9f214e496ff8c72c6425f93dca3ccd590e20963706d5d610d9c75757S3Bucket78A48DE4Ref": {
            "Ref": "AssetParametersbafd50ae9f214e496ff8c72c6425f93dca3ccd590e20963706d5d610d9c75757S3Bucket008DBB35"
          },
          "referencetoawscdkeksfargateclustertestAssetParametersbafd50ae9f214e496ff8c72c6425f93dca3ccd590e20963706d5d610d9c75757S3VersionKey69DB854ARef": {
            "Ref": "AssetParametersbafd50ae9f214e496ff8c72c6425f93dca3ccd590e20963706d5d610d9c75757S3VersionKey97C3E1A0"
          },
          "referencetoawscdkeksfargateclustertestFargateClusterDefaultVpcPrivateSubnet1Subnet0278E6BCRef": {
            "Ref": "FargateClusterDefaultVpcPrivateSubnet1Subnet50EA43AA"
          },
          "referencetoawscdkeksfargateclustertestFargateClusterDefaultVpcPrivateSubnet2Subnet1F1EC575Ref": {
            "Ref": "FargateClusterDefaultVpcPrivateSubnet2Subnet0C9D6154"
          },
          "referencetoawscdkeksfargateclustertestFargateClusterDefaultVpcPrivateSubnet3Subnet3A4CBF94Ref": {
            "Ref": "FargateClusterDefaultVpcPrivateSubnet3Subnet1F8A52F1"
          },
          "referencetoawscdkeksfargateclustertestFargateCluster8588769EClusterSecurityGroupId": {
            "Fn::GetAtt": [
              "FargateCluster019F03E8",
              "ClusterSecurityGroupId"
            ]
          },
<<<<<<< HEAD
          "referencetoawscdkeksfargateclustertestAssetParametersefd72738f046105c96299fb31b3da40320e71ee9cf74bc37720042898403e2a1S3Bucket9D3BB190Ref": {
            "Ref": "AssetParametersefd72738f046105c96299fb31b3da40320e71ee9cf74bc37720042898403e2a1S3Bucket6DACDE73"
          },
          "referencetoawscdkeksfargateclustertestAssetParametersefd72738f046105c96299fb31b3da40320e71ee9cf74bc37720042898403e2a1S3VersionKey3BB3C6F5Ref": {
            "Ref": "AssetParametersefd72738f046105c96299fb31b3da40320e71ee9cf74bc37720042898403e2a1S3VersionKey015AEA61"
          },
          "referencetoawscdkeksfargateclustertestAssetParametersb61858bbf1a0be803552e3efa9647befd728156696dff1b413b7b2fd4da1449fS3Bucket99BFDD36Ref": {
            "Ref": "AssetParametersb61858bbf1a0be803552e3efa9647befd728156696dff1b413b7b2fd4da1449fS3Bucket7EE7EA15"
          },
          "referencetoawscdkeksfargateclustertestAssetParametersb61858bbf1a0be803552e3efa9647befd728156696dff1b413b7b2fd4da1449fS3VersionKeyEEC9E8C1Ref": {
            "Ref": "AssetParametersb61858bbf1a0be803552e3efa9647befd728156696dff1b413b7b2fd4da1449fS3VersionKey6C948E78"
          },
          "referencetoawscdkeksfargateclustertestFargateClusterDefaultVpcBD3C976FRef": {
            "Ref": "FargateClusterDefaultVpcE69D3A13"
=======
          "referencetoawscdkeksfargateclustertestAssetParameterse9882ab123687399f934da0d45effe675ecc8ce13b40cb946f3e1d6141fe8d68S3Bucket4F20F642Ref": {
            "Ref": "AssetParameterse9882ab123687399f934da0d45effe675ecc8ce13b40cb946f3e1d6141fe8d68S3BucketAEADE8C7"
          },
          "referencetoawscdkeksfargateclustertestAssetParameterse9882ab123687399f934da0d45effe675ecc8ce13b40cb946f3e1d6141fe8d68S3VersionKeyB82BAEF8Ref": {
            "Ref": "AssetParameterse9882ab123687399f934da0d45effe675ecc8ce13b40cb946f3e1d6141fe8d68S3VersionKeyE415415F"
          },
          "referencetoawscdkeksfargateclustertestAssetParameters844c1a4b13479b359ea0e607dccb4a04b73e22cf88cf9b64feed2c5f0de213c0S3Bucket9ED34BB4Ref": {
            "Ref": "AssetParameters844c1a4b13479b359ea0e607dccb4a04b73e22cf88cf9b64feed2c5f0de213c0S3Bucket6ABE1927"
          },
          "referencetoawscdkeksfargateclustertestAssetParameters844c1a4b13479b359ea0e607dccb4a04b73e22cf88cf9b64feed2c5f0de213c0S3VersionKeyFE6D1F78Ref": {
            "Ref": "AssetParameters844c1a4b13479b359ea0e607dccb4a04b73e22cf88cf9b64feed2c5f0de213c0S3VersionKeyF55A2EA9"
>>>>>>> 0f728cef
          },
          "referencetoawscdkeksfargateclustertestAssetParametersdaeb79e3cee39c9b902dc0d5c780223e227ed573ea60976252947adab5fb2be1S3Bucket8EEF0922Ref": {
            "Ref": "AssetParametersdaeb79e3cee39c9b902dc0d5c780223e227ed573ea60976252947adab5fb2be1S3BucketDC4B98B1"
          },
          "referencetoawscdkeksfargateclustertestAssetParametersdaeb79e3cee39c9b902dc0d5c780223e227ed573ea60976252947adab5fb2be1S3VersionKey47333356Ref": {
            "Ref": "AssetParametersdaeb79e3cee39c9b902dc0d5c780223e227ed573ea60976252947adab5fb2be1S3VersionKeyA495226F"
          }
        }
      },
      "UpdateReplacePolicy": "Delete",
      "DeletionPolicy": "Delete"
    }
  },
  "Outputs": {
    "FargateClusterConfigCommand46D4A6C7": {
      "Value": {
        "Fn::Join": [
          "",
          [
            "aws eks update-kubeconfig --name ",
            {
              "Ref": "FargateCluster019F03E8"
            },
            " --region test-region --role-arn ",
            {
              "Fn::GetAtt": [
                "FargateClusterMastersRole50BAF9FD",
                "Arn"
              ]
            }
          ]
        ]
      }
    },
    "FargateClusterGetTokenCommand4ADED7BB": {
      "Value": {
        "Fn::Join": [
          "",
          [
            "aws eks get-token --cluster-name ",
            {
              "Ref": "FargateCluster019F03E8"
            },
            " --region test-region --role-arn ",
            {
              "Fn::GetAtt": [
                "FargateClusterMastersRole50BAF9FD",
                "Arn"
              ]
            }
          ]
        ]
      }
    }
  },
  "Parameters": {
    "AssetParameters87b1e2c41f84590d14f7ab8cb0f338c51d6fa3efe78943867af07fa959593dbaS3Bucket14D204F9": {
      "Type": "String",
      "Description": "S3 bucket for asset \"87b1e2c41f84590d14f7ab8cb0f338c51d6fa3efe78943867af07fa959593dba\""
    },
    "AssetParameters87b1e2c41f84590d14f7ab8cb0f338c51d6fa3efe78943867af07fa959593dbaS3VersionKeyDE8A2F1F": {
      "Type": "String",
      "Description": "S3 key for asset version \"87b1e2c41f84590d14f7ab8cb0f338c51d6fa3efe78943867af07fa959593dba\""
    },
    "AssetParameters87b1e2c41f84590d14f7ab8cb0f338c51d6fa3efe78943867af07fa959593dbaArtifactHash54822A43": {
      "Type": "String",
      "Description": "Artifact hash for asset \"87b1e2c41f84590d14f7ab8cb0f338c51d6fa3efe78943867af07fa959593dba\""
    },
    "AssetParametersdaeb79e3cee39c9b902dc0d5c780223e227ed573ea60976252947adab5fb2be1S3BucketDC4B98B1": {
      "Type": "String",
      "Description": "S3 bucket for asset \"daeb79e3cee39c9b902dc0d5c780223e227ed573ea60976252947adab5fb2be1\""
    },
    "AssetParametersdaeb79e3cee39c9b902dc0d5c780223e227ed573ea60976252947adab5fb2be1S3VersionKeyA495226F": {
      "Type": "String",
      "Description": "S3 key for asset version \"daeb79e3cee39c9b902dc0d5c780223e227ed573ea60976252947adab5fb2be1\""
    },
    "AssetParametersdaeb79e3cee39c9b902dc0d5c780223e227ed573ea60976252947adab5fb2be1ArtifactHashA521A16F": {
      "Type": "String",
      "Description": "Artifact hash for asset \"daeb79e3cee39c9b902dc0d5c780223e227ed573ea60976252947adab5fb2be1\""
    },
    "AssetParametersbafd50ae9f214e496ff8c72c6425f93dca3ccd590e20963706d5d610d9c75757S3Bucket008DBB35": {
      "Type": "String",
      "Description": "S3 bucket for asset \"bafd50ae9f214e496ff8c72c6425f93dca3ccd590e20963706d5d610d9c75757\""
    },
    "AssetParametersbafd50ae9f214e496ff8c72c6425f93dca3ccd590e20963706d5d610d9c75757S3VersionKey97C3E1A0": {
      "Type": "String",
      "Description": "S3 key for asset version \"bafd50ae9f214e496ff8c72c6425f93dca3ccd590e20963706d5d610d9c75757\""
    },
    "AssetParametersbafd50ae9f214e496ff8c72c6425f93dca3ccd590e20963706d5d610d9c75757ArtifactHashF584A7D8": {
      "Type": "String",
      "Description": "Artifact hash for asset \"bafd50ae9f214e496ff8c72c6425f93dca3ccd590e20963706d5d610d9c75757\""
    },
<<<<<<< HEAD
    "AssetParametersefd72738f046105c96299fb31b3da40320e71ee9cf74bc37720042898403e2a1S3Bucket6DACDE73": {
      "Type": "String",
      "Description": "S3 bucket for asset \"efd72738f046105c96299fb31b3da40320e71ee9cf74bc37720042898403e2a1\""
    },
    "AssetParametersefd72738f046105c96299fb31b3da40320e71ee9cf74bc37720042898403e2a1S3VersionKey015AEA61": {
      "Type": "String",
      "Description": "S3 key for asset version \"efd72738f046105c96299fb31b3da40320e71ee9cf74bc37720042898403e2a1\""
    },
    "AssetParametersefd72738f046105c96299fb31b3da40320e71ee9cf74bc37720042898403e2a1ArtifactHashC9FD06BA": {
      "Type": "String",
      "Description": "Artifact hash for asset \"efd72738f046105c96299fb31b3da40320e71ee9cf74bc37720042898403e2a1\""
    },
    "AssetParametersb61858bbf1a0be803552e3efa9647befd728156696dff1b413b7b2fd4da1449fS3Bucket7EE7EA15": {
      "Type": "String",
      "Description": "S3 bucket for asset \"b61858bbf1a0be803552e3efa9647befd728156696dff1b413b7b2fd4da1449f\""
    },
    "AssetParametersb61858bbf1a0be803552e3efa9647befd728156696dff1b413b7b2fd4da1449fS3VersionKey6C948E78": {
      "Type": "String",
      "Description": "S3 key for asset version \"b61858bbf1a0be803552e3efa9647befd728156696dff1b413b7b2fd4da1449f\""
    },
    "AssetParametersb61858bbf1a0be803552e3efa9647befd728156696dff1b413b7b2fd4da1449fArtifactHash7E705796": {
      "Type": "String",
      "Description": "Artifact hash for asset \"b61858bbf1a0be803552e3efa9647befd728156696dff1b413b7b2fd4da1449f\""
=======
    "AssetParameterse9882ab123687399f934da0d45effe675ecc8ce13b40cb946f3e1d6141fe8d68S3BucketAEADE8C7": {
      "Type": "String",
      "Description": "S3 bucket for asset \"e9882ab123687399f934da0d45effe675ecc8ce13b40cb946f3e1d6141fe8d68\""
    },
    "AssetParameterse9882ab123687399f934da0d45effe675ecc8ce13b40cb946f3e1d6141fe8d68S3VersionKeyE415415F": {
      "Type": "String",
      "Description": "S3 key for asset version \"e9882ab123687399f934da0d45effe675ecc8ce13b40cb946f3e1d6141fe8d68\""
    },
    "AssetParameterse9882ab123687399f934da0d45effe675ecc8ce13b40cb946f3e1d6141fe8d68ArtifactHashD9A515C3": {
      "Type": "String",
      "Description": "Artifact hash for asset \"e9882ab123687399f934da0d45effe675ecc8ce13b40cb946f3e1d6141fe8d68\""
    },
    "AssetParameters844c1a4b13479b359ea0e607dccb4a04b73e22cf88cf9b64feed2c5f0de213c0S3Bucket6ABE1927": {
      "Type": "String",
      "Description": "S3 bucket for asset \"844c1a4b13479b359ea0e607dccb4a04b73e22cf88cf9b64feed2c5f0de213c0\""
    },
    "AssetParameters844c1a4b13479b359ea0e607dccb4a04b73e22cf88cf9b64feed2c5f0de213c0S3VersionKeyF55A2EA9": {
      "Type": "String",
      "Description": "S3 key for asset version \"844c1a4b13479b359ea0e607dccb4a04b73e22cf88cf9b64feed2c5f0de213c0\""
    },
    "AssetParameters844c1a4b13479b359ea0e607dccb4a04b73e22cf88cf9b64feed2c5f0de213c0ArtifactHash1D7A2D6E": {
      "Type": "String",
      "Description": "Artifact hash for asset \"844c1a4b13479b359ea0e607dccb4a04b73e22cf88cf9b64feed2c5f0de213c0\""
>>>>>>> 0f728cef
    },
    "AssetParameters3d252d05ccf0ae2934dd20707e8a709b466b2b8ea00c04ee8735667f90b17ac1S3Bucket01B07207": {
      "Type": "String",
      "Description": "S3 bucket for asset \"3d252d05ccf0ae2934dd20707e8a709b466b2b8ea00c04ee8735667f90b17ac1\""
    },
    "AssetParameters3d252d05ccf0ae2934dd20707e8a709b466b2b8ea00c04ee8735667f90b17ac1S3VersionKey3EEF52BA": {
      "Type": "String",
      "Description": "S3 key for asset version \"3d252d05ccf0ae2934dd20707e8a709b466b2b8ea00c04ee8735667f90b17ac1\""
    },
    "AssetParameters3d252d05ccf0ae2934dd20707e8a709b466b2b8ea00c04ee8735667f90b17ac1ArtifactHash812ED4D5": {
      "Type": "String",
      "Description": "Artifact hash for asset \"3d252d05ccf0ae2934dd20707e8a709b466b2b8ea00c04ee8735667f90b17ac1\""
    },
<<<<<<< HEAD
    "AssetParameters7449e3c4cf21a811d1d6612d2f1a806025f018320ebc8c1d8037eb34f0d0e98dS3BucketF39EF776": {
      "Type": "String",
      "Description": "S3 bucket for asset \"7449e3c4cf21a811d1d6612d2f1a806025f018320ebc8c1d8037eb34f0d0e98d\""
    },
    "AssetParameters7449e3c4cf21a811d1d6612d2f1a806025f018320ebc8c1d8037eb34f0d0e98dS3VersionKeyE6E734A4": {
      "Type": "String",
      "Description": "S3 key for asset version \"7449e3c4cf21a811d1d6612d2f1a806025f018320ebc8c1d8037eb34f0d0e98d\""
    },
    "AssetParameters7449e3c4cf21a811d1d6612d2f1a806025f018320ebc8c1d8037eb34f0d0e98dArtifactHash93FFAA4A": {
      "Type": "String",
      "Description": "Artifact hash for asset \"7449e3c4cf21a811d1d6612d2f1a806025f018320ebc8c1d8037eb34f0d0e98d\""
=======
    "AssetParametersedcd50bb250cf7cf664a737720e623ad66ada9b9e609205686c476e516cf2f23S3Bucket586F6135": {
      "Type": "String",
      "Description": "S3 bucket for asset \"edcd50bb250cf7cf664a737720e623ad66ada9b9e609205686c476e516cf2f23\""
    },
    "AssetParametersedcd50bb250cf7cf664a737720e623ad66ada9b9e609205686c476e516cf2f23S3VersionKey6EFBFC1D": {
      "Type": "String",
      "Description": "S3 key for asset version \"edcd50bb250cf7cf664a737720e623ad66ada9b9e609205686c476e516cf2f23\""
    },
    "AssetParametersedcd50bb250cf7cf664a737720e623ad66ada9b9e609205686c476e516cf2f23ArtifactHashB34EB8FE": {
      "Type": "String",
      "Description": "Artifact hash for asset \"edcd50bb250cf7cf664a737720e623ad66ada9b9e609205686c476e516cf2f23\""
>>>>>>> 0f728cef
    }
  }
}<|MERGE_RESOLUTION|>--- conflicted
+++ resolved
@@ -1194,11 +1194,7 @@
               },
               "/",
               {
-<<<<<<< HEAD
-                "Ref": "AssetParameters7449e3c4cf21a811d1d6612d2f1a806025f018320ebc8c1d8037eb34f0d0e98dS3BucketF39EF776"
-=======
                 "Ref": "AssetParametersedcd50bb250cf7cf664a737720e623ad66ada9b9e609205686c476e516cf2f23S3Bucket586F6135"
->>>>>>> 0f728cef
               },
               "/",
               {
@@ -1208,11 +1204,7 @@
                     "Fn::Split": [
                       "||",
                       {
-<<<<<<< HEAD
-                        "Ref": "AssetParameters7449e3c4cf21a811d1d6612d2f1a806025f018320ebc8c1d8037eb34f0d0e98dS3VersionKeyE6E734A4"
-=======
                         "Ref": "AssetParametersedcd50bb250cf7cf664a737720e623ad66ada9b9e609205686c476e516cf2f23S3VersionKey6EFBFC1D"
->>>>>>> 0f728cef
                       }
                     ]
                   }
@@ -1225,11 +1217,7 @@
                     "Fn::Split": [
                       "||",
                       {
-<<<<<<< HEAD
-                        "Ref": "AssetParameters7449e3c4cf21a811d1d6612d2f1a806025f018320ebc8c1d8037eb34f0d0e98dS3VersionKeyE6E734A4"
-=======
                         "Ref": "AssetParametersedcd50bb250cf7cf664a737720e623ad66ada9b9e609205686c476e516cf2f23S3VersionKey6EFBFC1D"
->>>>>>> 0f728cef
                       }
                     ]
                   }
@@ -1272,22 +1260,6 @@
               "ClusterSecurityGroupId"
             ]
           },
-<<<<<<< HEAD
-          "referencetoawscdkeksfargateclustertestAssetParametersefd72738f046105c96299fb31b3da40320e71ee9cf74bc37720042898403e2a1S3Bucket9D3BB190Ref": {
-            "Ref": "AssetParametersefd72738f046105c96299fb31b3da40320e71ee9cf74bc37720042898403e2a1S3Bucket6DACDE73"
-          },
-          "referencetoawscdkeksfargateclustertestAssetParametersefd72738f046105c96299fb31b3da40320e71ee9cf74bc37720042898403e2a1S3VersionKey3BB3C6F5Ref": {
-            "Ref": "AssetParametersefd72738f046105c96299fb31b3da40320e71ee9cf74bc37720042898403e2a1S3VersionKey015AEA61"
-          },
-          "referencetoawscdkeksfargateclustertestAssetParametersb61858bbf1a0be803552e3efa9647befd728156696dff1b413b7b2fd4da1449fS3Bucket99BFDD36Ref": {
-            "Ref": "AssetParametersb61858bbf1a0be803552e3efa9647befd728156696dff1b413b7b2fd4da1449fS3Bucket7EE7EA15"
-          },
-          "referencetoawscdkeksfargateclustertestAssetParametersb61858bbf1a0be803552e3efa9647befd728156696dff1b413b7b2fd4da1449fS3VersionKeyEEC9E8C1Ref": {
-            "Ref": "AssetParametersb61858bbf1a0be803552e3efa9647befd728156696dff1b413b7b2fd4da1449fS3VersionKey6C948E78"
-          },
-          "referencetoawscdkeksfargateclustertestFargateClusterDefaultVpcBD3C976FRef": {
-            "Ref": "FargateClusterDefaultVpcE69D3A13"
-=======
           "referencetoawscdkeksfargateclustertestAssetParameterse9882ab123687399f934da0d45effe675ecc8ce13b40cb946f3e1d6141fe8d68S3Bucket4F20F642Ref": {
             "Ref": "AssetParameterse9882ab123687399f934da0d45effe675ecc8ce13b40cb946f3e1d6141fe8d68S3BucketAEADE8C7"
           },
@@ -1299,7 +1271,6 @@
           },
           "referencetoawscdkeksfargateclustertestAssetParameters844c1a4b13479b359ea0e607dccb4a04b73e22cf88cf9b64feed2c5f0de213c0S3VersionKeyFE6D1F78Ref": {
             "Ref": "AssetParameters844c1a4b13479b359ea0e607dccb4a04b73e22cf88cf9b64feed2c5f0de213c0S3VersionKeyF55A2EA9"
->>>>>>> 0f728cef
           },
           "referencetoawscdkeksfargateclustertestAssetParametersdaeb79e3cee39c9b902dc0d5c780223e227ed573ea60976252947adab5fb2be1S3Bucket8EEF0922Ref": {
             "Ref": "AssetParametersdaeb79e3cee39c9b902dc0d5c780223e227ed573ea60976252947adab5fb2be1S3BucketDC4B98B1"
@@ -1392,31 +1363,6 @@
       "Type": "String",
       "Description": "Artifact hash for asset \"bafd50ae9f214e496ff8c72c6425f93dca3ccd590e20963706d5d610d9c75757\""
     },
-<<<<<<< HEAD
-    "AssetParametersefd72738f046105c96299fb31b3da40320e71ee9cf74bc37720042898403e2a1S3Bucket6DACDE73": {
-      "Type": "String",
-      "Description": "S3 bucket for asset \"efd72738f046105c96299fb31b3da40320e71ee9cf74bc37720042898403e2a1\""
-    },
-    "AssetParametersefd72738f046105c96299fb31b3da40320e71ee9cf74bc37720042898403e2a1S3VersionKey015AEA61": {
-      "Type": "String",
-      "Description": "S3 key for asset version \"efd72738f046105c96299fb31b3da40320e71ee9cf74bc37720042898403e2a1\""
-    },
-    "AssetParametersefd72738f046105c96299fb31b3da40320e71ee9cf74bc37720042898403e2a1ArtifactHashC9FD06BA": {
-      "Type": "String",
-      "Description": "Artifact hash for asset \"efd72738f046105c96299fb31b3da40320e71ee9cf74bc37720042898403e2a1\""
-    },
-    "AssetParametersb61858bbf1a0be803552e3efa9647befd728156696dff1b413b7b2fd4da1449fS3Bucket7EE7EA15": {
-      "Type": "String",
-      "Description": "S3 bucket for asset \"b61858bbf1a0be803552e3efa9647befd728156696dff1b413b7b2fd4da1449f\""
-    },
-    "AssetParametersb61858bbf1a0be803552e3efa9647befd728156696dff1b413b7b2fd4da1449fS3VersionKey6C948E78": {
-      "Type": "String",
-      "Description": "S3 key for asset version \"b61858bbf1a0be803552e3efa9647befd728156696dff1b413b7b2fd4da1449f\""
-    },
-    "AssetParametersb61858bbf1a0be803552e3efa9647befd728156696dff1b413b7b2fd4da1449fArtifactHash7E705796": {
-      "Type": "String",
-      "Description": "Artifact hash for asset \"b61858bbf1a0be803552e3efa9647befd728156696dff1b413b7b2fd4da1449f\""
-=======
     "AssetParameterse9882ab123687399f934da0d45effe675ecc8ce13b40cb946f3e1d6141fe8d68S3BucketAEADE8C7": {
       "Type": "String",
       "Description": "S3 bucket for asset \"e9882ab123687399f934da0d45effe675ecc8ce13b40cb946f3e1d6141fe8d68\""
@@ -1440,7 +1386,6 @@
     "AssetParameters844c1a4b13479b359ea0e607dccb4a04b73e22cf88cf9b64feed2c5f0de213c0ArtifactHash1D7A2D6E": {
       "Type": "String",
       "Description": "Artifact hash for asset \"844c1a4b13479b359ea0e607dccb4a04b73e22cf88cf9b64feed2c5f0de213c0\""
->>>>>>> 0f728cef
     },
     "AssetParameters3d252d05ccf0ae2934dd20707e8a709b466b2b8ea00c04ee8735667f90b17ac1S3Bucket01B07207": {
       "Type": "String",
@@ -1454,19 +1399,6 @@
       "Type": "String",
       "Description": "Artifact hash for asset \"3d252d05ccf0ae2934dd20707e8a709b466b2b8ea00c04ee8735667f90b17ac1\""
     },
-<<<<<<< HEAD
-    "AssetParameters7449e3c4cf21a811d1d6612d2f1a806025f018320ebc8c1d8037eb34f0d0e98dS3BucketF39EF776": {
-      "Type": "String",
-      "Description": "S3 bucket for asset \"7449e3c4cf21a811d1d6612d2f1a806025f018320ebc8c1d8037eb34f0d0e98d\""
-    },
-    "AssetParameters7449e3c4cf21a811d1d6612d2f1a806025f018320ebc8c1d8037eb34f0d0e98dS3VersionKeyE6E734A4": {
-      "Type": "String",
-      "Description": "S3 key for asset version \"7449e3c4cf21a811d1d6612d2f1a806025f018320ebc8c1d8037eb34f0d0e98d\""
-    },
-    "AssetParameters7449e3c4cf21a811d1d6612d2f1a806025f018320ebc8c1d8037eb34f0d0e98dArtifactHash93FFAA4A": {
-      "Type": "String",
-      "Description": "Artifact hash for asset \"7449e3c4cf21a811d1d6612d2f1a806025f018320ebc8c1d8037eb34f0d0e98d\""
-=======
     "AssetParametersedcd50bb250cf7cf664a737720e623ad66ada9b9e609205686c476e516cf2f23S3Bucket586F6135": {
       "Type": "String",
       "Description": "S3 bucket for asset \"edcd50bb250cf7cf664a737720e623ad66ada9b9e609205686c476e516cf2f23\""
@@ -1478,7 +1410,6 @@
     "AssetParametersedcd50bb250cf7cf664a737720e623ad66ada9b9e609205686c476e516cf2f23ArtifactHashB34EB8FE": {
       "Type": "String",
       "Description": "Artifact hash for asset \"edcd50bb250cf7cf664a737720e623ad66ada9b9e609205686c476e516cf2f23\""
->>>>>>> 0f728cef
     }
   }
 }