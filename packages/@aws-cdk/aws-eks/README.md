--- conflicted
+++ resolved
@@ -515,11 +515,7 @@
 
 ```ts
 const cluster = new eks.Cluster(this, 'hello-eks', {
-<<<<<<< HEAD
-  version: eks.KubernetesVersion.V1_18,
-=======
   version: eks.KubernetesVersion.V1_19,
->>>>>>> 0f728cef
   clusterHandlerEnvironment: {
     'http_proxy': 'http://proxy.myproxy.com'
   }
@@ -548,19 +544,11 @@
 The kubectl handler uses `kubectl`, `helm` and the `aws` CLI in order to
 interact with the cluster. These are bundled into AWS Lambda layers included in
 the `@aws-cdk/lambda-layer-awscli` and `@aws-cdk/lambda-layer-kubectl` modules.
-<<<<<<< HEAD
 
 You can specify a custom `lambda.LayerVersion` if you wish to use a different
 version of these tools. The handler expects the layer to include the following
 three executables:
 
-=======
-
-You can specify a custom `lambda.LayerVersion` if you wish to use a different
-version of these tools. The handler expects the layer to include the following
-three executables:
-
->>>>>>> 0f728cef
 ```text
 helm/helm
 kubectl/kubectl
