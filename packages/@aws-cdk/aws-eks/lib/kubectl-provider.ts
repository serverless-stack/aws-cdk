--- conflicted
+++ resolved
@@ -106,10 +106,7 @@
       onEventHandler: handler,
       vpc: cluster.kubectlPrivateSubnets ? cluster.vpc : undefined,
       vpcSubnets: cluster.kubectlPrivateSubnets ? { subnets: cluster.kubectlPrivateSubnets } : undefined,
-<<<<<<< HEAD
-=======
       securityGroups: cluster.kubectlSecurityGroup ? [cluster.kubectlSecurityGroup] : undefined,
->>>>>>> 0f728cef
     });
 
     this.serviceToken = provider.serviceToken;
