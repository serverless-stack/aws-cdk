--- conflicted
+++ resolved
@@ -117,11 +117,7 @@
 // In the account containing the HostedZone
 const parentZone = new route53.PublicHostedZone(this, 'HostedZone', {
   zoneName: 'someexample.com',
-<<<<<<< HEAD
-  crossAccountZoneDelegationPrinciple: new iam.AccountPrincipal('12345678901')
-=======
   crossAccountZoneDelegationPrincipal: new iam.AccountPrincipal('12345678901')
->>>>>>> 0f728cef
 });
 
 // In this account
