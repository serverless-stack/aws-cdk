<<<<<<< HEAD
=======
# CloudFormation Resource Specification v28.0.0

## New Resource Types

* AWS::CloudFormation::ResourceDefaultVersion
* AWS::CloudFormation::ResourceVersion
* AWS::EC2::TransitGatewayMulticastDomain
* AWS::EC2::TransitGatewayMulticastDomainAssociation
* AWS::EC2::TransitGatewayMulticastGroupMember
* AWS::EC2::TransitGatewayMulticastGroupSource
* AWS::SageMaker::App
* AWS::SageMaker::AppImageConfig
* AWS::SageMaker::Domain
* AWS::SageMaker::UserProfile
* AWS::ServiceCatalog::ServiceAction
* AWS::ServiceCatalog::ServiceActionAssociation

## Attribute Changes

* AWS::ApiGateway::ApiKey APIKeyId (__added__)

## Property Changes

* AWS::DMS::Endpoint DocDbSettings (__added__)
* AWS::DMS::Endpoint IbmDb2Settings (__added__)
* AWS::DMS::Endpoint MicrosoftSqlServerSettings (__added__)
* AWS::DMS::Endpoint MySqlSettings (__added__)
* AWS::DMS::Endpoint OracleSettings (__added__)
* AWS::DMS::Endpoint PostgreSqlSettings (__added__)
* AWS::DMS::Endpoint RedshiftSettings (__added__)
* AWS::DMS::Endpoint SybaseSettings (__added__)
* AWS::ECS::Cluster Configuration (__deleted__)
* AWS::ECS::Service EnableExecuteCommand (__deleted__)
* AWS::ManagedBlockchain::Node MemberId.Required (__changed__)
  * Old: true
  * New: false
* AWS::MediaLive::Channel Vpc (__added__)

## Property Type Changes

* AWS::ECS::Cluster.ClusterConfiguration (__removed__)
* AWS::ECS::Cluster.ExecuteCommandConfiguration (__removed__)
* AWS::ECS::Cluster.ExecuteCommandLogConfiguration (__removed__)
* AWS::AppMesh::VirtualGateway.SubjectAlternativeNameMatchers (__added__)
* AWS::AppMesh::VirtualGateway.SubjectAlternativeNames (__added__)
* AWS::AppMesh::VirtualGateway.VirtualGatewayClientTlsCertificate (__added__)
* AWS::AppMesh::VirtualGateway.VirtualGatewayListenerTlsSdsCertificate (__added__)
* AWS::AppMesh::VirtualGateway.VirtualGatewayListenerTlsValidationContext (__added__)
* AWS::AppMesh::VirtualGateway.VirtualGatewayListenerTlsValidationContextTrust (__added__)
* AWS::AppMesh::VirtualGateway.VirtualGatewayTlsValidationContextSdsTrust (__added__)
* AWS::AppMesh::VirtualNode.ClientTlsCertificate (__added__)
* AWS::AppMesh::VirtualNode.ListenerTlsSdsCertificate (__added__)
* AWS::AppMesh::VirtualNode.ListenerTlsValidationContext (__added__)
* AWS::AppMesh::VirtualNode.ListenerTlsValidationContextTrust (__added__)
* AWS::AppMesh::VirtualNode.SubjectAlternativeNameMatchers (__added__)
* AWS::AppMesh::VirtualNode.SubjectAlternativeNames (__added__)
* AWS::AppMesh::VirtualNode.TlsValidationContextSdsTrust (__added__)
* AWS::DMS::Endpoint.DocDbSettings (__added__)
* AWS::DMS::Endpoint.IbmDb2Settings (__added__)
* AWS::DMS::Endpoint.MicrosoftSqlServerSettings (__added__)
* AWS::DMS::Endpoint.MySqlSettings (__added__)
* AWS::DMS::Endpoint.OracleSettings (__added__)
* AWS::DMS::Endpoint.PostgreSqlSettings (__added__)
* AWS::DMS::Endpoint.RedshiftSettings (__added__)
* AWS::DMS::Endpoint.SybaseSettings (__added__)
* AWS::MediaLive::Channel.VpcOutputSettings (__added__)
* AWS::AppMesh::VirtualGateway.VirtualGatewayClientPolicyTls Certificate (__added__)
* AWS::AppMesh::VirtualGateway.VirtualGatewayListenerTls Validation (__added__)
* AWS::AppMesh::VirtualGateway.VirtualGatewayListenerTlsCertificate SDS (__added__)
* AWS::AppMesh::VirtualGateway.VirtualGatewayTlsValidationContext SubjectAlternativeNames (__added__)
* AWS::AppMesh::VirtualGateway.VirtualGatewayTlsValidationContextTrust SDS (__added__)
* AWS::AppMesh::VirtualNode.ClientPolicyTls Certificate (__added__)
* AWS::AppMesh::VirtualNode.ListenerTls Validation (__added__)
* AWS::AppMesh::VirtualNode.ListenerTlsCertificate SDS (__added__)
* AWS::AppMesh::VirtualNode.TlsValidationContext SubjectAlternativeNames (__added__)
* AWS::AppMesh::VirtualNode.TlsValidationContextTrust SDS (__added__)
* AWS::DMS::Endpoint.MongoDbSettings SecretsManagerAccessRoleArn (__added__)
* AWS::DMS::Endpoint.MongoDbSettings SecretsManagerSecretId (__added__)


# CloudFormation Resource Specification v27.0.0

## New Resource Types

* AWS::ECR::RegistryPolicy
* AWS::ECR::ReplicationConfiguration
* AWS::ElastiCache::GlobalReplicationGroup
* AWS::ImageBuilder::ContainerRecipe

## Attribute Changes

* AWS::IoTWireless::ServiceProfile LoRaWANResponse (__added__)
* AWS::MWAA::Environment CreatedAt (__deleted__)
* AWS::MWAA::Environment LastUpdate (__deleted__)
* AWS::MWAA::Environment Name (__deleted__)
* AWS::MWAA::Environment ServiceRoleArn (__deleted__)
* AWS::MWAA::Environment Status (__deleted__)
* AWS::MWAA::Environment WebserverUrl (__added__)

## Property Changes

* AWS::AppMesh::GatewayRoute GatewayRouteName.Required (__changed__)
  * Old: true
  * New: false
* AWS::AppMesh::Mesh MeshName.Required (__changed__)
  * Old: true
  * New: false
* AWS::AppMesh::Route RouteName.Required (__changed__)
  * Old: true
  * New: false
* AWS::AppMesh::VirtualGateway VirtualGatewayName.Required (__changed__)
  * Old: true
  * New: false
* AWS::AppMesh::VirtualNode VirtualNodeName.Required (__changed__)
  * Old: true
  * New: false
* AWS::AppMesh::VirtualRouter VirtualRouterName.Required (__changed__)
  * Old: true
  * New: false
* AWS::Cassandra::Keyspace Tags (__added__)
* AWS::Cassandra::Table PointInTimeRecoveryEnabled (__added__)
* AWS::Cassandra::Table Tags (__added__)
* AWS::CloudWatch::MetricStream OutputFormat (__added__)
* AWS::ECS::Service EnableExecuteCommand (__added__)
* AWS::ECS::Service PlatformVersion.UpdateType (__changed__)
  * Old: Immutable
  * New: Mutable
* AWS::IoTWireless::Destination NextToken (__deleted__)
* AWS::IoTWireless::Destination Name.UpdateType (__changed__)
  * Old: Mutable
  * New: Immutable
* AWS::IoTWireless::DeviceProfile LoRaWANDeviceProfile (__deleted__)
* AWS::IoTWireless::DeviceProfile NextToken (__deleted__)
* AWS::IoTWireless::DeviceProfile LoRaWAN (__added__)
* AWS::IoTWireless::ServiceProfile LoRaWANGetServiceProfileInfo (__deleted__)
* AWS::IoTWireless::ServiceProfile LoRaWANServiceProfile (__deleted__)
* AWS::IoTWireless::ServiceProfile NextToken (__deleted__)
* AWS::IoTWireless::ServiceProfile LoRaWAN (__added__)
* AWS::IoTWireless::WirelessDevice LoRaWANDevice (__deleted__)
* AWS::IoTWireless::WirelessDevice NextToken (__deleted__)
* AWS::IoTWireless::WirelessDevice LastUplinkReceivedAt (__added__)
* AWS::IoTWireless::WirelessDevice LoRaWAN (__added__)
* AWS::IoTWireless::WirelessGateway LoRaWANGateway (__deleted__)
* AWS::IoTWireless::WirelessGateway NextToken (__deleted__)
* AWS::IoTWireless::WirelessGateway LastUplinkReceivedAt (__added__)
* AWS::IoTWireless::WirelessGateway LoRaWAN (__added__)
* AWS::MWAA::Environment WebserverUrl (__deleted__)
* AWS::MWAA::Environment Name (__added__)
* AWS::MWAA::Environment KmsKey.UpdateType (__changed__)
  * Old: Mutable
  * New: Immutable
* AWS::MWAA::Environment NetworkConfiguration.UpdateType (__changed__)
  * Old: Immutable
  * New: Mutable
* AWS::SageMaker::Model InferenceExecutionConfig (__deleted__)

## Property Type Changes

* AWS::IoTWireless::WirelessDevice.AbpV10X (__removed__)
* AWS::IoTWireless::WirelessDevice.OtaaV10X (__removed__)
* AWS::IoTWireless::WirelessDevice.SessionKeysAbpV10X (__removed__)
* AWS::MWAA::Environment.LastUpdate (__removed__)
* AWS::MWAA::Environment.SecurityGroupList (__removed__)
* AWS::MWAA::Environment.SubnetList (__removed__)
* AWS::MWAA::Environment.UpdateError (__removed__)
* AWS::SageMaker::Model.InferenceExecutionConfig (__removed__)
* AWS::DataBrew::Job.CsvOutputOptions (__added__)
* AWS::DataBrew::Job.OutputFormatOptions (__added__)
* AWS::IoTWireless::WirelessDevice.AbpV10x (__added__)
* AWS::IoTWireless::WirelessDevice.OtaaV10x (__added__)
* AWS::IoTWireless::WirelessDevice.SessionKeysAbpV10x (__added__)
* AWS::Cognito::UserPoolClient.AnalyticsConfiguration ApplicationArn (__added__)
* AWS::DataBrew::Job.Output FormatOptions (__added__)
* AWS::IoTWireless::WirelessDevice.LoRaWANDevice AbpV10X (__deleted__)
* AWS::IoTWireless::WirelessDevice.LoRaWANDevice OtaaV10X (__deleted__)
* AWS::IoTWireless::WirelessDevice.LoRaWANDevice AbpV10x (__added__)
* AWS::IoTWireless::WirelessDevice.LoRaWANDevice OtaaV10x (__added__)
* AWS::MWAA::Environment.NetworkConfiguration SecurityGroupIds.PrimitiveItemType (__added__)
* AWS::MWAA::Environment.NetworkConfiguration SecurityGroupIds.Type (__changed__)
  * Old: SecurityGroupList
  * New: List
* AWS::MWAA::Environment.NetworkConfiguration SecurityGroupIds.UpdateType (__changed__)
  * Old: Immutable
  * New: Mutable
* AWS::MWAA::Environment.NetworkConfiguration SubnetIds.PrimitiveItemType (__added__)
* AWS::MWAA::Environment.NetworkConfiguration SubnetIds.Type (__changed__)
  * Old: SubnetList
  * New: List
* AWS::MediaPackage::PackagingConfiguration.CmafEncryption SpekeKeyProvider.Type (__added__)
* AWS::MediaPackage::PackagingConfiguration.DashEncryption SpekeKeyProvider.Type (__added__)
* AWS::MediaPackage::PackagingConfiguration.HlsEncryption SpekeKeyProvider.Type (__added__)
* AWS::MediaPackage::PackagingConfiguration.MssEncryption SpekeKeyProvider.Type (__added__)


>>>>>>> 0f728cef
# CloudFormation Resource Specification v26.0.0

## New Resource Types

* AWS::LookoutVision::Project
* AWS::SageMaker::FeatureGroup

## Attribute Changes

* AWS::MediaConnect::FlowVpcInterface FlowArn (__deleted__)
* AWS::MediaConnect::FlowVpcInterface Name (__deleted__)
* AWS::S3::AccessPoint NetworkOrigin (__added__)
* AWS::S3::AccessPoint PolicyStatus (__added__)

## Property Changes

* AWS::ACMPCA::Certificate ApiPassthrough (__added__)
* AWS::ACMPCA::Certificate ValidityNotBefore (__added__)
* AWS::AmazonMQ::Configuration AuthenticationStrategy (__added__)
* AWS::ApiGatewayV2::Stage AccessPolicyId (__added__)
* AWS::ECS::Cluster Configuration (__added__)
* AWS::Kinesis::Stream Tags.DuplicatesAllowed (__changed__)
  * Old: false
  * New: true
* AWS::MediaConnect::FlowVpcInterface FlowArn (__added__)
* AWS::MediaConnect::FlowVpcInterface Name (__added__)
* AWS::S3::AccessPoint NetworkOrigin (__deleted__)
* AWS::S3::AccessPoint PolicyStatus (__deleted__)
* AWS::SSM::MaintenanceWindowTask MaxConcurrency.Required (__changed__)
  * Old: true
  * New: false
* AWS::SSM::MaintenanceWindowTask MaxErrors.Required (__changed__)
  * Old: true
  * New: false
* AWS::SSM::MaintenanceWindowTask Targets.Required (__changed__)
  * Old: true
  * New: false
* AWS::SSO::InstanceAccessControlAttributeConfiguration InstanceAccessControlAttributeConfiguration (__deleted__)
* AWS::SageMaker::Device Tags.ItemType (__changed__)
  * Old: Json
  * New: Tag
* AWS::SageMaker::Device Tags.Type (__changed__)
  * Old: Tag
  * New: List
* AWS::SageMaker::DeviceFleet Tags.ItemType (__changed__)
  * Old: Json
  * New: Tag
* AWS::SageMaker::DeviceFleet Tags.Type (__changed__)
  * Old: Tag
  * New: List
* AWS::SageMaker::Model InferenceExecutionConfig (__added__)

## Property Type Changes

* AWS::ACMPCA::Certificate.ApiPassthrough (__added__)
* AWS::ACMPCA::Certificate.CertificatePolicyList (__added__)
* AWS::ACMPCA::Certificate.EdiPartyName (__added__)
* AWS::ACMPCA::Certificate.ExtendedKeyUsage (__added__)
* AWS::ACMPCA::Certificate.ExtendedKeyUsageList (__added__)
* AWS::ACMPCA::Certificate.Extensions (__added__)
* AWS::ACMPCA::Certificate.GeneralName (__added__)
* AWS::ACMPCA::Certificate.GeneralNameList (__added__)
* AWS::ACMPCA::Certificate.KeyUsage (__added__)
* AWS::ACMPCA::Certificate.OtherName (__added__)
* AWS::ACMPCA::Certificate.PolicyInformation (__added__)
* AWS::ACMPCA::Certificate.PolicyQualifierInfo (__added__)
* AWS::ACMPCA::Certificate.PolicyQualifierInfoList (__added__)
* AWS::ACMPCA::Certificate.Qualifier (__added__)
* AWS::ACMPCA::Certificate.Subject (__added__)
* AWS::AppFlow::Flow.IdFieldNamesList (__added__)
* AWS::ECS::Cluster.ClusterConfiguration (__added__)
* AWS::ECS::Cluster.ExecuteCommandConfiguration (__added__)
* AWS::ECS::Cluster.ExecuteCommandLogConfiguration (__added__)
* AWS::SageMaker::Model.InferenceExecutionConfig (__added__)
* AWS::AppFlow::Flow.SalesforceDestinationProperties IdFieldNames (__added__)
* AWS::AppFlow::Flow.SalesforceDestinationProperties WriteOperationType (__added__)
* AWS::DLM::LifecyclePolicy.CreateRule Location (__added__)
* AWS::DLM::LifecyclePolicy.CrossRegionCopyRule Target (__added__)
* AWS::DLM::LifecyclePolicy.CrossRegionCopyRule TargetRegion.Required (__changed__)
  * Old: true
  * New: false
* AWS::DLM::LifecyclePolicy.PolicyDetails ResourceLocations (__added__)


# CloudFormation Resource Specification v24.0.0

## New Resource Types

* AWS::EMRContainers::VirtualCluster
* AWS::QuickSight::Analysis
* AWS::QuickSight::Dashboard
* AWS::QuickSight::Template
* AWS::QuickSight::Theme
* AWS::ServiceCatalogAppRegistry::Application
* AWS::ServiceCatalogAppRegistry::AttributeGroup
* AWS::ServiceCatalogAppRegistry::AttributeGroupAssociation
* AWS::ServiceCatalogAppRegistry::ResourceAssociation

## Attribute Changes

* AWS::LicenseManager::Grant Version (__added__)
* AWS::LicenseManager::License Version (__added__)

## Property Changes

* AWS::ElastiCache::User Authentication (__deleted__)
* AWS::ElastiCache::User UserGroupIds (__deleted__)
* AWS::ElastiCache::UserGroup PendingChanges (__deleted__)
* AWS::ElastiCache::UserGroup ReplicationGroupIds (__deleted__)
* AWS::IoTAnalytics::Datastore FileFormatConfiguration (__added__)
* AWS::Kinesis::Stream Tags.DuplicatesAllowed (__changed__)
  * Old: true
  * New: false
* AWS::LicenseManager::Grant ClientToken (__deleted__)
* AWS::LicenseManager::Grant Filters (__deleted__)
* AWS::LicenseManager::Grant GrantArns (__deleted__)
* AWS::LicenseManager::Grant GrantStatus (__deleted__)
* AWS::LicenseManager::Grant GrantedOperations (__deleted__)
* AWS::LicenseManager::Grant GranteePrincipalArn (__deleted__)
* AWS::LicenseManager::Grant MaxResults (__deleted__)
* AWS::LicenseManager::Grant NextToken (__deleted__)
* AWS::LicenseManager::Grant ParentArn (__deleted__)
* AWS::LicenseManager::Grant SourceVersion (__deleted__)
* AWS::LicenseManager::Grant StatusReason (__deleted__)
* AWS::LicenseManager::Grant Tags (__deleted__)
* AWS::LicenseManager::Grant Version (__deleted__)
* AWS::LicenseManager::License ClientToken (__deleted__)
* AWS::LicenseManager::License Filters (__deleted__)
* AWS::LicenseManager::License LicenseArns (__deleted__)
* AWS::LicenseManager::License MaxResults (__deleted__)
* AWS::LicenseManager::License NextToken (__deleted__)
* AWS::LicenseManager::License SourceVersion (__deleted__)
* AWS::LicenseManager::License Tags (__deleted__)
* AWS::LicenseManager::License Version (__deleted__)
* AWS::LicenseManager::License LicenseName.Required (__changed__)
  * Old: false
  * New: true
* AWS::LicenseManager::License ProductName.Required (__changed__)
  * Old: false
  * New: true
* AWS::MSK::Cluster BrokerNodeGroupInfo.UpdateType (__changed__)
  * Old: Immutable
  * New: Mutable
* AWS::S3::AccessPoint CreationDate (__deleted__)
* AWS::ServiceCatalog::PortfolioShare ShareTagOptions (__added__)

## Property Type Changes

* AWS::ElastiCache::User.Authentication (__removed__)
* AWS::ElastiCache::UserGroup.UserGroupPendingChanges (__removed__)
* AWS::LicenseManager::Grant.Filter (__removed__)
* AWS::LicenseManager::Grant.StringList (__removed__)
* AWS::LicenseManager::License.Filter (__removed__)
* AWS::LicenseManager::License.Rule (__removed__)
* AWS::LicenseManager::License.RuleList (__removed__)
* AWS::LicenseManager::License.StringList (__removed__)
* AWS::NetworkFirewall::FirewallPolicy.CustomActions (__removed__)
* AWS::NetworkFirewall::FirewallPolicy.Dimensions (__removed__)
* AWS::NetworkFirewall::FirewallPolicy.StatefulRuleGroupReferences (__removed__)
* AWS::NetworkFirewall::FirewallPolicy.StatelessActions (__removed__)
* AWS::NetworkFirewall::FirewallPolicy.StatelessRuleGroupReferences (__removed__)
* AWS::NetworkFirewall::LoggingConfiguration.LogDestinationConfigs (__removed__)
* AWS::NetworkFirewall::RuleGroup.Addresses (__removed__)
* AWS::NetworkFirewall::RuleGroup.CustomActions (__removed__)
* AWS::NetworkFirewall::RuleGroup.Dimensions (__removed__)
* AWS::NetworkFirewall::RuleGroup.Flags (__removed__)
* AWS::NetworkFirewall::RuleGroup.PortRanges (__removed__)
* AWS::NetworkFirewall::RuleGroup.ProtocolNumbers (__removed__)
* AWS::NetworkFirewall::RuleGroup.RuleOptions (__removed__)
* AWS::NetworkFirewall::RuleGroup.StatefulRules (__removed__)
* AWS::NetworkFirewall::RuleGroup.StatelessRules (__removed__)
* AWS::NetworkFirewall::RuleGroup.TCPFlags (__removed__)
* AWS::NetworkFirewall::RuleGroup.TargetTypes (__removed__)
* AWS::NetworkFirewall::RuleGroup.VariableDefinitionList (__removed__)
* AWS::IoTAnalytics::Datastore.Column (__added__)
* AWS::IoTAnalytics::Datastore.FileFormatConfiguration (__added__)
* AWS::IoTAnalytics::Datastore.JsonConfiguration (__added__)
* AWS::IoTAnalytics::Datastore.ParquetConfiguration (__added__)
* AWS::IoTAnalytics::Datastore.SchemaDefinition (__added__)
* AWS::Kendra::DataSource.ExcludeMimeTypesList (__added__)
* AWS::Kendra::DataSource.ExcludeSharedDrivesList (__added__)
* AWS::Kendra::DataSource.ExcludeUserAccountsList (__added__)
* AWS::Kendra::DataSource.GoogleDriveConfiguration (__added__)
* AWS::Kendra::DataSource.DataSourceConfiguration GoogleDriveConfiguration (__added__)
* AWS::LicenseManager::License.Entitlement CheckoutRules (__deleted__)
* AWS::MSK::Cluster.BrokerNodeGroupInfo InstanceType.UpdateType (__changed__)
  * Old: Immutable
  * New: Mutable
* AWS::NetworkFirewall::FirewallPolicy.FirewallPolicy StatefulRuleGroupReferences.DuplicatesAllowed (__added__)
* AWS::NetworkFirewall::FirewallPolicy.FirewallPolicy StatefulRuleGroupReferences.ItemType (__added__)
* AWS::NetworkFirewall::FirewallPolicy.FirewallPolicy StatefulRuleGroupReferences.Type (__changed__)
  * Old: StatefulRuleGroupReferences
  * New: List
* AWS::NetworkFirewall::FirewallPolicy.FirewallPolicy StatelessCustomActions.DuplicatesAllowed (__added__)
* AWS::NetworkFirewall::FirewallPolicy.FirewallPolicy StatelessCustomActions.ItemType (__added__)
* AWS::NetworkFirewall::FirewallPolicy.FirewallPolicy StatelessCustomActions.Type (__changed__)
  * Old: CustomActions
  * New: List
* AWS::NetworkFirewall::FirewallPolicy.FirewallPolicy StatelessDefaultActions.DuplicatesAllowed (__added__)
* AWS::NetworkFirewall::FirewallPolicy.FirewallPolicy StatelessDefaultActions.PrimitiveItemType (__added__)
* AWS::NetworkFirewall::FirewallPolicy.FirewallPolicy StatelessDefaultActions.Type (__changed__)
  * Old: StatelessActions
  * New: List
* AWS::NetworkFirewall::FirewallPolicy.FirewallPolicy StatelessFragmentDefaultActions.DuplicatesAllowed (__added__)
* AWS::NetworkFirewall::FirewallPolicy.FirewallPolicy StatelessFragmentDefaultActions.PrimitiveItemType (__added__)
* AWS::NetworkFirewall::FirewallPolicy.FirewallPolicy StatelessFragmentDefaultActions.Type (__changed__)
  * Old: StatelessActions
  * New: List
* AWS::NetworkFirewall::FirewallPolicy.FirewallPolicy StatelessRuleGroupReferences.DuplicatesAllowed (__added__)
* AWS::NetworkFirewall::FirewallPolicy.FirewallPolicy StatelessRuleGroupReferences.ItemType (__added__)
* AWS::NetworkFirewall::FirewallPolicy.FirewallPolicy StatelessRuleGroupReferences.Type (__changed__)
  * Old: StatelessRuleGroupReferences
  * New: List
* AWS::NetworkFirewall::FirewallPolicy.PublishMetricAction Dimensions.DuplicatesAllowed (__added__)
* AWS::NetworkFirewall::FirewallPolicy.PublishMetricAction Dimensions.ItemType (__added__)
* AWS::NetworkFirewall::FirewallPolicy.PublishMetricAction Dimensions.Type (__changed__)
  * Old: Dimensions
  * New: List
* AWS::NetworkFirewall::LoggingConfiguration.LoggingConfiguration LogDestinationConfigs.ItemType (__added__)
* AWS::NetworkFirewall::LoggingConfiguration.LoggingConfiguration LogDestinationConfigs.Type (__changed__)
  * Old: LogDestinationConfigs
  * New: List
* AWS::NetworkFirewall::RuleGroup.IPSet Definition.DuplicatesAllowed (__added__)
* AWS::NetworkFirewall::RuleGroup.IPSet Definition.PrimitiveItemType (__added__)
* AWS::NetworkFirewall::RuleGroup.IPSet Definition.Type (__changed__)
  * Old: VariableDefinitionList
  * New: List
* AWS::NetworkFirewall::RuleGroup.MatchAttributes DestinationPorts.DuplicatesAllowed (__added__)
* AWS::NetworkFirewall::RuleGroup.MatchAttributes DestinationPorts.ItemType (__added__)
* AWS::NetworkFirewall::RuleGroup.MatchAttributes DestinationPorts.Type (__changed__)
  * Old: PortRanges
  * New: List
* AWS::NetworkFirewall::RuleGroup.MatchAttributes Destinations.DuplicatesAllowed (__added__)
* AWS::NetworkFirewall::RuleGroup.MatchAttributes Destinations.ItemType (__added__)
* AWS::NetworkFirewall::RuleGroup.MatchAttributes Destinations.Type (__changed__)
  * Old: Addresses
  * New: List
* AWS::NetworkFirewall::RuleGroup.MatchAttributes Protocols.DuplicatesAllowed (__added__)
* AWS::NetworkFirewall::RuleGroup.MatchAttributes Protocols.PrimitiveItemType (__added__)
* AWS::NetworkFirewall::RuleGroup.MatchAttributes Protocols.Type (__changed__)
  * Old: ProtocolNumbers
  * New: List
* AWS::NetworkFirewall::RuleGroup.MatchAttributes SourcePorts.DuplicatesAllowed (__added__)
* AWS::NetworkFirewall::RuleGroup.MatchAttributes SourcePorts.ItemType (__added__)
* AWS::NetworkFirewall::RuleGroup.MatchAttributes SourcePorts.Type (__changed__)
  * Old: PortRanges
  * New: List
* AWS::NetworkFirewall::RuleGroup.MatchAttributes Sources.DuplicatesAllowed (__added__)
* AWS::NetworkFirewall::RuleGroup.MatchAttributes Sources.ItemType (__added__)
* AWS::NetworkFirewall::RuleGroup.MatchAttributes Sources.Type (__changed__)
  * Old: Addresses
  * New: List
* AWS::NetworkFirewall::RuleGroup.MatchAttributes TCPFlags.DuplicatesAllowed (__added__)
* AWS::NetworkFirewall::RuleGroup.MatchAttributes TCPFlags.ItemType (__added__)
* AWS::NetworkFirewall::RuleGroup.MatchAttributes TCPFlags.Type (__changed__)
  * Old: TCPFlags
  * New: List
* AWS::NetworkFirewall::RuleGroup.PortSet Definition.DuplicatesAllowed (__added__)
* AWS::NetworkFirewall::RuleGroup.PortSet Definition.PrimitiveItemType (__added__)
* AWS::NetworkFirewall::RuleGroup.PortSet Definition.Type (__changed__)
  * Old: VariableDefinitionList
  * New: List
* AWS::NetworkFirewall::RuleGroup.PublishMetricAction Dimensions.DuplicatesAllowed (__added__)
* AWS::NetworkFirewall::RuleGroup.PublishMetricAction Dimensions.ItemType (__added__)
* AWS::NetworkFirewall::RuleGroup.PublishMetricAction Dimensions.Type (__changed__)
  * Old: Dimensions
  * New: List
* AWS::NetworkFirewall::RuleGroup.RulesSource StatefulRules.DuplicatesAllowed (__added__)
* AWS::NetworkFirewall::RuleGroup.RulesSource StatefulRules.ItemType (__added__)
* AWS::NetworkFirewall::RuleGroup.RulesSource StatefulRules.Type (__changed__)
  * Old: StatefulRules
  * New: List
* AWS::NetworkFirewall::RuleGroup.RulesSourceList TargetTypes.DuplicatesAllowed (__added__)
* AWS::NetworkFirewall::RuleGroup.RulesSourceList TargetTypes.PrimitiveItemType (__added__)
* AWS::NetworkFirewall::RuleGroup.RulesSourceList TargetTypes.Type (__changed__)
  * Old: TargetTypes
  * New: List
* AWS::NetworkFirewall::RuleGroup.StatefulRule RuleOptions.DuplicatesAllowed (__added__)
* AWS::NetworkFirewall::RuleGroup.StatefulRule RuleOptions.ItemType (__added__)
* AWS::NetworkFirewall::RuleGroup.StatefulRule RuleOptions.Type (__changed__)
  * Old: RuleOptions
  * New: List
* AWS::NetworkFirewall::RuleGroup.StatelessRulesAndCustomActions CustomActions.DuplicatesAllowed (__added__)
* AWS::NetworkFirewall::RuleGroup.StatelessRulesAndCustomActions CustomActions.ItemType (__added__)
* AWS::NetworkFirewall::RuleGroup.StatelessRulesAndCustomActions CustomActions.Type (__changed__)
  * Old: CustomActions
  * New: List
* AWS::NetworkFirewall::RuleGroup.StatelessRulesAndCustomActions StatelessRules.DuplicatesAllowed (__added__)
* AWS::NetworkFirewall::RuleGroup.StatelessRulesAndCustomActions StatelessRules.ItemType (__added__)
* AWS::NetworkFirewall::RuleGroup.StatelessRulesAndCustomActions StatelessRules.Type (__changed__)
  * Old: StatelessRules
  * New: List
* AWS::NetworkFirewall::RuleGroup.TCPFlagField Flags.DuplicatesAllowed (__added__)
* AWS::NetworkFirewall::RuleGroup.TCPFlagField Flags.PrimitiveItemType (__added__)
* AWS::NetworkFirewall::RuleGroup.TCPFlagField Flags.Type (__changed__)
  * Old: Flags
  * New: List
* AWS::NetworkFirewall::RuleGroup.TCPFlagField Masks.DuplicatesAllowed (__added__)
* AWS::NetworkFirewall::RuleGroup.TCPFlagField Masks.PrimitiveItemType (__added__)
* AWS::NetworkFirewall::RuleGroup.TCPFlagField Masks.Type (__changed__)
  * Old: Flags
  * New: List


# CloudFormation Resource Specification v23.0.0

## New Resource Types

* AWS::Config::StoredQuery
* AWS::DataSync::Agent
* AWS::DataSync::LocationEFS
* AWS::DataSync::LocationFSxWindows
* AWS::DataSync::LocationNFS
* AWS::DataSync::LocationObjectStorage
* AWS::DataSync::LocationS3
* AWS::DataSync::LocationSMB
* AWS::DataSync::Task
* AWS::MediaConnect::Flow
* AWS::MediaConnect::FlowEntitlement
* AWS::MediaConnect::FlowOutput
* AWS::MediaConnect::FlowSource
* AWS::MediaConnect::FlowVpcInterface
* AWS::Route53::DNSSEC
* AWS::Route53::KeySigningKey
* AWS::Route53Resolver::ResolverDNSSECConfig

## Attribute Changes

* AWS::ApiGateway::ClientCertificate ClientCertificateId (__added__)
* AWS::AuditManager::Assessment arn (__deleted__)
* AWS::AuditManager::Assessment assessmentId (__deleted__)
* AWS::AuditManager::Assessment creationTime (__deleted__)
* AWS::AuditManager::Assessment delegations (__deleted__)
* AWS::AuditManager::Assessment frameworkId (__deleted__)
* AWS::AuditManager::Assessment Arn (__added__)
* AWS::AuditManager::Assessment AssessmentId (__added__)
* AWS::AuditManager::Assessment CreationTime (__added__)
* AWS::AuditManager::Assessment Delegations (__added__)
* AWS::AuditManager::Assessment FrameworkId (__added__)
* AWS::EC2::NetworkInsightsAnalysis StatusMessage (__added__)
* AWS::ElastiCache::User Authentication (__deleted__)
* AWS::ElastiCache::User UserGroupIds (__deleted__)
* AWS::ElastiCache::UserGroup PendingChanges (__deleted__)
* AWS::ElastiCache::UserGroup ReplicationGroupIds (__deleted__)
* AWS::ElasticLoadBalancingV2::ListenerRule IsDefault (__added__)
* AWS::ElasticLoadBalancingV2::ListenerRule RuleArn (__added__)
* AWS::SageMaker::Device DeviceFleetName (__deleted__)
* AWS::SageMaker::DeviceFleet DeviceFleetName (__deleted__)

## Property Changes

* AWS::ACMPCA::CertificateAuthority CsrExtensions (__added__)
* AWS::ApiGatewayV2::Integration ResponseParameters (__added__)
* AWS::Athena::DataCatalog Tags.ItemType (__added__)
* AWS::Athena::DataCatalog Tags.Type (__changed__)
  * Old: Tags
  * New: List
* AWS::Athena::WorkGroup Tags.ItemType (__added__)
* AWS::Athena::WorkGroup Tags.Type (__changed__)
  * Old: Tags
  * New: List
* AWS::AuditManager::Assessment assessmentReportsDestination (__deleted__)
* AWS::AuditManager::Assessment awsAccount (__deleted__)
* AWS::AuditManager::Assessment description (__deleted__)
* AWS::AuditManager::Assessment frameworkId (__deleted__)
* AWS::AuditManager::Assessment name (__deleted__)
* AWS::AuditManager::Assessment roles (__deleted__)
* AWS::AuditManager::Assessment scope (__deleted__)
* AWS::AuditManager::Assessment status (__deleted__)
* AWS::AuditManager::Assessment tags (__deleted__)
* AWS::AuditManager::Assessment AssessmentReportsDestination (__added__)
* AWS::AuditManager::Assessment AwsAccount (__added__)
* AWS::AuditManager::Assessment Description (__added__)
* AWS::AuditManager::Assessment FrameworkId (__added__)
* AWS::AuditManager::Assessment Name (__added__)
* AWS::AuditManager::Assessment Roles (__added__)
* AWS::AuditManager::Assessment Scope (__added__)
* AWS::AuditManager::Assessment Status (__added__)
* AWS::AuditManager::Assessment Tags (__added__)
* AWS::EC2::CarrierGateway Tags.DuplicatesAllowed (__added__)
* AWS::EC2::CarrierGateway Tags.ItemType (__added__)
* AWS::EC2::CarrierGateway Tags.Type (__changed__)
  * Old: Tags
  * New: List
* AWS::EC2::LocalGatewayRouteTableVPCAssociation Tags.DuplicatesAllowed (__added__)
* AWS::EC2::LocalGatewayRouteTableVPCAssociation Tags.ItemType (__added__)
* AWS::EC2::LocalGatewayRouteTableVPCAssociation Tags.Type (__changed__)
  * Old: Tags
  * New: List
* AWS::EC2::NetworkInsightsAnalysis StatusMessage (__deleted__)
* AWS::ECR::PublicRepository RepositoryPolicyText.PrimitiveType (__added__)
* AWS::ECR::Repository RepositoryPolicyText.PrimitiveType (__added__)
* AWS::ElastiCache::User Authentication (__added__)
* AWS::ElastiCache::User UserGroupIds (__added__)
* AWS::ElastiCache::User Passwords.DuplicatesAllowed (__added__)
* AWS::ElastiCache::User Passwords.PrimitiveItemType (__added__)
* AWS::ElastiCache::User Passwords.Type (__changed__)
  * Old: PasswordList
  * New: List
* AWS::ElastiCache::UserGroup PendingChanges (__added__)
* AWS::ElastiCache::UserGroup ReplicationGroupIds (__added__)
* AWS::ElastiCache::UserGroup UserIds.DuplicatesAllowed (__added__)
* AWS::ElastiCache::UserGroup UserIds.PrimitiveItemType (__added__)
* AWS::ElastiCache::UserGroup UserIds.Type (__changed__)
  * Old: UserIdList
  * New: List
* AWS::GameLift::GameServerGroup InstanceDefinitions.ItemType (__added__)
* AWS::GameLift::GameServerGroup InstanceDefinitions.Type (__changed__)
  * Old: InstanceDefinitions
  * New: List
* AWS::GameLift::GameServerGroup Tags.ItemType (__added__)
* AWS::GameLift::GameServerGroup Tags.Type (__changed__)
  * Old: Tags
  * New: List
* AWS::GameLift::GameServerGroup VpcSubnets.PrimitiveItemType (__added__)
* AWS::GameLift::GameServerGroup VpcSubnets.Type (__changed__)
  * Old: VpcSubnets
  * New: List
* AWS::IoT::Authorizer Tags.ItemType (__added__)
* AWS::IoT::Authorizer Tags.Type (__changed__)
  * Old: Tags
  * New: List
* AWS::IoT::Authorizer TokenSigningPublicKeys.PrimitiveItemType (__added__)
* AWS::IoT::Authorizer TokenSigningPublicKeys.Type (__changed__)
  * Old: TokenSigningPublicKeys
  * New: Map
* AWS::IoT::DomainConfiguration Tags.ItemType (__added__)
* AWS::IoT::DomainConfiguration Tags.Type (__changed__)
  * Old: Tags
  * New: List
* AWS::IoT::ProvisioningTemplate Tags.ItemType (__added__)
* AWS::IoT::ProvisioningTemplate Tags.Type (__changed__)
  * Old: Tags
  * New: List
* AWS::KMS::Key KeyPolicy.PrimitiveType (__added__)
* AWS::Kendra::DataSource Tags.ItemType (__added__)
* AWS::Kendra::DataSource Tags.Type (__changed__)
  * Old: TagList
  * New: List
* AWS::Kendra::Faq Tags.ItemType (__added__)
* AWS::Kendra::Faq Tags.Type (__changed__)
  * Old: TagList
  * New: List
* AWS::Kendra::Index DocumentMetadataConfigurations.ItemType (__added__)
* AWS::Kendra::Index DocumentMetadataConfigurations.Type (__changed__)
  * Old: DocumentMetadataConfigurationList
  * New: List
* AWS::Kendra::Index Tags.ItemType (__added__)
* AWS::Kendra::Index Tags.Type (__changed__)
  * Old: TagList
  * New: List
* AWS::Kendra::Index UserTokenConfigurations.ItemType (__added__)
* AWS::Kendra::Index UserTokenConfigurations.Type (__changed__)
  * Old: UserTokenConfigurationList
  * New: List
* AWS::LicenseManager::Grant AllowedOperations.DuplicatesAllowed (__added__)
* AWS::LicenseManager::Grant AllowedOperations.PrimitiveItemType (__added__)
* AWS::LicenseManager::Grant AllowedOperations.Type (__changed__)
  * Old: AllowedOperationList
  * New: List
* AWS::LicenseManager::Grant Filters.DuplicatesAllowed (__added__)
* AWS::LicenseManager::Grant Filters.ItemType (__added__)
* AWS::LicenseManager::Grant Filters.Type (__changed__)
  * Old: FilterList
  * New: List
* AWS::LicenseManager::Grant GrantArns.DuplicatesAllowed (__added__)
* AWS::LicenseManager::Grant GrantArns.PrimitiveItemType (__added__)
* AWS::LicenseManager::Grant GrantArns.Type (__changed__)
  * Old: ArnList
  * New: List
* AWS::LicenseManager::Grant GrantedOperations.DuplicatesAllowed (__added__)
* AWS::LicenseManager::Grant GrantedOperations.PrimitiveItemType (__added__)
* AWS::LicenseManager::Grant GrantedOperations.Type (__changed__)
  * Old: AllowedOperationList
  * New: List
* AWS::LicenseManager::Grant Principals.DuplicatesAllowed (__added__)
* AWS::LicenseManager::Grant Principals.PrimitiveItemType (__added__)
* AWS::LicenseManager::Grant Principals.Type (__changed__)
  * Old: ArnList
  * New: List
* AWS::LicenseManager::Grant Tags.DuplicatesAllowed (__added__)
* AWS::LicenseManager::Grant Tags.ItemType (__added__)
* AWS::LicenseManager::Grant Tags.Type (__changed__)
  * Old: TagList
  * New: List
* AWS::LicenseManager::License Entitlements.DuplicatesAllowed (__added__)
* AWS::LicenseManager::License Entitlements.ItemType (__added__)
* AWS::LicenseManager::License Entitlements.Type (__changed__)
  * Old: EntitlementList
  * New: List
* AWS::LicenseManager::License Filters.DuplicatesAllowed (__added__)
* AWS::LicenseManager::License Filters.ItemType (__added__)
* AWS::LicenseManager::License Filters.Type (__changed__)
  * Old: FilterList
  * New: List
* AWS::LicenseManager::License LicenseArns.DuplicatesAllowed (__added__)
* AWS::LicenseManager::License LicenseArns.PrimitiveItemType (__added__)
* AWS::LicenseManager::License LicenseArns.Type (__changed__)
  * Old: ArnList
  * New: List
* AWS::LicenseManager::License LicenseMetadata.DuplicatesAllowed (__added__)
* AWS::LicenseManager::License LicenseMetadata.ItemType (__added__)
* AWS::LicenseManager::License LicenseMetadata.Type (__changed__)
  * Old: MetadataList
  * New: List
* AWS::LicenseManager::License Tags.DuplicatesAllowed (__added__)
* AWS::LicenseManager::License Tags.ItemType (__added__)
* AWS::LicenseManager::License Tags.Type (__changed__)
  * Old: TagList
  * New: List
* AWS::MediaLive::Channel CdiInputSpecification (__added__)
* AWS::SSO::InstanceAccessControlAttributeConfiguration AccessControlAttributes (__added__)
* AWS::SSO::InstanceAccessControlAttributeConfiguration InstanceAccessControlAttributeConfiguration.Required (__changed__)
  * Old: true
  * New: false
* AWS::SSO::InstanceAccessControlAttributeConfiguration InstanceArn.UpdateType (__changed__)
  * Old: Mutable
  * New: Immutable
* AWS::SSO::PermissionSet InlinePolicy.PrimitiveType (__changed__)
  * Old: String
  * New: Json
* AWS::SageMaker::Device DeviceFleetName (__added__)
* AWS::SageMaker::DeviceFleet DeviceFleetName (__added__)
* AWS::SageMaker::ModelPackageGroup ModelPackageGroupPolicy.PrimitiveType (__added__)
* AWS::StepFunctions::StateMachine DefinitionSubstitutions.PrimitiveItemType (__added__)
* AWS::StepFunctions::StateMachine DefinitionSubstitutions.Type (__changed__)
  * Old: DefinitionSubstitutions
  * New: Map
* AWS::Transfer::Server Domain (__added__)
* AWS::Transfer::User PosixProfile (__added__)

## Property Type Changes

* AWS::Athena::DataCatalog.Tags (__removed__)
* AWS::Athena::WorkGroup.Tags (__removed__)
* AWS::AuditManager::Assessment.AWSAccounts (__removed__)
* AWS::AuditManager::Assessment.AWSServices (__removed__)
* AWS::AuditManager::Assessment.Delegations (__removed__)
* AWS::AuditManager::Assessment.Roles (__removed__)
* AWS::AuditManager::Assessment.Tags (__removed__)
* AWS::EC2::CarrierGateway.Tags (__removed__)
* AWS::EC2::LocalGatewayRouteTableVPCAssociation.Tags (__removed__)
* AWS::ElastiCache::User.PasswordList (__removed__)
* AWS::ElastiCache::User.UserGroupIdList (__removed__)
* AWS::ElastiCache::UserGroup.ReplicationGroupIdList (__removed__)
* AWS::ElastiCache::UserGroup.UserIdList (__removed__)
* AWS::GameLift::GameServerGroup.InstanceDefinitions (__removed__)
* AWS::GameLift::GameServerGroup.Tags (__removed__)
* AWS::GameLift::GameServerGroup.VpcSubnets (__removed__)
* AWS::IoT::Authorizer.Tags (__removed__)
* AWS::IoT::Authorizer.TokenSigningPublicKeys (__removed__)
* AWS::IoT::DomainConfiguration.Tags (__removed__)
* AWS::IoT::ProvisioningTemplate.Tags (__removed__)
* AWS::Kendra::DataSource.TagList (__removed__)
* AWS::Kendra::Faq.TagList (__removed__)
* AWS::Kendra::Index.DocumentMetadataConfigurationList (__removed__)
* AWS::Kendra::Index.TagList (__removed__)
* AWS::Kendra::Index.UserTokenConfigurationList (__removed__)
* AWS::LicenseManager::Grant.AllowedOperationList (__removed__)
* AWS::LicenseManager::Grant.ArnList (__removed__)
* AWS::LicenseManager::Grant.FilterList (__removed__)
* AWS::LicenseManager::Grant.TagList (__removed__)
* AWS::LicenseManager::License.ArnList (__removed__)
* AWS::LicenseManager::License.EntitlementList (__removed__)
* AWS::LicenseManager::License.FilterList (__removed__)
* AWS::LicenseManager::License.MetadataList (__removed__)
* AWS::LicenseManager::License.TagList (__removed__)
* AWS::StepFunctions::StateMachine.DefinitionSubstitutions (__removed__)
* AWS::ACMPCA::CertificateAuthority.AccessDescription (__added__)
* AWS::ACMPCA::CertificateAuthority.AccessMethod (__added__)
* AWS::ACMPCA::CertificateAuthority.CsrExtensions (__added__)
* AWS::ACMPCA::CertificateAuthority.EdiPartyName (__added__)
* AWS::ACMPCA::CertificateAuthority.GeneralName (__added__)
* AWS::ACMPCA::CertificateAuthority.KeyUsage (__added__)
* AWS::ACMPCA::CertificateAuthority.OtherName (__added__)
* AWS::ACMPCA::CertificateAuthority.SubjectInformationAccess (__added__)
* AWS::ApiGatewayV2::Integration.ResponseParameter (__added__)
* AWS::ApiGatewayV2::Integration.ResponseParameterList (__added__)
* AWS::MediaLive::Channel.AncillarySourceSettings (__added__)
* AWS::MediaLive::Channel.AudioSilenceFailoverSettings (__added__)
* AWS::MediaLive::Channel.CdiInputSpecification (__added__)
* AWS::MediaLive::Channel.FailoverCondition (__added__)
* AWS::MediaLive::Channel.FailoverConditionSettings (__added__)
* AWS::MediaLive::Channel.InputLossFailoverSettings (__added__)
* AWS::MediaLive::Channel.Mpeg2FilterSettings (__added__)
* AWS::MediaLive::Channel.Mpeg2Settings (__added__)
* AWS::MediaLive::Channel.RawSettings (__added__)
* AWS::MediaLive::Channel.VideoBlackFailoverSettings (__added__)
* AWS::MediaLive::Channel.WavSettings (__added__)
* AWS::SSO::InstanceAccessControlAttributeConfiguration.AccessControlAttribute (__added__)
* AWS::SSO::InstanceAccessControlAttributeConfiguration.AccessControlAttributeValue (__added__)
* AWS::SSO::InstanceAccessControlAttributeConfiguration.AccessControlAttributeValueSourceList (__added__)
* AWS::Transfer::User.PosixProfile (__added__)
* AWS::AuditManager::Assessment.AWSAccount emailAddress (__deleted__)
* AWS::AuditManager::Assessment.AWSAccount id (__deleted__)
* AWS::AuditManager::Assessment.AWSAccount name (__deleted__)
* AWS::AuditManager::Assessment.AWSAccount EmailAddress (__added__)
* AWS::AuditManager::Assessment.AWSAccount Id (__added__)
* AWS::AuditManager::Assessment.AWSAccount Name (__added__)
* AWS::AuditManager::Assessment.AWSService serviceName (__deleted__)
* AWS::AuditManager::Assessment.AWSService ServiceName (__added__)
* AWS::AuditManager::Assessment.AssessmentReportsDestination destination (__deleted__)
* AWS::AuditManager::Assessment.AssessmentReportsDestination destinationType (__deleted__)
* AWS::AuditManager::Assessment.AssessmentReportsDestination Destination (__added__)
* AWS::AuditManager::Assessment.AssessmentReportsDestination DestinationType (__added__)
* AWS::AuditManager::Assessment.Delegation assessmentId (__deleted__)
* AWS::AuditManager::Assessment.Delegation assessmentName (__deleted__)
* AWS::AuditManager::Assessment.Delegation comment (__deleted__)
* AWS::AuditManager::Assessment.Delegation controlSetId (__deleted__)
* AWS::AuditManager::Assessment.Delegation createdBy (__deleted__)
* AWS::AuditManager::Assessment.Delegation creationTime (__deleted__)
* AWS::AuditManager::Assessment.Delegation id (__deleted__)
* AWS::AuditManager::Assessment.Delegation lastUpdated (__deleted__)
* AWS::AuditManager::Assessment.Delegation roleArn (__deleted__)
* AWS::AuditManager::Assessment.Delegation roleType (__deleted__)
* AWS::AuditManager::Assessment.Delegation status (__deleted__)
* AWS::AuditManager::Assessment.Delegation AssessmentId (__added__)
* AWS::AuditManager::Assessment.Delegation AssessmentName (__added__)
* AWS::AuditManager::Assessment.Delegation Comment (__added__)
* AWS::AuditManager::Assessment.Delegation ControlSetId (__added__)
* AWS::AuditManager::Assessment.Delegation CreatedBy (__added__)
* AWS::AuditManager::Assessment.Delegation CreationTime (__added__)
* AWS::AuditManager::Assessment.Delegation Id (__added__)
* AWS::AuditManager::Assessment.Delegation LastUpdated (__added__)
* AWS::AuditManager::Assessment.Delegation RoleArn (__added__)
* AWS::AuditManager::Assessment.Delegation RoleType (__added__)
* AWS::AuditManager::Assessment.Delegation Status (__added__)
* AWS::AuditManager::Assessment.Role roleArn (__deleted__)
* AWS::AuditManager::Assessment.Role roleType (__deleted__)
* AWS::AuditManager::Assessment.Role RoleArn (__added__)
* AWS::AuditManager::Assessment.Role RoleType (__added__)
* AWS::AuditManager::Assessment.Scope awsAccounts (__deleted__)
* AWS::AuditManager::Assessment.Scope awsServices (__deleted__)
* AWS::AuditManager::Assessment.Scope AwsAccounts (__added__)
* AWS::AuditManager::Assessment.Scope AwsServices (__added__)
* AWS::EC2::LaunchTemplate.Ebs Throughput (__added__)
* AWS::ElasticLoadBalancingV2::ListenerRule.Action AuthenticateCognitoConfig.Documentation (__changed__)
  * Old: http://docs.aws.amazon.com/AWSCloudFormation/latest/UserGuide/aws-properties-elasticloadbalancingv2-listenerrule-actions.html#cfn-elasticloadbalancingv2-listenerrule-action-authenticatecognitoconfig
  * New: http://docs.aws.amazon.com/AWSCloudFormation/latest/UserGuide/aws-properties-elasticloadbalancingv2-listenerrule-action.html#cfn-elasticloadbalancingv2-listenerrule-action-authenticatecognitoconfig
* AWS::ElasticLoadBalancingV2::ListenerRule.Action AuthenticateOidcConfig.Documentation (__changed__)
  * Old: http://docs.aws.amazon.com/AWSCloudFormation/latest/UserGuide/aws-properties-elasticloadbalancingv2-listenerrule-actions.html#cfn-elasticloadbalancingv2-listenerrule-action-authenticateoidcconfig
  * New: http://docs.aws.amazon.com/AWSCloudFormation/latest/UserGuide/aws-properties-elasticloadbalancingv2-listenerrule-action.html#cfn-elasticloadbalancingv2-listenerrule-action-authenticateoidcconfig
* AWS::ElasticLoadBalancingV2::ListenerRule.Action FixedResponseConfig.Documentation (__changed__)
  * Old: http://docs.aws.amazon.com/AWSCloudFormation/latest/UserGuide/aws-properties-elasticloadbalancingv2-listenerrule-actions.html#cfn-elasticloadbalancingv2-listenerrule-action-fixedresponseconfig
  * New: http://docs.aws.amazon.com/AWSCloudFormation/latest/UserGuide/aws-properties-elasticloadbalancingv2-listenerrule-action.html#cfn-elasticloadbalancingv2-listenerrule-action-fixedresponseconfig
* AWS::ElasticLoadBalancingV2::ListenerRule.Action ForwardConfig.Documentation (__changed__)
  * Old: http://docs.aws.amazon.com/AWSCloudFormation/latest/UserGuide/aws-properties-elasticloadbalancingv2-listenerrule-actions.html#cfn-elasticloadbalancingv2-listenerrule-action-forwardconfig
  * New: http://docs.aws.amazon.com/AWSCloudFormation/latest/UserGuide/aws-properties-elasticloadbalancingv2-listenerrule-action.html#cfn-elasticloadbalancingv2-listenerrule-action-forwardconfig
* AWS::ElasticLoadBalancingV2::ListenerRule.Action Order.Documentation (__changed__)
  * Old: http://docs.aws.amazon.com/AWSCloudFormation/latest/UserGuide/aws-properties-elasticloadbalancingv2-listenerrule-actions.html#cfn-elasticloadbalancingv2-listenerrule-action-order
  * New: http://docs.aws.amazon.com/AWSCloudFormation/latest/UserGuide/aws-properties-elasticloadbalancingv2-listenerrule-action.html#cfn-elasticloadbalancingv2-listenerrule-action-order
* AWS::ElasticLoadBalancingV2::ListenerRule.Action RedirectConfig.Documentation (__changed__)
  * Old: http://docs.aws.amazon.com/AWSCloudFormation/latest/UserGuide/aws-properties-elasticloadbalancingv2-listenerrule-actions.html#cfn-elasticloadbalancingv2-listenerrule-action-redirectconfig
  * New: http://docs.aws.amazon.com/AWSCloudFormation/latest/UserGuide/aws-properties-elasticloadbalancingv2-listenerrule-action.html#cfn-elasticloadbalancingv2-listenerrule-action-redirectconfig
* AWS::ElasticLoadBalancingV2::ListenerRule.Action TargetGroupArn.Documentation (__changed__)
  * Old: http://docs.aws.amazon.com/AWSCloudFormation/latest/UserGuide/aws-properties-elasticloadbalancingv2-listenerrule-actions.html#cfn-elasticloadbalancingv2-listener-actions-targetgrouparn
  * New: http://docs.aws.amazon.com/AWSCloudFormation/latest/UserGuide/aws-properties-elasticloadbalancingv2-listenerrule-action.html#cfn-elasticloadbalancingv2-listenerrule-action-targetgrouparn
* AWS::ElasticLoadBalancingV2::ListenerRule.Action Type.Documentation (__changed__)
  * Old: http://docs.aws.amazon.com/AWSCloudFormation/latest/UserGuide/aws-properties-elasticloadbalancingv2-listenerrule-actions.html#cfn-elasticloadbalancingv2-listener-actions-type
  * New: http://docs.aws.amazon.com/AWSCloudFormation/latest/UserGuide/aws-properties-elasticloadbalancingv2-listenerrule-action.html#cfn-elasticloadbalancingv2-listenerrule-action-type
* AWS::ElasticLoadBalancingV2::ListenerRule.AuthenticateCognitoConfig AuthenticationRequestExtraParams.DuplicatesAllowed (__deleted__)
* AWS::ElasticLoadBalancingV2::ListenerRule.AuthenticateCognitoConfig SessionTimeout.PrimitiveType (__changed__)
  * Old: Long
  * New: Integer
* AWS::ElasticLoadBalancingV2::ListenerRule.AuthenticateOidcConfig UseExistingClientSecret (__added__)
* AWS::ElasticLoadBalancingV2::ListenerRule.AuthenticateOidcConfig AuthenticationRequestExtraParams.DuplicatesAllowed (__deleted__)
* AWS::ElasticLoadBalancingV2::ListenerRule.AuthenticateOidcConfig SessionTimeout.PrimitiveType (__changed__)
  * Old: Long
  * New: Integer
* AWS::ElasticLoadBalancingV2::ListenerRule.RuleCondition Field.Documentation (__changed__)
  * Old: http://docs.aws.amazon.com/AWSCloudFormation/latest/UserGuide/aws-properties-elasticloadbalancingv2-listenerrule-conditions.html#cfn-elasticloadbalancingv2-listenerrule-conditions-field
  * New: http://docs.aws.amazon.com/AWSCloudFormation/latest/UserGuide/aws-properties-elasticloadbalancingv2-listenerrule-rulecondition.html#cfn-elasticloadbalancingv2-listenerrule-rulecondition-field
* AWS::ElasticLoadBalancingV2::ListenerRule.RuleCondition HostHeaderConfig.Documentation (__changed__)
  * Old: http://docs.aws.amazon.com/AWSCloudFormation/latest/UserGuide/aws-properties-elasticloadbalancingv2-listenerrule-conditions.html#cfn-elasticloadbalancingv2-listenerrule-rulecondition-hostheaderconfig
  * New: http://docs.aws.amazon.com/AWSCloudFormation/latest/UserGuide/aws-properties-elasticloadbalancingv2-listenerrule-rulecondition.html#cfn-elasticloadbalancingv2-listenerrule-rulecondition-hostheaderconfig
* AWS::ElasticLoadBalancingV2::ListenerRule.RuleCondition HttpHeaderConfig.Documentation (__changed__)
  * Old: http://docs.aws.amazon.com/AWSCloudFormation/latest/UserGuide/aws-properties-elasticloadbalancingv2-listenerrule-conditions.html#cfn-elasticloadbalancingv2-listenerrule-rulecondition-httpheaderconfig
  * New: http://docs.aws.amazon.com/AWSCloudFormation/latest/UserGuide/aws-properties-elasticloadbalancingv2-listenerrule-rulecondition.html#cfn-elasticloadbalancingv2-listenerrule-rulecondition-httpheaderconfig
* AWS::ElasticLoadBalancingV2::ListenerRule.RuleCondition HttpRequestMethodConfig.Documentation (__changed__)
  * Old: http://docs.aws.amazon.com/AWSCloudFormation/latest/UserGuide/aws-properties-elasticloadbalancingv2-listenerrule-conditions.html#cfn-elasticloadbalancingv2-listenerrule-rulecondition-httprequestmethodconfig
  * New: http://docs.aws.amazon.com/AWSCloudFormation/latest/UserGuide/aws-properties-elasticloadbalancingv2-listenerrule-rulecondition.html#cfn-elasticloadbalancingv2-listenerrule-rulecondition-httprequestmethodconfig
* AWS::ElasticLoadBalancingV2::ListenerRule.RuleCondition PathPatternConfig.Documentation (__changed__)
  * Old: http://docs.aws.amazon.com/AWSCloudFormation/latest/UserGuide/aws-properties-elasticloadbalancingv2-listenerrule-conditions.html#cfn-elasticloadbalancingv2-listenerrule-rulecondition-pathpatternconfig
  * New: http://docs.aws.amazon.com/AWSCloudFormation/latest/UserGuide/aws-properties-elasticloadbalancingv2-listenerrule-rulecondition.html#cfn-elasticloadbalancingv2-listenerrule-rulecondition-pathpatternconfig
* AWS::ElasticLoadBalancingV2::ListenerRule.RuleCondition QueryStringConfig.Documentation (__changed__)
  * Old: http://docs.aws.amazon.com/AWSCloudFormation/latest/UserGuide/aws-properties-elasticloadbalancingv2-listenerrule-conditions.html#cfn-elasticloadbalancingv2-listenerrule-rulecondition-querystringconfig
  * New: http://docs.aws.amazon.com/AWSCloudFormation/latest/UserGuide/aws-properties-elasticloadbalancingv2-listenerrule-rulecondition.html#cfn-elasticloadbalancingv2-listenerrule-rulecondition-querystringconfig
* AWS::ElasticLoadBalancingV2::ListenerRule.RuleCondition SourceIpConfig.Documentation (__changed__)
  * Old: http://docs.aws.amazon.com/AWSCloudFormation/latest/UserGuide/aws-properties-elasticloadbalancingv2-listenerrule-conditions.html#cfn-elasticloadbalancingv2-listenerrule-rulecondition-sourceipconfig
  * New: http://docs.aws.amazon.com/AWSCloudFormation/latest/UserGuide/aws-properties-elasticloadbalancingv2-listenerrule-rulecondition.html#cfn-elasticloadbalancingv2-listenerrule-rulecondition-sourceipconfig
* AWS::ElasticLoadBalancingV2::ListenerRule.RuleCondition Values.Documentation (__changed__)
  * Old: http://docs.aws.amazon.com/AWSCloudFormation/latest/UserGuide/aws-properties-elasticloadbalancingv2-listenerrule-conditions.html#cfn-elasticloadbalancingv2-listenerrule-conditions-values
  * New: http://docs.aws.amazon.com/AWSCloudFormation/latest/UserGuide/aws-properties-elasticloadbalancingv2-listenerrule-rulecondition.html#cfn-elasticloadbalancingv2-listenerrule-rulecondition-values
* AWS::ImageBuilder::DistributionConfiguration.Distribution ContainerDistributionConfiguration (__added__)
* AWS::IoTWireless::WirelessDevice.AbpV10X DevAddr.Required (__changed__)
  * Old: false
  * New: true
* AWS::IoTWireless::WirelessDevice.AbpV10X SessionKeys.Required (__changed__)
  * Old: false
  * New: true
* AWS::IoTWireless::WirelessDevice.AbpV11 DevAddr.Required (__changed__)
  * Old: false
  * New: true
* AWS::IoTWireless::WirelessDevice.AbpV11 SessionKeys.Required (__changed__)
  * Old: false
  * New: true
* AWS::IoTWireless::WirelessDevice.OtaaV10X AppEui.Required (__changed__)
  * Old: false
  * New: true
* AWS::IoTWireless::WirelessDevice.OtaaV10X AppKey.Required (__changed__)
  * Old: false
  * New: true
* AWS::IoTWireless::WirelessDevice.OtaaV11 AppKey.Required (__changed__)
  * Old: false
  * New: true
* AWS::IoTWireless::WirelessDevice.OtaaV11 JoinEui.Required (__changed__)
  * Old: false
  * New: true
* AWS::IoTWireless::WirelessDevice.OtaaV11 NwkKey.Required (__changed__)
  * Old: false
  * New: true
* AWS::IoTWireless::WirelessDevice.SessionKeysAbpV10X AppSKey.Required (__changed__)
  * Old: false
  * New: true
* AWS::IoTWireless::WirelessDevice.SessionKeysAbpV10X NwkSKey.Required (__changed__)
  * Old: false
  * New: true
* AWS::IoTWireless::WirelessDevice.SessionKeysAbpV11 AppSKey.Required (__changed__)
  * Old: false
  * New: true
* AWS::IoTWireless::WirelessDevice.SessionKeysAbpV11 FNwkSIntKey.Required (__changed__)
  * Old: false
  * New: true
* AWS::IoTWireless::WirelessDevice.SessionKeysAbpV11 NwkSEncKey.Required (__changed__)
  * Old: false
  * New: true
* AWS::IoTWireless::WirelessDevice.SessionKeysAbpV11 SNwkSIntKey.Required (__changed__)
  * Old: false
  * New: true
* AWS::IoTWireless::WirelessGateway.LoRaWANGateway GatewayEui.Required (__changed__)
  * Old: false
  * New: true
* AWS::IoTWireless::WirelessGateway.LoRaWANGateway RfRegion.Required (__changed__)
  * Old: false
  * New: true
* AWS::MediaLive::Channel.ArchiveContainerSettings RawSettings (__added__)
* AWS::MediaLive::Channel.AudioCodecSettings WavSettings (__added__)
* AWS::MediaLive::Channel.AutomaticInputFailoverSettings ErrorClearTimeMsec (__added__)
* AWS::MediaLive::Channel.AutomaticInputFailoverSettings FailoverConditions (__added__)
* AWS::MediaLive::Channel.CaptionSelectorSettings AncillarySourceSettings (__added__)
* AWS::MediaLive::Channel.HlsGroupSettings DiscontinuityTags (__added__)
* AWS::MediaLive::Channel.HlsGroupSettings IncompleteSegmentBehavior (__added__)
* AWS::MediaLive::Channel.RtmpGroupSettings AdMarkers (__added__)
* AWS::MediaLive::Channel.VideoCodecSettings Mpeg2Settings (__added__)

# Serverless Application Model (SAM) Resource Specification v2016-10-31

## New Resource Types


## Attribute Changes


## Property Changes

* AWS::Serverless::LayerVersion ContentUri.PrimitiveType (__deleted__)
* AWS::Serverless::LayerVersion ContentUri.PrimitiveTypes (__added__)
* AWS::Serverless::LayerVersion ContentUri.Types (__added__)

## Property Type Changes

* AWS::Serverless::LayerVersion.S3Location (__added__)

# CloudFormation Resource Specification v22.0.0

## New Resource Types

* AWS::AuditManager::Assessment
* AWS::CloudFormation::ModuleDefaultVersion
* AWS::CloudFormation::ModuleVersion
* AWS::DevOpsGuru::NotificationChannel
* AWS::DevOpsGuru::ResourceCollection
* AWS::EC2::NetworkInsightsAnalysis
* AWS::EC2::NetworkInsightsPath
* AWS::ECR::PublicRepository
* AWS::ElastiCache::User
* AWS::ElastiCache::UserGroup
* AWS::GreengrassV2::ComponentVersion
* AWS::IoTSiteWise::AccessPolicy
* AWS::IoTSiteWise::Dashboard
* AWS::IoTSiteWise::Portal
* AWS::IoTSiteWise::Project
* AWS::IoTWireless::Destination
* AWS::IoTWireless::DeviceProfile
* AWS::IoTWireless::ServiceProfile
* AWS::IoTWireless::WirelessDevice
* AWS::IoTWireless::WirelessGateway
* AWS::LicenseManager::Grant
* AWS::LicenseManager::License
* AWS::MWAA::Environment
* AWS::SSO::InstanceAccessControlAttributeConfiguration
* AWS::SageMaker::DataQualityJobDefinition
* AWS::SageMaker::Device
* AWS::SageMaker::DeviceFleet
* AWS::SageMaker::ModelBiasJobDefinition
* AWS::SageMaker::ModelExplainabilityJobDefinition
* AWS::SageMaker::ModelPackageGroup
* AWS::SageMaker::ModelQualityJobDefinition
* AWS::SageMaker::Pipeline
* AWS::SageMaker::Project

## Attribute Changes

* AWS::NetworkFirewall::LoggingConfiguration FirewallArn (__deleted__)
* AWS::NetworkFirewall::LoggingConfiguration FirewallName (__deleted__)
* AWS::NetworkFirewall::RuleGroup RuleGroupId (__added__)
* AWS::SageMaker::MonitoringSchedule MonitoringScheduleArn (__added__)

## Property Changes

* AWS::AutoScaling::LaunchConfiguration MetadataOptions.Type (__changed__)
  * Old: MetadataOption
  * New: MetadataOptions
* AWS::Batch::JobDefinition PlatformCapabilities (__added__)
* AWS::Batch::JobDefinition PropagateTags (__added__)
* AWS::CloudFormation::StackSet PermissionModel.Required (__changed__)
  * Old: false
  * New: true
* AWS::CloudFormation::StackSet StackSetName.Required (__changed__)
  * Old: false
  * New: true
* AWS::CodeArtifact::Domain EncryptionKey (__added__)
* AWS::CodeArtifact::Repository DomainName (__added__)
* AWS::CodeArtifact::Repository DomainOwner (__added__)
* AWS::CodeGuruReviewer::RepositoryAssociation Tags (__added__)
* AWS::DLM::LifecyclePolicy Tags (__added__)
* AWS::EC2::Instance EnclaveOptions (__added__)
* AWS::EC2::Volume Throughput (__added__)
* AWS::EKS::Nodegroup CapacityType (__added__)
* AWS::ElastiCache::ReplicationGroup UserGroupIds (__added__)
* AWS::Events::Archive ArchiveName (__added__)
* AWS::IoT::TopicRuleDestination VpcProperties (__added__)
* AWS::Kendra::Index UserContextPolicy (__added__)
* AWS::Kendra::Index UserTokenConfigurations (__added__)
* AWS::Lambda::EventSourceMapping FunctionResponseTypes (__added__)
* AWS::Lambda::EventSourceMapping SelfManagedEventSource (__added__)
* AWS::Lambda::EventSourceMapping EventSourceArn.Required (__changed__)
  * Old: true
  * New: false
* AWS::Lambda::Function ImageConfig (__added__)
* AWS::Lambda::Function PackageType (__added__)
* AWS::Lambda::Function Handler.Required (__changed__)
  * Old: true
  * New: false
* AWS::Lambda::Function Runtime.Required (__changed__)
  * Old: true
  * New: false
* AWS::NetworkFirewall::Firewall Tags.DuplicatesAllowed (__added__)
* AWS::NetworkFirewall::Firewall Tags.ItemType (__added__)
* AWS::NetworkFirewall::Firewall Tags.Type (__changed__)
  * Old: Tags
  * New: List
* AWS::NetworkFirewall::FirewallPolicy Tags.DuplicatesAllowed (__added__)
* AWS::NetworkFirewall::FirewallPolicy Tags.ItemType (__added__)
* AWS::NetworkFirewall::FirewallPolicy Tags.Type (__changed__)
  * Old: Tags
  * New: List
* AWS::NetworkFirewall::LoggingConfiguration FirewallArn (__added__)
* AWS::NetworkFirewall::LoggingConfiguration FirewallName (__added__)
* AWS::NetworkFirewall::RuleGroup RuleGroupId (__deleted__)
* AWS::NetworkFirewall::RuleGroup Tags.DuplicatesAllowed (__added__)
* AWS::NetworkFirewall::RuleGroup Tags.ItemType (__added__)
* AWS::NetworkFirewall::RuleGroup Tags.Type (__changed__)
  * Old: Tags
  * New: List
* AWS::SageMaker::Endpoint DeploymentConfig (__added__)
* AWS::SageMaker::MonitoringSchedule MonitoringScheduleArn (__deleted__)
* AWS::SageMaker::MonitoringSchedule MonitoringScheduleName.UpdateType (__changed__)
  * Old: Mutable
  * New: Immutable

## Property Type Changes

* AWS::AutoScaling::LaunchConfiguration.MetadataOption (__removed__)
* AWS::Glue::Database.DataLakePrincipal (__removed__)
* AWS::Glue::Database.PrincipalPrivileges (__removed__)
* AWS::NetworkFirewall::Firewall.Tags (__removed__)
* AWS::NetworkFirewall::FirewallPolicy.Tags (__removed__)
* AWS::NetworkFirewall::RuleGroup.Tags (__removed__)
* AWS::Transfer::Server.SecurityGroupId (__removed__)
* AWS::AppFlow::Flow.IncrementalPullConfig (__added__)
* AWS::AppFlow::Flow.UpsolverDestinationProperties (__added__)
* AWS::AppFlow::Flow.UpsolverS3OutputFormatConfig (__added__)
* AWS::ApplicationInsights::Application.JMXPrometheusExporter (__added__)
* AWS::AutoScaling::LaunchConfiguration.MetadataOptions (__added__)
* AWS::Batch::JobDefinition.FargatePlatformConfiguration (__added__)
* AWS::Batch::JobDefinition.NetworkConfiguration (__added__)
* AWS::Cognito::UserPool.CustomEmailSender (__added__)
* AWS::Cognito::UserPool.CustomSMSSender (__added__)
* AWS::EC2::Instance.EnclaveOptions (__added__)
* AWS::EC2::SpotFleet.SpotCapacityRebalance (__added__)
* AWS::EC2::SpotFleet.SpotMaintenanceStrategies (__added__)
* AWS::ECS::Service.DeploymentCircuitBreaker (__added__)
* AWS::Glue::Partition.SchemaId (__added__)
* AWS::Glue::Partition.SchemaReference (__added__)
* AWS::Glue::Table.SchemaId (__added__)
* AWS::Glue::Table.SchemaReference (__added__)
* AWS::IoT::TopicRuleDestination.VpcDestinationProperties (__added__)
* AWS::Kendra::DataSource.ConfluenceAttachmentConfiguration (__added__)
* AWS::Kendra::DataSource.ConfluenceAttachmentFieldMappingsList (__added__)
* AWS::Kendra::DataSource.ConfluenceAttachmentToIndexFieldMapping (__added__)
* AWS::Kendra::DataSource.ConfluenceBlogConfiguration (__added__)
* AWS::Kendra::DataSource.ConfluenceBlogFieldMappingsList (__added__)
* AWS::Kendra::DataSource.ConfluenceBlogToIndexFieldMapping (__added__)
* AWS::Kendra::DataSource.ConfluenceConfiguration (__added__)
* AWS::Kendra::DataSource.ConfluencePageConfiguration (__added__)
* AWS::Kendra::DataSource.ConfluencePageFieldMappingsList (__added__)
* AWS::Kendra::DataSource.ConfluencePageToIndexFieldMapping (__added__)
* AWS::Kendra::DataSource.ConfluenceSpaceConfiguration (__added__)
* AWS::Kendra::DataSource.ConfluenceSpaceFieldMappingsList (__added__)
* AWS::Kendra::DataSource.ConfluenceSpaceList (__added__)
* AWS::Kendra::DataSource.ConfluenceSpaceToIndexFieldMapping (__added__)
* AWS::Kendra::Index.JsonTokenTypeConfiguration (__added__)
* AWS::Kendra::Index.JwtTokenTypeConfiguration (__added__)
* AWS::Kendra::Index.UserTokenConfiguration (__added__)
* AWS::Kendra::Index.UserTokenConfigurationList (__added__)
* AWS::Lambda::EventSourceMapping.Endpoints (__added__)
* AWS::Lambda::EventSourceMapping.SelfManagedEventSource (__added__)
* AWS::Lambda::Function.ImageConfig (__added__)
* AWS::S3::Bucket.ReplicaModifications (__added__)
* AWS::SageMaker::Endpoint.Alarm (__added__)
* AWS::SageMaker::Endpoint.AutoRollbackConfig (__added__)
* AWS::SageMaker::Endpoint.BlueGreenUpdatePolicy (__added__)
* AWS::SageMaker::Endpoint.CapacitySize (__added__)
* AWS::SageMaker::Endpoint.DeploymentConfig (__added__)
* AWS::SageMaker::Endpoint.TrafficRoutingConfig (__added__)
* AWS::AppFlow::Flow.DestinationConnectorProperties Upsolver (__added__)
* AWS::AppFlow::Flow.SourceFlowConfig IncrementalPullConfig (__added__)
* AWS::ApplicationInsights::Application.ConfigurationDetails JMXPrometheusExporter (__added__)
* AWS::Batch::ComputeEnvironment.ComputeResources InstanceRole.Required (__changed__)
  * Old: true
  * New: false
* AWS::Batch::ComputeEnvironment.ComputeResources InstanceTypes.Required (__changed__)
  * Old: true
  * New: false
* AWS::Batch::ComputeEnvironment.ComputeResources MinvCpus.Required (__changed__)
  * Old: true
  * New: false
* AWS::Batch::ComputeEnvironment.ComputeResources SecurityGroupIds.UpdateType (__changed__)
  * Old: Immutable
  * New: Mutable
* AWS::Batch::ComputeEnvironment.ComputeResources Subnets.UpdateType (__changed__)
  * Old: Immutable
  * New: Mutable
* AWS::Batch::JobDefinition.ContainerProperties FargatePlatformConfiguration (__added__)
* AWS::Batch::JobDefinition.ContainerProperties NetworkConfiguration (__added__)
* AWS::Cognito::UserPool.LambdaConfig CustomEmailSender (__added__)
* AWS::Cognito::UserPool.LambdaConfig CustomSMSSender (__added__)
* AWS::Cognito::UserPool.LambdaConfig KMSKeyID (__added__)
* AWS::EC2::SpotFleet.LaunchTemplateOverrides Priority (__added__)
* AWS::EC2::SpotFleet.SpotFleetRequestConfigData InstancePoolsToUseCount (__added__)
* AWS::EC2::SpotFleet.SpotFleetRequestConfigData OnDemandAllocationStrategy (__added__)
* AWS::EC2::SpotFleet.SpotFleetRequestConfigData OnDemandMaxTotalPrice (__added__)
* AWS::EC2::SpotFleet.SpotFleetRequestConfigData OnDemandTargetCapacity (__added__)
* AWS::EC2::SpotFleet.SpotFleetRequestConfigData SpotMaintenanceStrategies (__added__)
* AWS::EC2::SpotFleet.SpotFleetRequestConfigData SpotMaxTotalPrice (__added__)
* AWS::ECS::Service.DeploymentConfiguration DeploymentCircuitBreaker (__added__)
* AWS::Elasticsearch::Domain.DomainEndpointOptions CustomEndpoint (__added__)
* AWS::Elasticsearch::Domain.DomainEndpointOptions CustomEndpointCertificateArn (__added__)
* AWS::Elasticsearch::Domain.DomainEndpointOptions CustomEndpointEnabled (__added__)
* AWS::Glue::Database.DatabaseInput CreateTableDefaultPermissions (__deleted__)
* AWS::Glue::Partition.StorageDescriptor SchemaReference (__added__)
* AWS::Glue::Table.StorageDescriptor SchemaReference (__added__)
* AWS::Kendra::DataSource.DataSourceConfiguration ConfluenceConfiguration (__added__)
* AWS::Kendra::DataSource.OneDriveConfiguration DisableLocalGroups (__added__)
* AWS::Kendra::DataSource.SharePointConfiguration DisableLocalGroups (__added__)
* AWS::Lambda::Function.Code ImageUri (__added__)
* AWS::S3::Bucket.ServerSideEncryptionRule BucketKeyEnabled (__added__)
* AWS::S3::Bucket.SourceSelectionCriteria ReplicaModifications (__added__)
* AWS::SageMaker::MonitoringSchedule.MonitoringScheduleConfig MonitoringJobDefinitionName (__added__)
* AWS::SageMaker::MonitoringSchedule.MonitoringScheduleConfig MonitoringType (__added__)
* AWS::SageMaker::MonitoringSchedule.MonitoringScheduleConfig MonitoringJobDefinition.Required (__changed__)
  * Old: true
  * New: false
* AWS::Transfer::Server.EndpointDetails SecurityGroupIds.ItemType (__deleted__)
* AWS::Transfer::Server.EndpointDetails SecurityGroupIds.PrimitiveItemType (__added__)

# Serverless Application Model (SAM) Resource Specification v2016-10-31

## New Resource Types


## Attribute Changes


## Property Changes

* AWS::Serverless::Function ProvisionedConcurrencyConfig (__added__)

## Property Type Changes

* AWS::Serverless::Function.ProvisionedConcurrencyConfig (__added__)

# CloudFormation Resource Specification v21.0.0

## New Resource Types

* AWS::CloudFront::KeyGroup
* AWS::CloudFront::PublicKey
* AWS::Glue::Registry
* AWS::Glue::Schema
* AWS::Glue::SchemaVersion
* AWS::Glue::SchemaVersionMetadata
* AWS::IoT::TopicRuleDestination
* AWS::Lambda::CodeSigningConfig
* AWS::NetworkFirewall::Firewall
* AWS::NetworkFirewall::FirewallPolicy
* AWS::NetworkFirewall::LoggingConfiguration
* AWS::NetworkFirewall::RuleGroup
* AWS::S3::StorageLens
* AWS::Signer::ProfilePermission
* AWS::Signer::SigningProfile

## Attribute Changes

* AWS::SageMaker::MonitoringSchedule CreationTime (__added__)
* AWS::SageMaker::MonitoringSchedule LastModifiedTime (__added__)

## Property Changes

* AWS::Amplify::App CustomHeaders (__added__)
* AWS::DataBrew::Recipe ProjectName (__deleted__)
* AWS::DataBrew::Recipe Version (__deleted__)
* AWS::Events::EventBusPolicy Statement (__added__)
* AWS::Events::EventBusPolicy Action.Required (__changed__)
  * Old: true
  * New: false
* AWS::Events::EventBusPolicy Principal.Required (__changed__)
  * Old: true
  * New: false
* AWS::Glue::MLTransform TransformEncryption (__added__)
* AWS::KMS::Key KeySpec (__added__)
* AWS::Lambda::Function CodeSigningConfigArn (__added__)
* AWS::SageMaker::MonitoringSchedule CreationTime (__deleted__)
* AWS::SageMaker::MonitoringSchedule LastModifiedTime (__deleted__)

## Property Type Changes

* AWS::Batch::ComputeEnvironment.Ec2ConfigurationObject (__added__)
* AWS::DLM::LifecyclePolicy.Action (__added__)
* AWS::DLM::LifecyclePolicy.CrossRegionCopyAction (__added__)
* AWS::DLM::LifecyclePolicy.EncryptionConfiguration (__added__)
* AWS::DLM::LifecyclePolicy.EventParameters (__added__)
* AWS::DLM::LifecyclePolicy.EventSource (__added__)
* AWS::DLM::LifecyclePolicy.ShareRule (__added__)
* AWS::EC2::LaunchTemplate.EnclaveOptions (__added__)
* AWS::Glue::Database.DataLakePrincipal (__added__)
* AWS::Glue::Database.DatabaseIdentifier (__added__)
* AWS::Glue::Database.PrincipalPrivileges (__added__)
* AWS::Glue::MLTransform.MLUserDataEncryption (__added__)
* AWS::Glue::MLTransform.TransformEncryption (__added__)
* AWS::Glue::Table.TableIdentifier (__added__)
* AWS::SageMaker::Model.MultiModelConfig (__added__)
* AWS::Batch::ComputeEnvironment.ComputeResources Ec2Configuration (__added__)
* AWS::CloudFront::Distribution.CacheBehavior TrustedKeyGroups (__added__)
* AWS::CloudFront::Distribution.DefaultCacheBehavior TrustedKeyGroups (__added__)
* AWS::DLM::LifecyclePolicy.PolicyDetails Actions (__added__)
* AWS::DLM::LifecyclePolicy.PolicyDetails EventSource (__added__)
* AWS::DLM::LifecyclePolicy.PolicyDetails ResourceTypes.Required (__changed__)
  * Old: true
  * New: false
* AWS::DLM::LifecyclePolicy.PolicyDetails Schedules.Required (__changed__)
  * Old: true
  * New: false
* AWS::DLM::LifecyclePolicy.PolicyDetails TargetTags.Required (__changed__)
  * Old: true
  * New: false
* AWS::DLM::LifecyclePolicy.Schedule ShareRules (__added__)
* AWS::DataBrew::Recipe.RecipeStep Action.PrimitiveType (__deleted__)
* AWS::EC2::LaunchTemplate.LaunchTemplateData EnclaveOptions (__added__)
* AWS::Glue::Connection.ConnectionInput ConnectionProperties.Required (__changed__)
  * Old: true
  * New: false
* AWS::Glue::Crawler.S3Target ConnectionName (__added__)
* AWS::Glue::Database.DatabaseInput CreateTableDefaultPermissions (__added__)
* AWS::Glue::Database.DatabaseInput TargetDatabase (__added__)
* AWS::Glue::Table.TableInput TargetTable (__added__)
* AWS::SageMaker::Model.ContainerDefinition MultiModelConfig (__added__)
* AWS::Synthetics::Canary.RunConfig EnvironmentVariables (__added__)


# CloudFormation Resource Specification v20.3.0

## New Resource Types

* AWS::DataBrew::Dataset
* AWS::DataBrew::Job
* AWS::DataBrew::Project
* AWS::DataBrew::Recipe
* AWS::DataBrew::Schedule

## Attribute Changes

* AWS::ElasticLoadBalancingV2::Listener ListenerArn (__added__)

## Property Changes

* AWS::CodeStar::GitHubRepository ConnectionArn (__added__)
* AWS::CodeStar::GitHubRepository RepositoryAccessToken.Required (__changed__)
  * Old: true
  * New: false
* AWS::DMS::ReplicationInstance AvailabilityZone.UpdateType (__changed__)
  * Old: Immutable
  * New: Mutable
* AWS::EC2::ClientVpnEndpoint ClientConnectOptions (__added__)
* AWS::EC2::VPCEndpointService GatewayLoadBalancerArns (__added__)
* AWS::ElasticLoadBalancingV2::Listener AlpnPolicy.DuplicatesAllowed (__deleted__)
* AWS::Lambda::EventSourceMapping PartialBatchResponse (__added__)
* AWS::Lambda::EventSourceMapping TumblingWindowInSeconds (__added__)

## Property Type Changes

* AWS::AppMesh::VirtualGateway.VirtualGatewayConnectionPool (__added__)
* AWS::AppMesh::VirtualGateway.VirtualGatewayGrpcConnectionPool (__added__)
* AWS::AppMesh::VirtualGateway.VirtualGatewayHttp2ConnectionPool (__added__)
* AWS::AppMesh::VirtualGateway.VirtualGatewayHttpConnectionPool (__added__)
* AWS::AppMesh::VirtualNode.OutlierDetection (__added__)
* AWS::AppMesh::VirtualNode.VirtualNodeConnectionPool (__added__)
* AWS::AppMesh::VirtualNode.VirtualNodeGrpcConnectionPool (__added__)
* AWS::AppMesh::VirtualNode.VirtualNodeHttp2ConnectionPool (__added__)
* AWS::AppMesh::VirtualNode.VirtualNodeHttpConnectionPool (__added__)
* AWS::AppMesh::VirtualNode.VirtualNodeTcpConnectionPool (__added__)
* AWS::EC2::ClientVpnEndpoint.ClientConnectOptions (__added__)
* AWS::AppFlow::ConnectorProfile.SalesforceConnectorProfileCredentials ClientCredentialsArn (__added__)
* AWS::AppMesh::VirtualGateway.VirtualGatewayListener ConnectionPool (__added__)
* AWS::AppMesh::VirtualNode.Listener ConnectionPool (__added__)
* AWS::AppMesh::VirtualNode.Listener OutlierDetection (__added__)
* AWS::ElasticLoadBalancingV2::Listener.Action AuthenticateCognitoConfig.Documentation (__changed__)
  * Old: http://docs.aws.amazon.com/AWSCloudFormation/latest/UserGuide/aws-properties-elasticloadbalancingv2-listener-defaultactions.html#cfn-elasticloadbalancingv2-listener-action-authenticatecognitoconfig
  * New: http://docs.aws.amazon.com/AWSCloudFormation/latest/UserGuide/aws-properties-elasticloadbalancingv2-listener-action.html#cfn-elasticloadbalancingv2-listener-action-authenticatecognitoconfig
* AWS::ElasticLoadBalancingV2::Listener.Action AuthenticateOidcConfig.Documentation (__changed__)
  * Old: http://docs.aws.amazon.com/AWSCloudFormation/latest/UserGuide/aws-properties-elasticloadbalancingv2-listener-defaultactions.html#cfn-elasticloadbalancingv2-listener-action-authenticateoidcconfig
  * New: http://docs.aws.amazon.com/AWSCloudFormation/latest/UserGuide/aws-properties-elasticloadbalancingv2-listener-action.html#cfn-elasticloadbalancingv2-listener-action-authenticateoidcconfig
* AWS::ElasticLoadBalancingV2::Listener.Action FixedResponseConfig.Documentation (__changed__)
  * Old: http://docs.aws.amazon.com/AWSCloudFormation/latest/UserGuide/aws-properties-elasticloadbalancingv2-listener-defaultactions.html#cfn-elasticloadbalancingv2-listener-action-fixedresponseconfig
  * New: http://docs.aws.amazon.com/AWSCloudFormation/latest/UserGuide/aws-properties-elasticloadbalancingv2-listener-action.html#cfn-elasticloadbalancingv2-listener-action-fixedresponseconfig
* AWS::ElasticLoadBalancingV2::Listener.Action ForwardConfig.Documentation (__changed__)
  * Old: http://docs.aws.amazon.com/AWSCloudFormation/latest/UserGuide/aws-properties-elasticloadbalancingv2-listener-defaultactions.html#cfn-elasticloadbalancingv2-listener-action-forwardconfig
  * New: http://docs.aws.amazon.com/AWSCloudFormation/latest/UserGuide/aws-properties-elasticloadbalancingv2-listener-action.html#cfn-elasticloadbalancingv2-listener-action-forwardconfig
* AWS::ElasticLoadBalancingV2::Listener.Action Order.Documentation (__changed__)
  * Old: http://docs.aws.amazon.com/AWSCloudFormation/latest/UserGuide/aws-properties-elasticloadbalancingv2-listener-defaultactions.html#cfn-elasticloadbalancingv2-listener-action-order
  * New: http://docs.aws.amazon.com/AWSCloudFormation/latest/UserGuide/aws-properties-elasticloadbalancingv2-listener-action.html#cfn-elasticloadbalancingv2-listener-action-order
* AWS::ElasticLoadBalancingV2::Listener.Action RedirectConfig.Documentation (__changed__)
  * Old: http://docs.aws.amazon.com/AWSCloudFormation/latest/UserGuide/aws-properties-elasticloadbalancingv2-listener-defaultactions.html#cfn-elasticloadbalancingv2-listener-action-redirectconfig
  * New: http://docs.aws.amazon.com/AWSCloudFormation/latest/UserGuide/aws-properties-elasticloadbalancingv2-listener-action.html#cfn-elasticloadbalancingv2-listener-action-redirectconfig
* AWS::ElasticLoadBalancingV2::Listener.Action TargetGroupArn.Documentation (__changed__)
  * Old: http://docs.aws.amazon.com/AWSCloudFormation/latest/UserGuide/aws-properties-elasticloadbalancingv2-listener-defaultactions.html#cfn-elasticloadbalancingv2-listener-defaultactions-targetgrouparn
  * New: http://docs.aws.amazon.com/AWSCloudFormation/latest/UserGuide/aws-properties-elasticloadbalancingv2-listener-action.html#cfn-elasticloadbalancingv2-listener-action-targetgrouparn
* AWS::ElasticLoadBalancingV2::Listener.Action Type.Documentation (__changed__)
  * Old: http://docs.aws.amazon.com/AWSCloudFormation/latest/UserGuide/aws-properties-elasticloadbalancingv2-listener-defaultactions.html#cfn-elasticloadbalancingv2-listener-defaultactions-type
  * New: http://docs.aws.amazon.com/AWSCloudFormation/latest/UserGuide/aws-properties-elasticloadbalancingv2-listener-action.html#cfn-elasticloadbalancingv2-listener-action-type
* AWS::ElasticLoadBalancingV2::Listener.AuthenticateCognitoConfig AuthenticationRequestExtraParams.DuplicatesAllowed (__deleted__)
* AWS::ElasticLoadBalancingV2::Listener.AuthenticateCognitoConfig SessionTimeout.PrimitiveType (__changed__)
  * Old: Long
  * New: String
* AWS::ElasticLoadBalancingV2::Listener.AuthenticateOidcConfig AuthenticationRequestExtraParams.DuplicatesAllowed (__deleted__)
* AWS::ElasticLoadBalancingV2::Listener.AuthenticateOidcConfig SessionTimeout.PrimitiveType (__changed__)
  * Old: Long
  * New: String
* AWS::ElasticLoadBalancingV2::Listener.Certificate CertificateArn.Documentation (__changed__)
  * Old: http://docs.aws.amazon.com/AWSCloudFormation/latest/UserGuide/aws-properties-elasticloadbalancingv2-listener-certificates.html#cfn-elasticloadbalancingv2-listener-certificates-certificatearn
  * New: http://docs.aws.amazon.com/AWSCloudFormation/latest/UserGuide/aws-properties-elasticloadbalancingv2-listener-certificate.html#cfn-elasticloadbalancingv2-listener-certificate-certificatearn


# CloudFormation Resource Specification v20.2.0

## New Resource Types

* AWS::CloudWatch::MetricStream
* AWS::Events::Archive
* AWS::IoT::DomainConfiguration
* AWS::RDS::GlobalCluster

## Attribute Changes


## Property Changes

* AWS::CodeArtifact::Domain Tags (__added__)
* AWS::CodeArtifact::Repository Tags (__added__)
* AWS::Kendra::DataSource DataSourceConfiguration.Required (__changed__)
  * Old: true
  * New: false
* AWS::Kendra::DataSource RoleArn.Required (__changed__)
  * Old: true
  * New: false
* AWS::S3::Bucket IntelligentTieringConfigurations (__added__)
* AWS::S3::Bucket OwnershipControls (__added__)
* AWS::SecretsManager::ResourcePolicy BlockPublicPolicy (__added__)

## Property Type Changes

* AWS::Batch::JobDefinition.EvaluateOnExit (__added__)
* AWS::S3::Bucket.IntelligentTieringConfiguration (__added__)
* AWS::S3::Bucket.OwnershipControls (__added__)
* AWS::S3::Bucket.OwnershipControlsRule (__added__)
* AWS::S3::Bucket.Tiering (__added__)
* AWS::Batch::JobDefinition.RetryStrategy EvaluateOnExit (__added__)
* AWS::EC2::LaunchTemplate.CapacityReservationTarget CapacityReservationResourceGroupArn (__added__)
* AWS::EC2::LaunchTemplate.NetworkInterface AssociateCarrierIpAddress (__added__)
* AWS::EC2::LaunchTemplate.NetworkInterface NetworkCardIndex (__added__)
* AWS::Kendra::DataSource.S3DataSourceConfiguration InclusionPatterns (__added__)


# CloudFormation Resource Specification v20.0.0

## New Resource Types

* AWS::IVS::Channel
* AWS::IVS::PlaybackKeyPair
* AWS::IVS::StreamKey
* AWS::IoTSiteWise::Asset
* AWS::IoTSiteWise::AssetModel
* AWS::IoTSiteWise::Gateway
* AWS::MediaPackage::Asset
* AWS::MediaPackage::Channel
* AWS::MediaPackage::OriginEndpoint
* AWS::MediaPackage::PackagingConfiguration
* AWS::MediaPackage::PackagingGroup

## Attribute Changes

* AWS::AutoScaling::AutoScalingGroup LaunchConfigurationName (__added__)
* AWS::AutoScaling::AutoScalingGroup LaunchTemplateSpecification (__added__)
* AWS::AutoScaling::AutoScalingGroup MixedInstancesPolicy (__added__)
* AWS::AutoScaling::AutoScalingGroup PlacementGroup (__added__)
* AWS::AutoScaling::AutoScalingGroup VPCZoneIdentifier (__added__)
* AWS::EC2::Subnet OutpostArn (__added__)

## Property Changes

* AWS::AmazonMQ::Broker LdapMetadata (__deleted__)
* AWS::AppSync::ApiKey ApiKeyId (__added__)
* AWS::AppSync::FunctionConfiguration SyncConfig (__added__)
* AWS::Athena::NamedQuery WorkGroup (__added__)
* AWS::AutoScaling::AutoScalingGroup CapacityRebalance (__added__)
* AWS::AutoScaling::LaunchConfiguration MetadataOptions (__added__)
* AWS::Batch::ComputeEnvironment Tags (__added__)
* AWS::Batch::JobDefinition Tags (__added__)
* AWS::Batch::JobQueue Tags (__added__)
* AWS::EC2::ClientVpnEndpoint SelfServicePortal (__added__)
* AWS::EC2::Route CarrierGatewayId (__added__)
* AWS::EC2::Route LocalGatewayId (__added__)
* AWS::EC2::Route VpcEndpointId (__added__)
* AWS::EC2::Subnet OutpostArn (__added__)
* AWS::EC2::VPCEndpointService ApplianceLoadBalancerArns (__deleted__)
* AWS::EMR::Cluster LogEncryptionKmsKeyId (__added__)
* AWS::EMR::Cluster ManagedScalingPolicy (__added__)
* AWS::EMR::Cluster StepConcurrencyLevel (__added__)
* AWS::ElastiCache::ReplicationGroup GlobalReplicationGroupId (__added__)
* AWS::ElastiCache::ReplicationGroup MultiAZEnabled.UpdateType (__changed__)
  * Old: Immutable
  * New: Mutable
* AWS::ElasticLoadBalancingV2::Listener Port.Required (__changed__)
  * Old: true
  * New: false
* AWS::ElasticLoadBalancingV2::Listener Protocol.Required (__changed__)
  * Old: true
  * New: false
* AWS::ElasticLoadBalancingV2::LoadBalancer SubnetMappings.UpdateType (__changed__)
  * Old: Immutable
  * New: Mutable
* AWS::GameLift::MatchmakingConfiguration FlexMatchMode (__added__)
* AWS::GameLift::MatchmakingConfiguration GameSessionQueueArns.Required (__changed__)
  * Old: true
  * New: false
* AWS::GlobalAccelerator::EndpointGroup PortOverrides (__added__)
* AWS::KinesisFirehose::DeliveryStream DeliveryStreamEncryptionConfigurationInput (__added__)
* AWS::KinesisFirehose::DeliveryStream Tags (__added__)
* AWS::KinesisFirehose::DeliveryStream KinesisStreamSourceConfiguration.UpdateType (__changed__)
  * Old: Mutable
  * New: Immutable
* AWS::LakeFormation::DataLakeSettings TrustedResourceOwners (__added__)
* AWS::Lambda::EventSourceMapping Queues (__added__)
* AWS::Lambda::EventSourceMapping SourceAccessConfigurations (__added__)
* AWS::Logs::LogGroup KmsKeyId (__added__)
* AWS::Logs::LogGroup LogGroupName.Documentation (__changed__)
  * Old: http://docs.aws.amazon.com/AWSCloudFormation/latest/UserGuide/aws-resource-logs-loggroup.html#cfn-cwl-loggroup-loggroupname
  * New: http://docs.aws.amazon.com/AWSCloudFormation/latest/UserGuide/aws-resource-logs-loggroup.html#cfn-logs-loggroup-loggroupname
* AWS::Logs::LogGroup RetentionInDays.Documentation (__changed__)
  * Old: http://docs.aws.amazon.com/AWSCloudFormation/latest/UserGuide/aws-resource-logs-loggroup.html#cfn-cwl-loggroup-retentionindays
  * New: http://docs.aws.amazon.com/AWSCloudFormation/latest/UserGuide/aws-resource-logs-loggroup.html#cfn-logs-loggroup-retentionindays
* AWS::RDS::DBCluster GlobalClusterIdentifier (__added__)
* AWS::RDS::DBCluster Engine.UpdateType (__changed__)
  * Old: Immutable
  * New: Conditional
* AWS::RDS::DBCluster EngineVersion.UpdateType (__changed__)
  * Old: Immutable
  * New: Mutable
* AWS::RDS::DBInstance Engine.UpdateType (__changed__)
  * Old: Immutable
  * New: Conditional
* AWS::SNS::Subscription SubscriptionRoleArn (__added__)
* AWS::SNS::Topic FifoTopic (__added__)

## Property Type Changes

* AWS::AmazonMQ::Broker.InterBrokerCred (__removed__)
* AWS::AmazonMQ::Broker.LdapMetadata (__removed__)
* AWS::AmazonMQ::Broker.ServerMetadata (__removed__)
* AWS::AppSync::FunctionConfiguration.LambdaConflictHandlerConfig (__added__)
* AWS::AppSync::FunctionConfiguration.SyncConfig (__added__)
* AWS::AutoScaling::LaunchConfiguration.MetadataOption (__added__)
* AWS::CloudFront::Distribution.OriginShield (__added__)
* AWS::EMR::Cluster.ComputeLimits (__added__)
* AWS::EMR::Cluster.ManagedScalingPolicy (__added__)
* AWS::EMR::Cluster.OnDemandProvisioningSpecification (__added__)
* AWS::EMR::InstanceFleetConfig.OnDemandProvisioningSpecification (__added__)
* AWS::Events::Rule.DeadLetterConfig (__added__)
* AWS::Events::Rule.RedshiftDataParameters (__added__)
* AWS::Events::Rule.RetryPolicy (__added__)
* AWS::GlobalAccelerator::EndpointGroup.PortOverride (__added__)
* AWS::KinesisFirehose::DeliveryStream.DeliveryStreamEncryptionConfigurationInput (__added__)
* AWS::Lambda::EventSourceMapping.SourceAccessConfiguration (__added__)
* AWS::SageMaker::Model.ImageConfig (__added__)
* AWS::Transfer::Server.SecurityGroupId (__added__)
* AWS::AutoScaling::AutoScalingGroup.LaunchTemplateOverrides LaunchTemplateSpecification (__added__)
* AWS::CloudFront::Distribution.Origin OriginShield (__added__)
* AWS::DLM::LifecyclePolicy.Parameters NoReboot (__added__)
* AWS::EC2::ClientVpnEndpoint.FederatedAuthenticationRequest SelfServiceSAMLProviderArn (__added__)
* AWS::EMR::Cluster.InstanceFleetProvisioningSpecifications OnDemandSpecification (__added__)
* AWS::EMR::Cluster.InstanceFleetProvisioningSpecifications SpotSpecification.Required (__changed__)
  * Old: true
  * New: false
* AWS::EMR::Cluster.SpotProvisioningSpecification AllocationStrategy (__added__)
* AWS::EMR::InstanceFleetConfig.InstanceFleetProvisioningSpecifications OnDemandSpecification (__added__)
* AWS::EMR::InstanceFleetConfig.InstanceFleetProvisioningSpecifications SpotSpecification.Required (__changed__)
  * Old: true
  * New: false
* AWS::EMR::InstanceFleetConfig.SpotProvisioningSpecification AllocationStrategy (__added__)
* AWS::ElasticLoadBalancingV2::LoadBalancer.SubnetMapping IPv6Address (__added__)
* AWS::ElasticLoadBalancingV2::TargetGroup.Matcher HttpCode.Required (__changed__)
  * Old: true
  * New: false
* AWS::Elasticsearch::Domain.ElasticsearchClusterConfig WarmCount (__added__)
* AWS::Elasticsearch::Domain.ElasticsearchClusterConfig WarmEnabled (__added__)
* AWS::Elasticsearch::Domain.ElasticsearchClusterConfig WarmType (__added__)
* AWS::Events::Rule.Target DeadLetterConfig (__added__)
* AWS::Events::Rule.Target RedshiftDataParameters (__added__)
* AWS::Events::Rule.Target RetryPolicy (__added__)
* AWS::KinesisFirehose::DeliveryStream.KinesisStreamSourceConfiguration KinesisStreamARN.UpdateType (__changed__)
  * Old: Mutable
  * New: Immutable
* AWS::KinesisFirehose::DeliveryStream.KinesisStreamSourceConfiguration RoleARN.UpdateType (__changed__)
  * Old: Mutable
  * New: Immutable
* AWS::S3::Bucket.Metrics EventThreshold.Required (__changed__)
  * Old: true
  * New: false
* AWS::S3::Bucket.SourceSelectionCriteria SseKmsEncryptedObjects.Required (__changed__)
  * Old: true
  * New: false
* AWS::SageMaker::Model.ContainerDefinition ImageConfig (__added__)
* AWS::Transfer::Server.EndpointDetails SecurityGroupIds (__added__)


# CloudFormation Resource Specification v18.7.0

## New Resource Types

* AWS::CodeArtifact::Domain
* AWS::CodeArtifact::Repository
* AWS::Timestream::Database
* AWS::Timestream::Table

## Attribute Changes

* AWS::ImageBuilder::Component Name (__deleted__)
* AWS::ImageBuilder::DistributionConfiguration Name (__deleted__)
* AWS::ImageBuilder::ImagePipeline Name (__deleted__)
* AWS::ImageBuilder::ImageRecipe Name (__deleted__)
* AWS::ImageBuilder::InfrastructureConfiguration Name (__deleted__)

## Property Changes

* AWS::ImageBuilder::Component Name (__added__)
* AWS::ImageBuilder::DistributionConfiguration Name (__added__)
* AWS::ImageBuilder::ImagePipeline Name (__added__)
* AWS::ImageBuilder::ImageRecipe Name (__added__)
* AWS::ImageBuilder::InfrastructureConfiguration Name (__added__)
* AWS::KMS::Key KeyUsage.UpdateType (__changed__)
  * Old: Immutable
  * New: Mutable

## Property Type Changes



# CloudFormation Resource Specification v18.6.0

## New Resource Types

* AWS::WorkSpaces::ConnectionAlias

## Attribute Changes

* AWS::ImageBuilder::Component Name (__added__)
* AWS::ImageBuilder::DistributionConfiguration Name (__added__)
* AWS::ImageBuilder::Image Name (__added__)
* AWS::ImageBuilder::ImagePipeline Name (__added__)
* AWS::ImageBuilder::ImageRecipe Name (__added__)
* AWS::ImageBuilder::InfrastructureConfiguration Name (__added__)

## Property Changes

* AWS::ApiGateway::DomainName DomainName.UpdateType (__changed__)
  * Old: Mutable
  * New: Immutable
* AWS::Config::ConformancePack DeliveryS3Bucket.Required (__changed__)
  * Old: true
  * New: false
* AWS::Config::OrganizationConformancePack DeliveryS3Bucket.Required (__changed__)
  * Old: true
  * New: false
* AWS::ImageBuilder::Component Name (__deleted__)
* AWS::ImageBuilder::DistributionConfiguration Name (__deleted__)
* AWS::ImageBuilder::ImagePipeline Name (__deleted__)
* AWS::ImageBuilder::ImageRecipe Name (__deleted__)
* AWS::ImageBuilder::InfrastructureConfiguration Name (__deleted__)
* AWS::Kendra::Faq FileFormat (__added__)
* AWS::StepFunctions::Activity Arn (__deleted__)
* AWS::StepFunctions::Activity Name (__added__)
* AWS::StepFunctions::Activity Tags.DuplicatesAllowed (__deleted__)

## Property Type Changes

* AWS::Backup::BackupPlan.AdvancedBackupSettingResourceType (__added__)
* AWS::Backup::BackupPlan.BackupPlanResourceType AdvancedBackupSettings (__added__)
* AWS::CloudFront::CachePolicy.ParametersInCacheKeyAndForwardedToOrigin EnableAcceptEncodingBrotli (__added__)
* AWS::CodeBuild::Project.ProjectTriggers BuildType (__added__)
* AWS::ECS::Service.NetworkConfiguration AwsVpcConfiguration (__deleted__)
* AWS::ECS::Service.NetworkConfiguration AwsvpcConfiguration (__added__)
* AWS::Synthetics::Canary.RunConfig ActiveTracing (__added__)


# CloudFormation Resource Specification v18.5.0

## New Resource Types


## Attribute Changes


## Property Changes

* AWS::Amplify::Branch EnablePerformanceMode (__added__)
* AWS::AppStream::Fleet IamRoleArn (__added__)
* AWS::AppStream::Fleet StreamView (__added__)
* AWS::AppStream::ImageBuilder IamRoleArn (__added__)
* AWS::EKS::Cluster KubernetesNetworkConfig (__added__)
* AWS::StepFunctions::Activity Name (__deleted__)
* AWS::StepFunctions::Activity Arn (__added__)
* AWS::StepFunctions::Activity Tags.DuplicatesAllowed (__added__)

## Property Type Changes

* AWS::Batch::JobDefinition.LogConfiguration (__added__)
* AWS::Batch::JobDefinition.Secret (__added__)
* AWS::Batch::JobDefinition.Tmpfs (__added__)
* AWS::EKS::Cluster.KubernetesNetworkConfig (__added__)
* AWS::Amplify::App.AutoBranchCreationConfig EnablePerformanceMode (__added__)
* AWS::Batch::JobDefinition.ContainerProperties ExecutionRoleArn (__added__)
* AWS::Batch::JobDefinition.ContainerProperties LogConfiguration (__added__)
* AWS::Batch::JobDefinition.ContainerProperties Secrets (__added__)
* AWS::Batch::JobDefinition.LinuxParameters InitProcessEnabled (__added__)
* AWS::Batch::JobDefinition.LinuxParameters MaxSwap (__added__)
* AWS::Batch::JobDefinition.LinuxParameters SharedMemorySize (__added__)
* AWS::Batch::JobDefinition.LinuxParameters Swappiness (__added__)
* AWS::Batch::JobDefinition.LinuxParameters Tmpfs (__added__)
* AWS::CloudFront::CachePolicy.CachePolicyConfig DefaultTTL.Required (__changed__)
  * Old: false
  * New: true
* AWS::CloudFront::CachePolicy.CachePolicyConfig MaxTTL.Required (__changed__)
  * Old: false
  * New: true
* AWS::CloudFront::CachePolicy.CachePolicyConfig ParametersInCacheKeyAndForwardedToOrigin.Required (__changed__)
  * Old: false
  * New: true


# CloudFormation Resource Specification v18.4.0

## New Resource Types

* AWS::AppFlow::ConnectorProfile
* AWS::AppFlow::Flow
* AWS::CloudFormation::StackSet

## Attribute Changes

* AWS::ApiGatewayV2::Api ApiEndpoint (__added__)
* AWS::Route53::HostedZone Id (__added__)
* AWS::Route53::HostedZone NameServers.DuplicatesAllowed (__added__)

## Property Changes

* AWS::ApiGateway::DomainName MutualTlsAuthentication (__added__)
* AWS::ApiGatewayV2::Api DisableExecuteApiEndpoint (__added__)
* AWS::ApiGatewayV2::DomainName MutualTlsAuthentication (__added__)
* AWS::CodeBuild::ReportGroup DeleteReports (__added__)
* AWS::EC2::VPCEndpointService ApplianceLoadBalancerArns (__added__)
* AWS::EC2::VPCEndpointService NetworkLoadBalancerArns.Required (__changed__)
  * Old: true
  * New: false
* AWS::ECS::Service CapacityProviderStrategy (__added__)
* AWS::ECS::Service ServiceArn (__added__)
* AWS::ECS::Service LoadBalancers.DuplicatesAllowed (__deleted__)
* AWS::ECS::Service PlacementConstraints.DuplicatesAllowed (__deleted__)
* AWS::ECS::Service PlacementStrategies.DuplicatesAllowed (__deleted__)
* AWS::ECS::Service ServiceRegistries.DuplicatesAllowed (__deleted__)
* AWS::ECS::Service Tags.DuplicatesAllowed (__deleted__)
* AWS::MediaLive::Channel EncoderSettings.PrimitiveType (__deleted__)
* AWS::MediaLive::Channel EncoderSettings.Type (__added__)
* AWS::MediaLive::Input InputDevices (__added__)
* AWS::Route53::HostedZone HostedZoneTags.DuplicatesAllowed (__changed__)
  * Old: true
  * New: false
* AWS::Route53::HostedZone VPCs.DuplicatesAllowed (__changed__)
  * Old: true
  * New: false
* AWS::Route53::HostedZone VPCs.UpdateType (__changed__)
  * Old: Conditional
  * New: Mutable

## Property Type Changes

* AWS::ApiGateway::DomainName.MutualTlsAuthentication (__added__)
* AWS::ApiGatewayV2::DomainName.MutualTlsAuthentication (__added__)
* AWS::ECS::Service.CapacityProviderStrategyItem (__added__)
* AWS::LakeFormation::Permissions.TableWildcard (__added__)
* AWS::MediaLive::Channel.AacSettings (__added__)
* AWS::MediaLive::Channel.Ac3Settings (__added__)
* AWS::MediaLive::Channel.ArchiveContainerSettings (__added__)
* AWS::MediaLive::Channel.ArchiveGroupSettings (__added__)
* AWS::MediaLive::Channel.ArchiveOutputSettings (__added__)
* AWS::MediaLive::Channel.AribDestinationSettings (__added__)
* AWS::MediaLive::Channel.AudioChannelMapping (__added__)
* AWS::MediaLive::Channel.AudioCodecSettings (__added__)
* AWS::MediaLive::Channel.AudioDescription (__added__)
* AWS::MediaLive::Channel.AudioNormalizationSettings (__added__)
* AWS::MediaLive::Channel.AudioOnlyHlsSettings (__added__)
* AWS::MediaLive::Channel.AudioTrack (__added__)
* AWS::MediaLive::Channel.AudioTrackSelection (__added__)
* AWS::MediaLive::Channel.AutomaticInputFailoverSettings (__added__)
* AWS::MediaLive::Channel.AvailBlanking (__added__)
* AWS::MediaLive::Channel.AvailConfiguration (__added__)
* AWS::MediaLive::Channel.AvailSettings (__added__)
* AWS::MediaLive::Channel.BlackoutSlate (__added__)
* AWS::MediaLive::Channel.BurnInDestinationSettings (__added__)
* AWS::MediaLive::Channel.CaptionDescription (__added__)
* AWS::MediaLive::Channel.CaptionDestinationSettings (__added__)
* AWS::MediaLive::Channel.CaptionLanguageMapping (__added__)
* AWS::MediaLive::Channel.ColorSpacePassthroughSettings (__added__)
* AWS::MediaLive::Channel.DvbNitSettings (__added__)
* AWS::MediaLive::Channel.DvbSdtSettings (__added__)
* AWS::MediaLive::Channel.DvbSubDestinationSettings (__added__)
* AWS::MediaLive::Channel.DvbTdtSettings (__added__)
* AWS::MediaLive::Channel.Eac3Settings (__added__)
* AWS::MediaLive::Channel.EbuTtDDestinationSettings (__added__)
* AWS::MediaLive::Channel.EmbeddedDestinationSettings (__added__)
* AWS::MediaLive::Channel.EmbeddedPlusScte20DestinationSettings (__added__)
* AWS::MediaLive::Channel.EncoderSettings (__added__)
* AWS::MediaLive::Channel.FeatureActivations (__added__)
* AWS::MediaLive::Channel.FecOutputSettings (__added__)
* AWS::MediaLive::Channel.Fmp4HlsSettings (__added__)
* AWS::MediaLive::Channel.FrameCaptureGroupSettings (__added__)
* AWS::MediaLive::Channel.FrameCaptureOutputSettings (__added__)
* AWS::MediaLive::Channel.FrameCaptureSettings (__added__)
* AWS::MediaLive::Channel.GlobalConfiguration (__added__)
* AWS::MediaLive::Channel.H264ColorSpaceSettings (__added__)
* AWS::MediaLive::Channel.H264FilterSettings (__added__)
* AWS::MediaLive::Channel.H264Settings (__added__)
* AWS::MediaLive::Channel.H265ColorSpaceSettings (__added__)
* AWS::MediaLive::Channel.H265FilterSettings (__added__)
* AWS::MediaLive::Channel.H265Settings (__added__)
* AWS::MediaLive::Channel.Hdr10Settings (__added__)
* AWS::MediaLive::Channel.HlsAkamaiSettings (__added__)
* AWS::MediaLive::Channel.HlsBasicPutSettings (__added__)
* AWS::MediaLive::Channel.HlsCdnSettings (__added__)
* AWS::MediaLive::Channel.HlsGroupSettings (__added__)
* AWS::MediaLive::Channel.HlsMediaStoreSettings (__added__)
* AWS::MediaLive::Channel.HlsOutputSettings (__added__)
* AWS::MediaLive::Channel.HlsSettings (__added__)
* AWS::MediaLive::Channel.HlsWebdavSettings (__added__)
* AWS::MediaLive::Channel.InputChannelLevel (__added__)
* AWS::MediaLive::Channel.InputLocation (__added__)
* AWS::MediaLive::Channel.InputLossBehavior (__added__)
* AWS::MediaLive::Channel.KeyProviderSettings (__added__)
* AWS::MediaLive::Channel.M2tsSettings (__added__)
* AWS::MediaLive::Channel.M3u8Settings (__added__)
* AWS::MediaLive::Channel.MediaPackageGroupSettings (__added__)
* AWS::MediaLive::Channel.MediaPackageOutputSettings (__added__)
* AWS::MediaLive::Channel.Mp2Settings (__added__)
* AWS::MediaLive::Channel.MsSmoothGroupSettings (__added__)
* AWS::MediaLive::Channel.MsSmoothOutputSettings (__added__)
* AWS::MediaLive::Channel.MultiplexGroupSettings (__added__)
* AWS::MediaLive::Channel.MultiplexOutputSettings (__added__)
* AWS::MediaLive::Channel.NielsenConfiguration (__added__)
* AWS::MediaLive::Channel.Output (__added__)
* AWS::MediaLive::Channel.OutputGroup (__added__)
* AWS::MediaLive::Channel.OutputGroupSettings (__added__)
* AWS::MediaLive::Channel.OutputLocationRef (__added__)
* AWS::MediaLive::Channel.OutputSettings (__added__)
* AWS::MediaLive::Channel.PassThroughSettings (__added__)
* AWS::MediaLive::Channel.Rec601Settings (__added__)
* AWS::MediaLive::Channel.Rec709Settings (__added__)
* AWS::MediaLive::Channel.RemixSettings (__added__)
* AWS::MediaLive::Channel.RtmpCaptionInfoDestinationSettings (__added__)
* AWS::MediaLive::Channel.RtmpGroupSettings (__added__)
* AWS::MediaLive::Channel.RtmpOutputSettings (__added__)
* AWS::MediaLive::Channel.Scte20PlusEmbeddedDestinationSettings (__added__)
* AWS::MediaLive::Channel.Scte27DestinationSettings (__added__)
* AWS::MediaLive::Channel.Scte35SpliceInsert (__added__)
* AWS::MediaLive::Channel.Scte35TimeSignalApos (__added__)
* AWS::MediaLive::Channel.SmpteTtDestinationSettings (__added__)
* AWS::MediaLive::Channel.StandardHlsSettings (__added__)
* AWS::MediaLive::Channel.StaticKeySettings (__added__)
* AWS::MediaLive::Channel.TeletextDestinationSettings (__added__)
* AWS::MediaLive::Channel.TemporalFilterSettings (__added__)
* AWS::MediaLive::Channel.TimecodeConfig (__added__)
* AWS::MediaLive::Channel.TtmlDestinationSettings (__added__)
* AWS::MediaLive::Channel.UdpContainerSettings (__added__)
* AWS::MediaLive::Channel.UdpGroupSettings (__added__)
* AWS::MediaLive::Channel.UdpOutputSettings (__added__)
* AWS::MediaLive::Channel.VideoCodecSettings (__added__)
* AWS::MediaLive::Channel.VideoDescription (__added__)
* AWS::MediaLive::Channel.WebvttDestinationSettings (__added__)
* AWS::MediaLive::Input.InputDeviceRequest (__added__)
* AWS::MediaLive::Input.InputDeviceSettings (__added__)
* AWS::ApiGatewayV2::DomainName.DomainNameConfiguration SecurityPolicy (__added__)
* AWS::ECS::Service.AwsVpcConfiguration SecurityGroups.DuplicatesAllowed (__deleted__)
* AWS::ECS::Service.AwsVpcConfiguration Subnets.DuplicatesAllowed (__deleted__)
* AWS::ECS::Service.AwsVpcConfiguration Subnets.Required (__changed__)
  * Old: true
  * New: false
* AWS::ECS::Service.LoadBalancer ContainerName.Documentation (__changed__)
  * Old: http://docs.aws.amazon.com/AWSCloudFormation/latest/UserGuide/aws-properties-ecs-service-loadbalancers.html#cfn-ecs-service-loadbalancers-containername
  * New: http://docs.aws.amazon.com/AWSCloudFormation/latest/UserGuide/aws-properties-ecs-service-loadbalancer.html#cfn-ecs-service-loadbalancer-containername
* AWS::ECS::Service.LoadBalancer ContainerPort.Documentation (__changed__)
  * Old: http://docs.aws.amazon.com/AWSCloudFormation/latest/UserGuide/aws-properties-ecs-service-loadbalancers.html#cfn-ecs-service-loadbalancers-containerport
  * New: http://docs.aws.amazon.com/AWSCloudFormation/latest/UserGuide/aws-properties-ecs-service-loadbalancer.html#cfn-ecs-service-loadbalancer-containerport
* AWS::ECS::Service.LoadBalancer ContainerPort.Required (__changed__)
  * Old: true
  * New: false
* AWS::ECS::Service.LoadBalancer LoadBalancerName.Documentation (__changed__)
  * Old: http://docs.aws.amazon.com/AWSCloudFormation/latest/UserGuide/aws-properties-ecs-service-loadbalancers.html#cfn-ecs-service-loadbalancers-loadbalancername
  * New: http://docs.aws.amazon.com/AWSCloudFormation/latest/UserGuide/aws-properties-ecs-service-loadbalancer.html#cfn-ecs-service-loadbalancer-loadbalancername
* AWS::ECS::Service.LoadBalancer TargetGroupArn.Documentation (__changed__)
  * Old: http://docs.aws.amazon.com/AWSCloudFormation/latest/UserGuide/aws-properties-ecs-service-loadbalancers.html#cfn-ecs-service-loadbalancers-targetgrouparn
  * New: http://docs.aws.amazon.com/AWSCloudFormation/latest/UserGuide/aws-properties-ecs-service-loadbalancer.html#cfn-ecs-service-loadbalancer-targetgrouparn
* AWS::ECS::Service.NetworkConfiguration AwsvpcConfiguration (__deleted__)
* AWS::ECS::Service.NetworkConfiguration AwsVpcConfiguration (__added__)
* AWS::LakeFormation::Permissions.DataLocationResource CatalogId (__added__)
* AWS::LakeFormation::Permissions.DatabaseResource CatalogId (__added__)
* AWS::LakeFormation::Permissions.TableResource CatalogId (__added__)
* AWS::LakeFormation::Permissions.TableResource TableWildcard (__added__)
* AWS::LakeFormation::Permissions.TableWithColumnsResource CatalogId (__added__)
* AWS::MediaLive::Channel.AudioSelectorSettings AudioTrackSelection (__added__)
* AWS::MediaLive::Channel.InputAttachment AutomaticInputFailoverSettings (__added__)
* AWS::MediaLive::Channel.InputSettings Smpte2038DataPreference (__added__)
* AWS::Route53::HostedZone.HostedZoneTag Key.Documentation (__changed__)
  * Old: http://docs.aws.amazon.com/AWSCloudFormation/latest/UserGuide/aws-properties-route53-hostedzone-hostedzonetags.html#cfn-route53-hostedzonetags-key
  * New: http://docs.aws.amazon.com/AWSCloudFormation/latest/UserGuide/aws-properties-route53-hostedzone-hostedzonetag.html#cfn-route53-hostedzone-hostedzonetag-key
* AWS::Route53::HostedZone.HostedZoneTag Value.Documentation (__changed__)
  * Old: http://docs.aws.amazon.com/AWSCloudFormation/latest/UserGuide/aws-properties-route53-hostedzone-hostedzonetags.html#cfn-route53-hostedzonetags-value
  * New: http://docs.aws.amazon.com/AWSCloudFormation/latest/UserGuide/aws-properties-route53-hostedzone-hostedzonetag.html#cfn-route53-hostedzone-hostedzonetag-value
* AWS::Route53::HostedZone.VPC VPCId.Documentation (__changed__)
  * Old: http://docs.aws.amazon.com/AWSCloudFormation/latest/UserGuide/aws-resource-route53-hostedzone-hostedzonevpcs.html#cfn-route53-hostedzone-hostedzonevpcs-vpcid
  * New: http://docs.aws.amazon.com/AWSCloudFormation/latest/UserGuide/aws-properties-route53-hostedzone-vpc.html#cfn-route53-hostedzone-vpc-vpcid
* AWS::Route53::HostedZone.VPC VPCRegion.Documentation (__changed__)
  * Old: http://docs.aws.amazon.com/AWSCloudFormation/latest/UserGuide/aws-resource-route53-hostedzone-hostedzonevpcs.html#cfn-route53-hostedzone-hostedzonevpcs-vpcregion
  * New: http://docs.aws.amazon.com/AWSCloudFormation/latest/UserGuide/aws-properties-route53-hostedzone-vpc.html#cfn-route53-hostedzone-vpc-vpcregion


# CloudFormation Resource Specification v18.3.0

## New Resource Types

* AWS::ApplicationInsights::Application
* AWS::CloudFront::CachePolicy
* AWS::CloudFront::OriginRequestPolicy
* AWS::CloudFront::RealtimeLogConfig
* AWS::CodeGuruReviewer::RepositoryAssociation
* AWS::EC2::CarrierGateway
* AWS::EKS::FargateProfile
* AWS::GameLift::GameServerGroup
* AWS::IoT::Authorizer
* AWS::Kendra::DataSource
* AWS::Kendra::Faq
* AWS::Kendra::Index
* AWS::Route53Resolver::ResolverQueryLoggingConfig
* AWS::Route53Resolver::ResolverQueryLoggingConfigAssociation
* AWS::SSO::Assignment
* AWS::SSO::PermissionSet
* AWS::SageMaker::MonitoringSchedule

## Attribute Changes

* AWS::GameLift::Alias AliasId (__added__)
* AWS::IoT::Certificate Id (__added__)
* AWS::KMS::Key KeyId (__added__)
* AWS::Lambda::EventSourceMapping Id (__added__)
* AWS::OpsWorksCM::Server Id (__added__)
* AWS::Route53::HealthCheck HealthCheckId (__added__)
* AWS::StepFunctions::StateMachine Arn (__added__)

## Property Changes

* AWS::ApiGatewayV2::Authorizer AuthorizerPayloadFormatVersion (__added__)
* AWS::ApiGatewayV2::Authorizer EnableSimpleResponses (__added__)
* AWS::ApiGatewayV2::Integration IntegrationSubtype (__added__)
* AWS::Cognito::UserPoolClient AccessTokenValidity (__added__)
* AWS::Cognito::UserPoolClient IdTokenValidity (__added__)
* AWS::Cognito::UserPoolClient TokenValidityUnits (__added__)
* AWS::EC2::NetworkInterface Ipv6Addresses.DuplicatesAllowed (__added__)
* AWS::EC2::NetworkInterface Ipv6Addresses.ItemType (__added__)
* AWS::EC2::NetworkInterface Ipv6Addresses.Type (__changed__)
  * Old: InstanceIpv6Address
  * New: List
* AWS::EC2::TransitGateway MulticastSupport (__added__)
* AWS::ECR::Repository ImageScanningConfiguration (__added__)
* AWS::ECR::Repository ImageTagMutability (__added__)
* AWS::ECR::Repository RepositoryPolicyText.PrimitiveType (__deleted__)
* AWS::ECR::Repository Tags.DuplicatesAllowed (__changed__)
  * Old: true
  * New: false
* AWS::ECS::TaskDefinition TaskDefinitionStatus (__deleted__)
* AWS::EKS::Nodegroup LaunchTemplate (__added__)
* AWS::GuardDuty::Detector DataSources (__added__)
* AWS::IoT::Certificate CACertificatePem (__added__)
* AWS::IoT::Certificate CertificateMode (__added__)
* AWS::IoT::Certificate CertificatePem (__added__)
* AWS::IoT::Certificate CertificateSigningRequest.Required (__changed__)
  * Old: true
  * New: false
* AWS::KMS::Key KeyPolicy.PrimitiveType (__deleted__)
* AWS::KMS::Key Tags.DuplicatesAllowed (__changed__)
  * Old: true
  * New: false
* AWS::Lambda::EventSourceMapping Topics (__added__)
* AWS::Neptune::DBCluster AssociatedRoles (__added__)
* AWS::OpsWorksCM::Server EngineAttributes.DuplicatesAllowed (__added__)
* AWS::OpsWorksCM::Server SecurityGroupIds.DuplicatesAllowed (__added__)
* AWS::OpsWorksCM::Server SubnetIds.DuplicatesAllowed (__added__)
* AWS::OpsWorksCM::Server Tags.DuplicatesAllowed (__added__)
* AWS::Route53::HealthCheck HealthCheckConfig.Type (__deleted__)
* AWS::Route53::HealthCheck HealthCheckConfig.PrimitiveType (__added__)
* AWS::Route53::HealthCheck HealthCheckConfig.UpdateType (__changed__)
  * Old: Conditional
  * New: Mutable
* AWS::Route53::HealthCheck HealthCheckTags.DuplicatesAllowed (__changed__)
  * Old: true
  * New: false
* AWS::SNS::Topic FifoTopic (__deleted__)
* AWS::SageMaker::Model EnableNetworkIsolation (__added__)
* AWS::ServiceCatalog::CloudFormationProvisionedProduct PathName (__added__)
* AWS::StepFunctions::StateMachine StateMachineType.UpdateType (__changed__)
  * Old: Immutable
  * New: Mutable
* AWS::StepFunctions::StateMachine Tags.DuplicatesAllowed (__added__)
* AWS::Transfer::Server SecurityPolicyName (__added__)

## Property Type Changes

* AWS::ECS::TaskDefinition.EfsVolumeConfiguration (__removed__)
* AWS::ECS::TaskDefinition.Options (__removed__)
* AWS::Route53::HealthCheck.AlarmIdentifier (__removed__)
* AWS::Route53::HealthCheck.HealthCheckConfig (__removed__)
* AWS::Cognito::UserPoolClient.TokenValidityUnits (__added__)
* AWS::ECS::TaskDefinition.EFSVolumeConfiguration (__added__)
* AWS::ECS::TaskDefinition.EnvironmentFile (__added__)
* AWS::EKS::Nodegroup.LaunchTemplateSpecification (__added__)
* AWS::GuardDuty::Detector.CFNDataSourceConfigurations (__added__)
* AWS::GuardDuty::Detector.CFNS3LogsConfiguration (__added__)
* AWS::MSK::Cluster.Sasl (__added__)
* AWS::MSK::Cluster.Scram (__added__)
* AWS::Macie::FindingsFilter.FindingsFilterListItem (__added__)
* AWS::Neptune::DBCluster.DBClusterRole (__added__)
* AWS::SSM::Association.ParameterValues (__added__)
* AWS::CloudFront::Distribution.CacheBehavior RealtimeLogConfigArn (__added__)
* AWS::CloudFront::Distribution.DefaultCacheBehavior RealtimeLogConfigArn (__added__)
* AWS::CodeCommit::Repository.Code BranchName (__added__)
* AWS::ECS::TaskDefinition.ContainerDefinition EnvironmentFiles (__added__)
* AWS::ECS::TaskDefinition.AuthorizationConfig Iam (__deleted__)
* AWS::ECS::TaskDefinition.AuthorizationConfig IAM (__added__)
* AWS::ECS::TaskDefinition.AuthorizationConfig AccessPointId.Documentation (__changed__)
  * Old: https://docs.aws.amazon.com/AmazonECS/latest/developerguide/efs-volumes.html#specify-efs-config
  * New: http://docs.aws.amazon.com/AWSCloudFormation/latest/UserGuide/aws-properties-ecs-taskdefinition-authorizationconfig.html#cfn-ecs-taskdefinition-authorizationconfig-accesspointid
* AWS::ECS::TaskDefinition.FirelensConfiguration Options.PrimitiveItemType (__added__)
* AWS::ECS::TaskDefinition.FirelensConfiguration Options.Type (__changed__)
  * Old: Options
  * New: Map
* AWS::ECS::TaskDefinition.LogConfiguration Options.PrimitiveItemType (__added__)
* AWS::ECS::TaskDefinition.LogConfiguration Options.Type (__changed__)
  * Old: Options
  * New: Map
* AWS::ECS::TaskDefinition.Volume EfsVolumeConfiguration (__deleted__)
* AWS::ECS::TaskDefinition.Volume EFSVolumeConfiguration (__added__)
* AWS::FSx::FileSystem.LustreConfiguration DriveCacheType (__added__)
* AWS::GameLift::Alias.RoutingStrategy Type.Required (__changed__)
  * Old: true
  * New: false
* AWS::Lambda::EventSourceMapping.DestinationConfig OnFailure.Required (__changed__)
  * Old: true
  * New: false
* AWS::Lambda::EventSourceMapping.OnFailure Destination.Required (__changed__)
  * Old: true
  * New: false
* AWS::MSK::Cluster.ClientAuthentication Sasl (__added__)
* AWS::Route53::HealthCheck.HealthCheckTag Key.Documentation (__changed__)
  * Old: http://docs.aws.amazon.com/AWSCloudFormation/latest/UserGuide/aws-properties-route53-healthcheck-healthchecktag.html#cfn-route53-healthchecktags-key
  * New: http://docs.aws.amazon.com/AWSCloudFormation/latest/UserGuide/aws-properties-route53-healthcheck-healthchecktag.html#cfn-route53-healthcheck-healthchecktag-key
* AWS::Route53::HealthCheck.HealthCheckTag Value.Documentation (__changed__)
  * Old: http://docs.aws.amazon.com/AWSCloudFormation/latest/UserGuide/aws-properties-route53-healthcheck-healthchecktag.html#cfn-route53-healthchecktags-value
  * New: http://docs.aws.amazon.com/AWSCloudFormation/latest/UserGuide/aws-properties-route53-healthcheck-healthchecktag.html#cfn-route53-healthcheck-healthchecktag-value
* AWS::StepFunctions::StateMachine.CloudWatchLogsLogGroup LogGroupArn.Documentation (__changed__)
  * Old: http://docs.aws.amazon.com/AWSCloudFormation/latest/UserGuide/aws-properties-stepfunctions-statemachine-logdestination-cloudwatchlogsloggroup.html#cfn-stepfunctions-statemachine-logdestination-cloudwatchlogsloggroup-loggrouparn
  * New: http://docs.aws.amazon.com/AWSCloudFormation/latest/UserGuide/aws-properties-stepfunctions-statemachine-cloudwatchlogsloggroup.html#cfn-stepfunctions-statemachine-cloudwatchlogsloggroup-loggrouparn
* AWS::StepFunctions::StateMachine.CloudWatchLogsLogGroup LogGroupArn.Required (__changed__)
  * Old: true
  * New: false
* AWS::StepFunctions::StateMachine.TracingConfiguration Enabled.Required (__changed__)
  * Old: true
  * New: false


# CloudFormation Resource Specification v16.3.0

## New Resource Types

* AWS::ApiGatewayV2::ApiGatewayManagedOverrides
* AWS::ApiGatewayV2::VpcLink
* AWS::AppMesh::GatewayRoute
* AWS::AppMesh::VirtualGateway

## Attribute Changes

* AWS::ECS::TaskDefinition TaskDefinitionArn (__added__)
* AWS::EFS::FileSystem Arn (__added__)

## Property Changes

* AWS::AmazonMQ::Broker AuthenticationStrategy (__added__)
* AWS::AmazonMQ::Broker LdapMetadata (__added__)
* AWS::AmazonMQ::Broker LdapServerMetadata (__added__)
* AWS::ApiGateway::DomainName DomainName.Required (__changed__)
  * Old: true
  * New: false
* AWS::ApiGateway::DomainName DomainName.UpdateType (__changed__)
  * Old: Immutable
  * New: Mutable
* AWS::ApiGateway::DomainName Tags.DuplicatesAllowed (__deleted__)
* AWS::CodeBuild::Project BuildBatchConfig (__added__)
* AWS::CodeBuild::ReportGroup Type.UpdateType (__changed__)
  * Old: Mutable
  * New: Immutable
* AWS::CodeGuruProfiler::ProfilingGroup AnomalyDetectionNotificationConfiguration (__added__)
* AWS::CodeGuruProfiler::ProfilingGroup Tags (__added__)
* AWS::CodeStarConnections::Connection HostArn (__added__)
* AWS::CodeStarConnections::Connection ProviderType.Required (__changed__)
  * Old: true
  * New: false
* AWS::EC2::FlowLog LogFormat (__added__)
* AWS::EC2::FlowLog MaxAggregationInterval (__added__)
* AWS::EC2::FlowLog Tags (__added__)
* AWS::ECS::TaskDefinition TaskDefinitionStatus (__added__)
* AWS::ECS::TaskDefinition Tags.DuplicatesAllowed (__deleted__)
* AWS::EFS::FileSystem BackupPolicy (__added__)
* AWS::ImageBuilder::InfrastructureConfiguration ResourceTags (__added__)
* AWS::IoT::ProvisioningTemplate Tags.ItemType (__deleted__)
* AWS::IoT::ProvisioningTemplate Tags.Type (__changed__)
  * Old: List
  * New: Tags
* AWS::KinesisFirehose::DeliveryStream HttpEndpointDestinationConfiguration (__added__)
* AWS::SecretsManager::RotationSchedule HostedRotationLambda (__added__)
* AWS::StepFunctions::StateMachine TracingConfiguration (__added__)

## Property Type Changes

* AWS::AmazonMQ::Broker.InterBrokerCred (__added__)
* AWS::AmazonMQ::Broker.LdapMetadata (__added__)
* AWS::AmazonMQ::Broker.LdapServerMetadata (__added__)
* AWS::AmazonMQ::Broker.ServerMetadata (__added__)
* AWS::CodeBuild::Project.BatchRestrictions (__added__)
* AWS::CodeBuild::Project.ProjectBuildBatchConfig (__added__)
* AWS::CodeGuruProfiler::ProfilingGroup.Channel (__added__)
* AWS::ECS::TaskDefinition.Options (__added__)
* AWS::EFS::FileSystem.BackupPolicy (__added__)
* AWS::IoT::ProvisioningTemplate.Tags (__added__)
* AWS::KinesisFirehose::DeliveryStream.HttpEndpointCommonAttribute (__added__)
* AWS::KinesisFirehose::DeliveryStream.HttpEndpointConfiguration (__added__)
* AWS::KinesisFirehose::DeliveryStream.HttpEndpointDestinationConfiguration (__added__)
* AWS::KinesisFirehose::DeliveryStream.HttpEndpointRequestConfiguration (__added__)
* AWS::KinesisFirehose::DeliveryStream.RetryOptions (__added__)
* AWS::SecretsManager::RotationSchedule.HostedRotationLambda (__added__)
* AWS::StepFunctions::StateMachine.TracingConfiguration (__added__)
* AWS::ApiGateway::DomainName.EndpointConfiguration Types.DuplicatesAllowed (__deleted__)
* AWS::CloudFront::Distribution.CacheBehavior CachePolicyId (__added__)
* AWS::CloudFront::Distribution.CacheBehavior OriginRequestPolicyId (__added__)
* AWS::CloudFront::Distribution.CacheBehavior ForwardedValues.Required (__changed__)
  * Old: true
  * New: false
* AWS::CloudFront::Distribution.DefaultCacheBehavior CachePolicyId (__added__)
* AWS::CloudFront::Distribution.DefaultCacheBehavior OriginRequestPolicyId (__added__)
* AWS::CloudFront::Distribution.DefaultCacheBehavior ForwardedValues.Required (__changed__)
  * Old: true
  * New: false
* AWS::ECS::TaskDefinition.ContainerDefinition Command.DuplicatesAllowed (__deleted__)
* AWS::ECS::TaskDefinition.ContainerDefinition DependsOn.DuplicatesAllowed (__deleted__)
* AWS::ECS::TaskDefinition.ContainerDefinition DnsSearchDomains.DuplicatesAllowed (__deleted__)
* AWS::ECS::TaskDefinition.ContainerDefinition DnsServers.DuplicatesAllowed (__deleted__)
* AWS::ECS::TaskDefinition.ContainerDefinition DockerLabels.DuplicatesAllowed (__deleted__)
* AWS::ECS::TaskDefinition.ContainerDefinition DockerSecurityOptions.DuplicatesAllowed (__deleted__)
* AWS::ECS::TaskDefinition.ContainerDefinition EntryPoint.DuplicatesAllowed (__deleted__)
* AWS::ECS::TaskDefinition.ContainerDefinition ExtraHosts.DuplicatesAllowed (__deleted__)
* AWS::ECS::TaskDefinition.ContainerDefinition ResourceRequirements.DuplicatesAllowed (__deleted__)
* AWS::ECS::TaskDefinition.ContainerDefinition Secrets.DuplicatesAllowed (__deleted__)
* AWS::ECS::TaskDefinition.ContainerDefinition SystemControls.DuplicatesAllowed (__deleted__)
* AWS::ECS::TaskDefinition.ContainerDefinition Ulimits.DuplicatesAllowed (__deleted__)
* AWS::ECS::TaskDefinition.ContainerDependency Condition.Required (__changed__)
  * Old: true
  * New: false
* AWS::ECS::TaskDefinition.ContainerDependency ContainerName.Required (__changed__)
  * Old: true
  * New: false
* AWS::ECS::TaskDefinition.Device HostPath.Required (__changed__)
  * Old: true
  * New: false
* AWS::ECS::TaskDefinition.DockerVolumeConfiguration DriverOpts.DuplicatesAllowed (__deleted__)
* AWS::ECS::TaskDefinition.DockerVolumeConfiguration Labels.DuplicatesAllowed (__deleted__)
* AWS::ECS::TaskDefinition.FirelensConfiguration Options.DuplicatesAllowed (__deleted__)
* AWS::ECS::TaskDefinition.FirelensConfiguration Options.PrimitiveItemType (__deleted__)
* AWS::ECS::TaskDefinition.FirelensConfiguration Options.Type (__changed__)
  * Old: Map
  * New: Options
* AWS::ECS::TaskDefinition.FirelensConfiguration Type.Required (__changed__)
  * Old: true
  * New: false
* AWS::ECS::TaskDefinition.HealthCheck Command.DuplicatesAllowed (__deleted__)
* AWS::ECS::TaskDefinition.HealthCheck Command.Required (__changed__)
  * Old: true
  * New: false
* AWS::ECS::TaskDefinition.HostEntry Hostname.Required (__changed__)
  * Old: true
  * New: false
* AWS::ECS::TaskDefinition.HostEntry IpAddress.Required (__changed__)
  * Old: true
  * New: false
* AWS::ECS::TaskDefinition.KernelCapabilities Add.DuplicatesAllowed (__deleted__)
* AWS::ECS::TaskDefinition.KernelCapabilities Drop.DuplicatesAllowed (__deleted__)
* AWS::ECS::TaskDefinition.LinuxParameters Devices.DuplicatesAllowed (__deleted__)
* AWS::ECS::TaskDefinition.LinuxParameters Tmpfs.DuplicatesAllowed (__deleted__)
* AWS::ECS::TaskDefinition.LogConfiguration Options.DuplicatesAllowed (__deleted__)
* AWS::ECS::TaskDefinition.LogConfiguration Options.PrimitiveItemType (__deleted__)
* AWS::ECS::TaskDefinition.LogConfiguration Options.Type (__changed__)
  * Old: Map
  * New: Options
* AWS::ECS::TaskDefinition.LogConfiguration SecretOptions.DuplicatesAllowed (__deleted__)
* AWS::ECS::TaskDefinition.SystemControl Namespace.Required (__changed__)
  * Old: true
  * New: false
* AWS::ECS::TaskDefinition.SystemControl Value.Required (__changed__)
  * Old: true
  * New: false
* AWS::ECS::TaskDefinition.Tmpfs MountOptions.DuplicatesAllowed (__deleted__)
* AWS::FSx::FileSystem.LustreConfiguration AutoImportPolicy (__added__)
* AWS::ImageBuilder::DistributionConfiguration.Distribution Region.Required (__changed__)
  * Old: false
  * New: true

# Serverless Application Model (SAM) Resource Specification v2016-10-31

## New Resource Types

* AWS::Serverless::StateMachine

## Attribute Changes


## Property Changes

* AWS::Serverless::Function FileSystemConfigs (__added__)

## Property Type Changes

* AWS::Serverless::Function.FileSystemConfig (__added__)


# Serverless Application Model (SAM) Resource Specification v2016-10-31

## New Resource Types


## Attribute Changes


## Property Changes


## Property Type Changes

* AWS::Serverless::Function.DestinationConfig (__added__)
* AWS::Serverless::Function.OnFailure (__added__)
* AWS::Serverless::Function.DynamoDBEvent BisectBatchOnFunctionError (__added__)
* AWS::Serverless::Function.DynamoDBEvent DestinationConfig (__added__)
* AWS::Serverless::Function.DynamoDBEvent MaximumBatchingWindowInSeconds (__added__)
* AWS::Serverless::Function.DynamoDBEvent MaximumRecordAgeInSeconds (__added__)
* AWS::Serverless::Function.DynamoDBEvent MaximumRetryAttempts (__added__)
* AWS::Serverless::Function.DynamoDBEvent ParallelizationFactor (__added__)

# CloudFormation Resource Specification v16.1.0

## New Resource Types

* AWS::Athena::DataCatalog
* AWS::EC2::PrefixList
* AWS::QLDB::Stream

## Attribute Changes

* AWS::Amplify::Domain AutoSubDomainCreationPatterns (__added__)
* AWS::Amplify::Domain AutoSubDomainIAMRole (__added__)
* AWS::Amplify::Domain EnableAutoSubDomain (__added__)
* AWS::RDS::DBProxyTargetGroup TargetGroupName (__deleted__)
* AWS::ServiceCatalog::CloudFormationProvisionedProduct Outputs (__added__)
* AWS::ServiceCatalog::CloudFormationProvisionedProduct ProvisionedProductId (__added__)

## Property Changes

* AWS::Amplify::App EnableBranchAutoDeletion (__added__)
* AWS::Amplify::Domain AutoSubDomainCreationPatterns (__added__)
* AWS::Amplify::Domain AutoSubDomainIAMRole (__added__)
* AWS::Amplify::Domain EnableAutoSubDomain (__added__)
* AWS::AutoScaling::AutoScalingGroup NewInstancesProtectedFromScaleIn (__added__)
* AWS::CodeGuruProfiler::ProfilingGroup ComputePlatform (__added__)
* AWS::ElastiCache::ReplicationGroup MultiAZEnabled.UpdateType (__changed__)
  * Old: Mutable
  * New: Immutable
* AWS::ElasticLoadBalancingV2::Listener AlpnPolicy (__added__)
* AWS::Elasticsearch::Domain AdvancedSecurityOptions (__added__)
* AWS::Elasticsearch::Domain DomainEndpointOptions (__added__)
* AWS::FSx::FileSystem StorageCapacity.UpdateType (__changed__)
  * Old: Immutable
  * New: Mutable
* AWS::ImageBuilder::Component SupportedOsVersions (__added__)
* AWS::ImageBuilder::Image EnhancedImageMetadataEnabled (__added__)
* AWS::ImageBuilder::ImagePipeline EnhancedImageMetadataEnabled (__added__)
* AWS::ImageBuilder::ImageRecipe WorkingDirectory (__added__)
* AWS::Lambda::Function FileSystemConfigs (__added__)
* AWS::RDS::DBProxyTargetGroup TargetGroupName (__added__)
* AWS::RDS::DBProxyTargetGroup DBProxyName.UpdateType (__changed__)
  * Old: Mutable
  * New: Immutable
* AWS::Route53::HealthCheck HealthCheckConfig.UpdateType (__changed__)
  * Old: Mutable
  * New: Conditional
* AWS::SSM::Association ApplyOnlyAtCronInterval (__added__)
* AWS::SageMaker::EndpointConfig DataCaptureConfig (__added__)
* AWS::ServiceCatalog::CloudFormationProvisionedProduct NotificationArns.DuplicatesAllowed (__added__)
* AWS::ServiceDiscovery::HttpNamespace Tags.UpdateType (__changed__)
  * Old: Mutable
  * New: Immutable
* AWS::ServiceDiscovery::PrivateDnsNamespace Tags.UpdateType (__changed__)
  * Old: Mutable
  * New: Immutable
* AWS::ServiceDiscovery::PublicDnsNamespace Tags.UpdateType (__changed__)
  * Old: Mutable
  * New: Immutable
* AWS::ServiceDiscovery::Service Tags.UpdateType (__changed__)
  * Old: Mutable
  * New: Immutable
* AWS::Synthetics::Canary RunConfig.Required (__changed__)
  * Old: true
  * New: false

## Property Type Changes

* AWS::CodeBuild::Project.BuildStatusConfig (__added__)
* AWS::Elasticsearch::Domain.AdvancedSecurityOptionsInput (__added__)
* AWS::Elasticsearch::Domain.DomainEndpointOptions (__added__)
* AWS::Elasticsearch::Domain.MasterUserOptions (__added__)
* AWS::Lambda::Function.FileSystemConfig (__added__)
* AWS::SageMaker::EndpointConfig.CaptureContentTypeHeader (__added__)
* AWS::SageMaker::EndpointConfig.CaptureOption (__added__)
* AWS::SageMaker::EndpointConfig.DataCaptureConfig (__added__)
* AWS::WAFv2::RuleGroup.ForwardedIPConfiguration (__added__)
* AWS::WAFv2::RuleGroup.IPSetForwardedIPConfiguration (__added__)
* AWS::WAFv2::WebACL.ForwardedIPConfiguration (__added__)
* AWS::WAFv2::WebACL.IPSetForwardedIPConfiguration (__added__)
* AWS::CodeBuild::Project.Source BuildStatusConfig (__added__)
* AWS::FSx::FileSystem.LustreConfiguration AutomaticBackupRetentionDays (__added__)
* AWS::FSx::FileSystem.LustreConfiguration CopyTagsToBackups (__added__)
* AWS::FSx::FileSystem.LustreConfiguration DailyAutomaticBackupStartTime (__added__)
* AWS::FSx::FileSystem.WindowsConfiguration ThroughputCapacity.UpdateType (__changed__)
  * Old: Immutable
  * New: Mutable
* AWS::SageMaker::Model.ContainerDefinition ModelPackageName (__added__)
* AWS::SageMaker::Model.ContainerDefinition Image.Required (__changed__)
  * Old: true
  * New: false
* AWS::ServiceCatalog::CloudFormationProvisionedProduct.ProvisioningParameter Key.Required (__changed__)
  * Old: false
  * New: true
* AWS::ServiceCatalog::CloudFormationProvisionedProduct.ProvisioningParameter Value.Required (__changed__)
  * Old: false
  * New: true
* AWS::ServiceCatalog::CloudFormationProvisionedProduct.ProvisioningPreferences StackSetAccounts.DuplicatesAllowed (__added__)
* AWS::ServiceCatalog::CloudFormationProvisionedProduct.ProvisioningPreferences StackSetRegions.DuplicatesAllowed (__added__)
* AWS::Synthetics::Canary.RunConfig MemoryInMB (__added__)
* AWS::Synthetics::Canary.Schedule DurationInSeconds.Required (__changed__)
  * Old: true
  * New: false
* AWS::WAFv2::RuleGroup.GeoMatchStatement ForwardedIPConfig (__added__)
* AWS::WAFv2::RuleGroup.IPSetReferenceStatement IPSetForwardedIPConfig (__added__)
* AWS::WAFv2::RuleGroup.RateBasedStatementOne ForwardedIPConfig (__added__)
* AWS::WAFv2::RuleGroup.RateBasedStatementTwo ForwardedIPConfig (__added__)
* AWS::WAFv2::WebACL.GeoMatchStatement ForwardedIPConfig (__added__)
* AWS::WAFv2::WebACL.IPSetReferenceStatement IPSetForwardedIPConfig (__added__)
* AWS::WAFv2::WebACL.RateBasedStatementOne ForwardedIPConfig (__added__)
* AWS::WAFv2::WebACL.RateBasedStatementTwo ForwardedIPConfig (__added__)


# CloudFormation Resource Specification v16.0.0

## New Resource Types

* AWS::AppConfig::HostedConfigurationVersion
* AWS::ECS::CapacityProvider

## Removed Resource Types

* AWS::EC2::PrefixList

## Attribute Changes

* AWS::EC2::FlowLog Id (__added__)

## Property Changes

* AWS::ECS::Cluster CapacityProviders (__added__)
* AWS::ECS::Cluster DefaultCapacityProviderStrategy (__added__)
* AWS::SSM::MaintenanceWindow ScheduleOffset (__added__)
* AWS::SSM::MaintenanceWindowTask TaskType.UpdateType (__changed__)
  * Old: Mutable
  * New: Immutable
* AWS::ServiceDiscovery::HttpNamespace Tags (__added__)
* AWS::ServiceDiscovery::PrivateDnsNamespace Tags (__added__)
* AWS::ServiceDiscovery::PublicDnsNamespace Tags (__added__)
* AWS::ServiceDiscovery::Service Tags (__added__)
* AWS::WAFv2::WebACLAssociation ResourceArn.UpdateType (__changed__)
  * Old: Mutable
  * New: Immutable
* AWS::WAFv2::WebACLAssociation WebACLArn.UpdateType (__changed__)
  * Old: Mutable
  * New: Immutable

## Property Type Changes

* AWS::AppMesh::Route.GrpcTimeout (__added__)
* AWS::AppMesh::Route.HttpTimeout (__added__)
* AWS::AppMesh::Route.TcpTimeout (__added__)
* AWS::AppMesh::VirtualNode.Duration (__added__)
* AWS::AppMesh::VirtualNode.GrpcTimeout (__added__)
* AWS::AppMesh::VirtualNode.HttpTimeout (__added__)
* AWS::AppMesh::VirtualNode.ListenerTimeout (__added__)
* AWS::AppMesh::VirtualNode.TcpTimeout (__added__)
* AWS::ECS::Cluster.CapacityProviderStrategyItem (__added__)
* AWS::AppMesh::Route.GrpcRoute Timeout (__added__)
* AWS::AppMesh::Route.HttpRoute Timeout (__added__)
* AWS::AppMesh::Route.TcpRoute Timeout (__added__)
* AWS::AppMesh::VirtualNode.Listener Timeout (__added__)
* AWS::FMS::Policy.IEMap ORGUNIT (__added__)

# Serverless Application Model (SAM) Resource Specification v2016-10-31

## New Resource Types


## Attribute Changes


## Property Changes

* AWS::Serverless::Api OpenApiVersion (__added__)

## Property Type Changes

* AWS::Serverless::Function.EventBridgeRuleEvent (__added__)
* AWS::Serverless::Function.EventSource Properties.Types (__changed__)
  * Added EventBridgeRuleEvent

# CloudFormation Resource Specification v15.1.0

## New Resource Types

* AWS::EC2::PrefixList
* AWS::EFS::AccessPoint
* AWS::IoT::ProvisioningTemplate
* AWS::RDS::DBProxy
* AWS::RDS::DBProxyTargetGroup

## Attribute Changes

* AWS::Chatbot::SlackChannelConfiguration Arn (__added__)
* AWS::EFS::FileSystem FileSystemId (__added__)
* AWS::ElastiCache::ReplicationGroup ReaderEndPoint.Address (__added__)
* AWS::ElastiCache::ReplicationGroup ReaderEndPoint.Port (__added__)
* AWS::ImageBuilder::Image OutputResources (__deleted__)

## Property Changes

* AWS::CertificateManager::Certificate CertificateAuthorityArn (__added__)
* AWS::CertificateManager::Certificate CertificateTransparencyLoggingPreference (__added__)
* AWS::Chatbot::SlackChannelConfiguration Arn (__deleted__)
* AWS::CodeGuruProfiler::ProfilingGroup AgentPermissions (__added__)
* AWS::DynamoDB::Table SSESpecification.UpdateType (__changed__)
  * Old: Conditional
  * New: Mutable
* AWS::EC2::Volume OutpostArn (__added__)
* AWS::EFS::FileSystem FileSystemPolicy (__added__)
* AWS::EFS::FileSystem LifecyclePolicies.Documentation (__changed__)
  * Old: http://docs.aws.amazon.com/AWSCloudFormation/latest/UserGuide/aws-resource-efs-filesystem.html#cfn-elasticfilesystem-filesystem-lifecyclepolicies
  * New: http://docs.aws.amazon.com/AWSCloudFormation/latest/UserGuide/aws-resource-efs-filesystem.html#cfn-efs-filesystem-lifecyclepolicies
* AWS::EFS::FileSystem ProvisionedThroughputInMibps.Documentation (__changed__)
  * Old: http://docs.aws.amazon.com/AWSCloudFormation/latest/UserGuide/aws-resource-efs-filesystem.html#cfn-elasticfilesystem-filesystem-provisionedthroughputinmibps
  * New: http://docs.aws.amazon.com/AWSCloudFormation/latest/UserGuide/aws-resource-efs-filesystem.html#cfn-efs-filesystem-provisionedthroughputinmibps
* AWS::EFS::FileSystem ThroughputMode.Documentation (__changed__)
  * Old: http://docs.aws.amazon.com/AWSCloudFormation/latest/UserGuide/aws-resource-efs-filesystem.html#cfn-elasticfilesystem-filesystem-throughputmode
  * New: http://docs.aws.amazon.com/AWSCloudFormation/latest/UserGuide/aws-resource-efs-filesystem.html#cfn-efs-filesystem-throughputmode
* AWS::ElastiCache::ReplicationGroup MultiAZEnabled (__added__)
* AWS::MSK::Cluster ConfigurationInfo.UpdateType (__changed__)
  * Old: Immutable
  * New: Mutable
* AWS::MSK::Cluster KafkaVersion.UpdateType (__changed__)
  * Old: Immutable
  * New: Mutable
* AWS::RDS::DBInstance MultiAZ.UpdateType (__changed__)
  * Old: Mutable
  * New: Conditional
* AWS::SNS::Topic ContentBasedDeduplication (__added__)
* AWS::SNS::Topic FifoTopic (__added__)

## Property Type Changes

* AWS::EC2::ClientVpnEndpoint.FederatedAuthenticationRequest (__added__)
* AWS::Events::Rule.HttpParameters (__added__)
* AWS::KinesisFirehose::DeliveryStream.RedshiftRetryOptions (__added__)
* AWS::KinesisFirehose::DeliveryStream.VpcConfiguration (__added__)
* AWS::S3::Bucket.DeleteMarkerReplication (__added__)
* AWS::S3::Bucket.Metrics (__added__)
* AWS::S3::Bucket.ReplicationRuleAndOperator (__added__)
* AWS::S3::Bucket.ReplicationRuleFilter (__added__)
* AWS::S3::Bucket.ReplicationTime (__added__)
* AWS::S3::Bucket.ReplicationTimeValue (__added__)
* AWS::CertificateManager::Certificate.DomainValidationOption HostedZoneId (__added__)
* AWS::CertificateManager::Certificate.DomainValidationOption ValidationDomain.Required (__changed__)
  * Old: true
  * New: false
* AWS::CloudFront::Distribution.Origin ConnectionAttempts (__added__)
* AWS::CloudFront::Distribution.Origin ConnectionTimeout (__added__)
* AWS::CloudWatch::Alarm.MetricDataQuery Period (__added__)
* AWS::EC2::ClientVpnEndpoint.ClientAuthenticationRequest FederatedAuthentication (__added__)
* AWS::ECS::TaskDefinition.InferenceAccelerator DevicePolicy (__deleted__)
* AWS::EFS::FileSystem.ElasticFileSystemTag Key.Documentation (__changed__)
  * Old: http://docs.aws.amazon.com/AWSCloudFormation/latest/UserGuide/aws-properties-efs-filesystem-filesystemtags.html#cfn-efs-filesystem-filesystemtags-key
  * New: http://docs.aws.amazon.com/AWSCloudFormation/latest/UserGuide/aws-properties-efs-filesystem-elasticfilesystemtag.html#cfn-efs-filesystem-elasticfilesystemtag-key
* AWS::EFS::FileSystem.ElasticFileSystemTag Value.Documentation (__changed__)
  * Old: http://docs.aws.amazon.com/AWSCloudFormation/latest/UserGuide/aws-properties-efs-filesystem-filesystemtags.html#cfn-efs-filesystem-filesystemtags-value
  * New: http://docs.aws.amazon.com/AWSCloudFormation/latest/UserGuide/aws-properties-efs-filesystem-elasticfilesystemtag.html#cfn-efs-filesystem-elasticfilesystemtag-value
* AWS::EFS::FileSystem.LifecyclePolicy TransitionToIA.Documentation (__changed__)
  * Old: http://docs.aws.amazon.com/AWSCloudFormation/latest/UserGuide/aws-properties-elasticfilesystem-filesystem-lifecyclepolicy.html#cfn-elasticfilesystem-filesystem-lifecyclepolicy-transitiontoia
  * New: http://docs.aws.amazon.com/AWSCloudFormation/latest/UserGuide/aws-properties-efs-filesystem-lifecyclepolicy.html#cfn-efs-filesystem-lifecyclepolicy-transitiontoia
* AWS::ElasticLoadBalancingV2::LoadBalancer.SubnetMapping PrivateIPv4Address (__added__)
* AWS::ElasticLoadBalancingV2::LoadBalancer.SubnetMapping AllocationId.Required (__changed__)
  * Old: true
  * New: false
* AWS::Events::Rule.Target HttpParameters (__added__)
* AWS::KinesisFirehose::DeliveryStream.BufferingHints IntervalInSeconds.Required (__changed__)
  * Old: true
  * New: false
* AWS::KinesisFirehose::DeliveryStream.BufferingHints SizeInMBs.Required (__changed__)
  * Old: true
  * New: false
* AWS::KinesisFirehose::DeliveryStream.DataFormatConversionConfiguration Enabled.Required (__changed__)
  * Old: true
  * New: false
* AWS::KinesisFirehose::DeliveryStream.DataFormatConversionConfiguration InputFormatConfiguration.Required (__changed__)
  * Old: true
  * New: false
* AWS::KinesisFirehose::DeliveryStream.DataFormatConversionConfiguration OutputFormatConfiguration.Required (__changed__)
  * Old: true
  * New: false
* AWS::KinesisFirehose::DeliveryStream.DataFormatConversionConfiguration SchemaConfiguration.Required (__changed__)
  * Old: true
  * New: false
* AWS::KinesisFirehose::DeliveryStream.ElasticsearchBufferingHints IntervalInSeconds.Required (__changed__)
  * Old: true
  * New: false
* AWS::KinesisFirehose::DeliveryStream.ElasticsearchBufferingHints SizeInMBs.Required (__changed__)
  * Old: true
  * New: false
* AWS::KinesisFirehose::DeliveryStream.ElasticsearchDestinationConfiguration ClusterEndpoint (__added__)
* AWS::KinesisFirehose::DeliveryStream.ElasticsearchDestinationConfiguration VpcConfiguration (__added__)
* AWS::KinesisFirehose::DeliveryStream.ElasticsearchDestinationConfiguration BufferingHints.Required (__changed__)
  * Old: true
  * New: false
* AWS::KinesisFirehose::DeliveryStream.ElasticsearchDestinationConfiguration DomainARN.Required (__changed__)
  * Old: true
  * New: false
* AWS::KinesisFirehose::DeliveryStream.ElasticsearchDestinationConfiguration IndexRotationPeriod.Required (__changed__)
  * Old: true
  * New: false
* AWS::KinesisFirehose::DeliveryStream.ElasticsearchDestinationConfiguration RetryOptions.Required (__changed__)
  * Old: true
  * New: false
* AWS::KinesisFirehose::DeliveryStream.ElasticsearchDestinationConfiguration S3BackupMode.Required (__changed__)
  * Old: true
  * New: false
* AWS::KinesisFirehose::DeliveryStream.ElasticsearchDestinationConfiguration TypeName.Required (__changed__)
  * Old: true
  * New: false
* AWS::KinesisFirehose::DeliveryStream.ElasticsearchRetryOptions DurationInSeconds.Required (__changed__)
  * Old: true
  * New: false
* AWS::KinesisFirehose::DeliveryStream.ExtendedS3DestinationConfiguration BufferingHints.Required (__changed__)
  * Old: true
  * New: false
* AWS::KinesisFirehose::DeliveryStream.ExtendedS3DestinationConfiguration CompressionFormat.Required (__changed__)
  * Old: true
  * New: false
* AWS::KinesisFirehose::DeliveryStream.InputFormatConfiguration Deserializer.Required (__changed__)
  * Old: true
  * New: false
* AWS::KinesisFirehose::DeliveryStream.OpenXJsonSerDe ColumnToJsonKeyMappings.DuplicatesAllowed (__deleted__)
* AWS::KinesisFirehose::DeliveryStream.OutputFormatConfiguration Serializer.Required (__changed__)
  * Old: true
  * New: false
* AWS::KinesisFirehose::DeliveryStream.Processor Parameters.Required (__changed__)
  * Old: true
  * New: false
* AWS::KinesisFirehose::DeliveryStream.RedshiftDestinationConfiguration RetryOptions (__added__)
* AWS::KinesisFirehose::DeliveryStream.RedshiftDestinationConfiguration S3BackupConfiguration (__added__)
* AWS::KinesisFirehose::DeliveryStream.RedshiftDestinationConfiguration S3BackupMode (__added__)
* AWS::KinesisFirehose::DeliveryStream.S3DestinationConfiguration BufferingHints.Required (__changed__)
  * Old: true
  * New: false
* AWS::KinesisFirehose::DeliveryStream.S3DestinationConfiguration CompressionFormat.Required (__changed__)
  * Old: true
  * New: false
* AWS::KinesisFirehose::DeliveryStream.SchemaConfiguration CatalogId.Required (__changed__)
  * Old: true
  * New: false
* AWS::KinesisFirehose::DeliveryStream.SchemaConfiguration DatabaseName.Required (__changed__)
  * Old: true
  * New: false
* AWS::KinesisFirehose::DeliveryStream.SchemaConfiguration Region.Required (__changed__)
  * Old: true
  * New: false
* AWS::KinesisFirehose::DeliveryStream.SchemaConfiguration RoleARN.Required (__changed__)
  * Old: true
  * New: false
* AWS::KinesisFirehose::DeliveryStream.SchemaConfiguration TableName.Required (__changed__)
  * Old: true
  * New: false
* AWS::KinesisFirehose::DeliveryStream.SchemaConfiguration VersionId.Required (__changed__)
  * Old: true
  * New: false
* AWS::KinesisFirehose::DeliveryStream.SplunkRetryOptions DurationInSeconds.Required (__changed__)
  * Old: true
  * New: false
* AWS::MSK::Cluster.ConfigurationInfo Arn.UpdateType (__changed__)
  * Old: Immutable
  * New: Mutable
* AWS::MSK::Cluster.ConfigurationInfo Revision.UpdateType (__changed__)
  * Old: Immutable
  * New: Mutable
* AWS::S3::Bucket.ReplicationDestination Metrics (__added__)
* AWS::S3::Bucket.ReplicationDestination ReplicationTime (__added__)
* AWS::S3::Bucket.ReplicationRule DeleteMarkerReplication (__added__)
* AWS::S3::Bucket.ReplicationRule Filter (__added__)
* AWS::S3::Bucket.ReplicationRule Priority (__added__)
* AWS::S3::Bucket.ReplicationRule Prefix.Required (__changed__)
  * Old: true
  * New: false


# CloudFormation Resource Specification v14.4.0

## New Resource Types

* AWS::GlobalAccelerator::Accelerator
* AWS::GlobalAccelerator::EndpointGroup
* AWS::GlobalAccelerator::Listener
* AWS::ImageBuilder::Component
* AWS::ImageBuilder::DistributionConfiguration
* AWS::ImageBuilder::Image
* AWS::ImageBuilder::ImagePipeline
* AWS::ImageBuilder::ImageRecipe
* AWS::ImageBuilder::InfrastructureConfiguration
* AWS::Macie::CustomDataIdentifier
* AWS::Macie::FindingsFilter
* AWS::Macie::Session

## Attribute Changes

* AWS::Athena::NamedQuery NamedQueryId (__added__)
* AWS::SSM::Association AssociationId (__added__)

## Property Changes

* AWS::Cloud9::EnvironmentEC2 ConnectionType (__added__)
* AWS::CodeStarConnections::Connection Tags (__added__)
* AWS::DMS::Endpoint NeptuneSettings (__added__)
* AWS::DMS::ReplicationTask TaskData (__added__)
* AWS::ECS::Cluster ClusterSettings.DuplicatesAllowed (__deleted__)
* AWS::ECS::Cluster ClusterSettings.ItemType (__changed__)
  * Old: ClusterSetting
  * New: ClusterSettings
* AWS::ECS::Cluster Tags.DuplicatesAllowed (__deleted__)
* AWS::Neptune::DBCluster RestoreToTime (__added__)
* AWS::Neptune::DBCluster RestoreType (__added__)
* AWS::Neptune::DBCluster SourceDBClusterIdentifier (__added__)
* AWS::Neptune::DBCluster UseLatestRestorableTime (__added__)
* AWS::SSM::Association AutomationTargetParameterName (__added__)
* AWS::SSM::Association ComplianceSeverity (__added__)
* AWS::SSM::Association MaxConcurrency (__added__)
* AWS::SSM::Association MaxErrors (__added__)
* AWS::SSM::Association SyncCompliance (__added__)
* AWS::SSM::Association WaitForSuccessTimeoutSeconds (__added__)
* AWS::SSM::Association InstanceId.UpdateType (__changed__)
  * Old: Immutable
  * New: Mutable
* AWS::SSM::Association Name.UpdateType (__changed__)
  * Old: Immutable
  * New: Mutable
* AWS::SSM::Association Parameters.DuplicatesAllowed (__deleted__)
* AWS::SSM::Association Targets.DuplicatesAllowed (__deleted__)
* AWS::SSM::Association Targets.UpdateType (__changed__)
  * Old: Immutable
  * New: Mutable
* AWS::SSM::Parameter DataType (__added__)
* AWS::ServiceCatalog::CloudFormationProduct ReplaceProvisioningArtifacts (__added__)
* AWS::StepFunctions::StateMachine DefinitionS3Location (__added__)
* AWS::StepFunctions::StateMachine DefinitionSubstitutions (__added__)
* AWS::StepFunctions::StateMachine DefinitionString.Required (__changed__)
  * Old: true
  * New: false
* AWS::Synthetics::Canary RunConfig.Required (__changed__)
  * Old: false
  * New: true

## Property Type Changes

* AWS::EC2::LaunchTemplate.CapacityReservationPreference (__removed__)
* AWS::ECS::Cluster.ClusterSetting (__removed__)
* AWS::SSM::Association.ParameterValues (__removed__)
* AWS::DMS::Endpoint.NeptuneSettings (__added__)
* AWS::ECS::Cluster.ClusterSettings (__added__)
* AWS::StepFunctions::StateMachine.DefinitionSubstitutions (__added__)
* AWS::StepFunctions::StateMachine.S3Location (__added__)
* AWS::DLM::LifecyclePolicy.CreateRule CronExpression (__added__)
* AWS::DLM::LifecyclePolicy.CreateRule Interval.Required (__changed__)
  * Old: true
  * New: false
* AWS::DLM::LifecyclePolicy.CreateRule IntervalUnit.Required (__changed__)
  * Old: true
  * New: false
* AWS::DLM::LifecyclePolicy.CrossRegionCopyRetainRule Interval.Required (__changed__)
  * Old: false
  * New: true
* AWS::DLM::LifecyclePolicy.CrossRegionCopyRetainRule IntervalUnit.Required (__changed__)
  * Old: false
  * New: true
* AWS::DLM::LifecyclePolicy.CrossRegionCopyRule Encrypted.Required (__changed__)
  * Old: false
  * New: true
* AWS::DLM::LifecyclePolicy.CrossRegionCopyRule TargetRegion.Required (__changed__)
  * Old: false
  * New: true
* AWS::EC2::LaunchTemplate.CapacityReservationSpecification CapacityReservationPreference.Type (__deleted__)
* AWS::EC2::LaunchTemplate.CapacityReservationSpecification CapacityReservationPreference.PrimitiveType (__added__)
* AWS::SSM::Association.S3OutputLocation OutputS3Region (__added__)
* AWS::SSM::Association.Target Key.UpdateType (__changed__)
  * Old: Immutable
  * New: Mutable
* AWS::SSM::Association.Target Values.DuplicatesAllowed (__deleted__)
* AWS::SSM::Association.Target Values.UpdateType (__changed__)
  * Old: Immutable
  * New: Mutable


# CloudFormation Resource Specification v14.1.0

## New Resource Types

* AWS::EventSchemas::RegistryPolicy

## Attribute Changes

* AWS::Synthetics::Canary Name (__deleted__)

## Property Changes

* AWS::MediaStore::Container MetricPolicy (__added__)
* AWS::MediaStore::Container Tags (__added__)
* AWS::Synthetics::Canary Name (__added__)

## Property Type Changes

* AWS::IoTEvents::DetectorModel.AssetPropertyTimestamp (__added__)
* AWS::IoTEvents::DetectorModel.AssetPropertyValue (__added__)
* AWS::IoTEvents::DetectorModel.AssetPropertyVariant (__added__)
* AWS::IoTEvents::DetectorModel.DynamoDB (__added__)
* AWS::IoTEvents::DetectorModel.DynamoDBv2 (__added__)
* AWS::IoTEvents::DetectorModel.IotSiteWise (__added__)
* AWS::IoTEvents::DetectorModel.Payload (__added__)
* AWS::MediaStore::Container.MetricPolicy (__added__)
* AWS::MediaStore::Container.MetricPolicyRule (__added__)
* AWS::IoTEvents::DetectorModel.Action DynamoDB (__added__)
* AWS::IoTEvents::DetectorModel.Action DynamoDBv2 (__added__)
* AWS::IoTEvents::DetectorModel.Action IotSiteWise (__added__)
* AWS::IoTEvents::DetectorModel.Firehose Payload (__added__)
* AWS::IoTEvents::DetectorModel.IotEvents Payload (__added__)
* AWS::IoTEvents::DetectorModel.IotTopicPublish Payload (__added__)
* AWS::IoTEvents::DetectorModel.Lambda Payload (__added__)
* AWS::IoTEvents::DetectorModel.Sns Payload (__added__)
* AWS::IoTEvents::DetectorModel.Sqs Payload (__added__)


# CloudFormation Resource Specification v14.0.0

## New Resource Types

* AWS::CE::CostCategory
* AWS::Synthetics::Canary

## Attribute Changes

* AWS::FSx::FileSystem LustreMountName (__added__)

## Property Changes

* AWS::ResourceGroups::Group Tags.ItemType (__changed__)
  * Old: Json
  * New: Tag
* AWS::StepFunctions::StateMachine TracingConfiguration (__deleted__)
* AWS::Transfer::Server Certificate (__added__)
* AWS::Transfer::Server Protocols (__added__)

## Property Type Changes

* AWS::StepFunctions::StateMachine.TracingConfiguration (__removed__)
* AWS::Transfer::Server.Protocol (__added__)
* AWS::WAFv2::RuleGroup.ByteMatchStatement SearchString.Required (__changed__)
  * Old: true
  * New: false
* AWS::WAFv2::WebACL.ByteMatchStatement SearchString.Required (__changed__)
  * Old: true
  * New: false


# CloudFormation Resource Specification v13.0.0

## New Resource Types


## Removed Resource Types

* AWS::ImageBuilder::Component
* AWS::ImageBuilder::DistributionConfiguration
* AWS::ImageBuilder::ImagePipeline
* AWS::ImageBuilder::ImageRecipe
* AWS::ImageBuilder::InfrastructureConfiguration

## Attribute Changes


## Property Changes

* AWS::DocDB::DBCluster DeletionProtection (__added__)
* AWS::MediaConvert::JobTemplate HopDestinations (__added__)

## Property Type Changes

* AWS::LakeFormation::Permissions.ColumnWildcard (__added__)
* AWS::LakeFormation::Permissions.DataLocationResource (__added__)
* AWS::LakeFormation::Permissions.TableWithColumnsResource (__added__)
* AWS::MediaConvert::JobTemplate.HopDestination (__added__)
* AWS::SSM::PatchBaseline.PatchStringDate (__added__)
* AWS::LakeFormation::Permissions.Resource DataLocationResource (__added__)
* AWS::LakeFormation::Permissions.Resource TableWithColumnsResource (__added__)
* AWS::SSM::PatchBaseline.Rule ApproveUntilDate (__added__)


# CloudFormation Resource Specification v12.3.0

## New Resource Types

* AWS::ImageBuilder::Component
* AWS::ImageBuilder::DistributionConfiguration
* AWS::ImageBuilder::ImagePipeline
* AWS::ImageBuilder::ImageRecipe
* AWS::ImageBuilder::InfrastructureConfiguration

## Attribute Changes


## Property Changes

* AWS::Glue::DevEndpoint PublicKeys (__added__)
* AWS::Glue::MLTransform Tags (__added__)

## Property Type Changes



# CloudFormation Resource Specification v12.2.0

## New Resource Types

* AWS::Detective::Graph
* AWS::Detective::MemberInvitation

## Attribute Changes


## Property Changes

* AWS::CloudWatch::InsightRule Tags (__added__)
* AWS::CodeBuild::ReportGroup Tags (__added__)
* AWS::FSx::FileSystem StorageType (__added__)
* AWS::KinesisAnalyticsV2::Application Tags (__added__)
* AWS::StepFunctions::StateMachine TracingConfiguration (__added__)

## Property Type Changes

* AWS::EC2::EC2Fleet.TagRequest (__removed__)
* AWS::CloudWatch::InsightRule.Tags (__added__)
* AWS::EC2::EC2Fleet.CapacityReservationOptionsRequest (__added__)
* AWS::EC2::EC2Fleet.Placement (__added__)
* AWS::StepFunctions::StateMachine.TracingConfiguration (__added__)
* AWS::Batch::JobDefinition.ContainerProperties Memory.Required (__changed__)
  * Old: true
  * New: false
* AWS::Batch::JobDefinition.ContainerProperties Vcpus.Required (__changed__)
  * Old: true
  * New: false
* AWS::EC2::EC2Fleet.FleetLaunchTemplateConfigRequest LaunchTemplateSpecification.UpdateType (__changed__)
  * Old: Mutable
  * New: Immutable
* AWS::EC2::EC2Fleet.FleetLaunchTemplateConfigRequest Overrides.UpdateType (__changed__)
  * Old: Mutable
  * New: Immutable
* AWS::EC2::EC2Fleet.FleetLaunchTemplateOverridesRequest Placement (__added__)
* AWS::EC2::EC2Fleet.FleetLaunchTemplateOverridesRequest AvailabilityZone.UpdateType (__changed__)
  * Old: Mutable
  * New: Immutable
* AWS::EC2::EC2Fleet.FleetLaunchTemplateOverridesRequest InstanceType.UpdateType (__changed__)
  * Old: Mutable
  * New: Immutable
* AWS::EC2::EC2Fleet.FleetLaunchTemplateOverridesRequest MaxPrice.UpdateType (__changed__)
  * Old: Mutable
  * New: Immutable
* AWS::EC2::EC2Fleet.FleetLaunchTemplateOverridesRequest Priority.UpdateType (__changed__)
  * Old: Mutable
  * New: Immutable
* AWS::EC2::EC2Fleet.FleetLaunchTemplateOverridesRequest SubnetId.UpdateType (__changed__)
  * Old: Mutable
  * New: Immutable
* AWS::EC2::EC2Fleet.FleetLaunchTemplateOverridesRequest WeightedCapacity.UpdateType (__changed__)
  * Old: Mutable
  * New: Immutable
* AWS::EC2::EC2Fleet.FleetLaunchTemplateSpecificationRequest LaunchTemplateId.UpdateType (__changed__)
  * Old: Mutable
  * New: Immutable
* AWS::EC2::EC2Fleet.FleetLaunchTemplateSpecificationRequest LaunchTemplateName.UpdateType (__changed__)
  * Old: Mutable
  * New: Immutable
* AWS::EC2::EC2Fleet.FleetLaunchTemplateSpecificationRequest Version.UpdateType (__changed__)
  * Old: Mutable
  * New: Immutable
* AWS::EC2::EC2Fleet.OnDemandOptionsRequest CapacityReservationOptions (__added__)
* AWS::EC2::EC2Fleet.OnDemandOptionsRequest MaxTotalPrice (__added__)
* AWS::EC2::EC2Fleet.OnDemandOptionsRequest MinTargetCapacity (__added__)
* AWS::EC2::EC2Fleet.OnDemandOptionsRequest SingleAvailabilityZone (__added__)
* AWS::EC2::EC2Fleet.OnDemandOptionsRequest SingleInstanceType (__added__)
* AWS::EC2::EC2Fleet.OnDemandOptionsRequest AllocationStrategy.UpdateType (__changed__)
  * Old: Mutable
  * New: Immutable
* AWS::EC2::EC2Fleet.SpotOptionsRequest MaxTotalPrice (__added__)
* AWS::EC2::EC2Fleet.SpotOptionsRequest MinTargetCapacity (__added__)
* AWS::EC2::EC2Fleet.SpotOptionsRequest SingleAvailabilityZone (__added__)
* AWS::EC2::EC2Fleet.SpotOptionsRequest SingleInstanceType (__added__)
* AWS::EC2::EC2Fleet.SpotOptionsRequest AllocationStrategy.UpdateType (__changed__)
  * Old: Mutable
  * New: Immutable
* AWS::EC2::EC2Fleet.SpotOptionsRequest InstanceInterruptionBehavior.UpdateType (__changed__)
  * Old: Mutable
  * New: Immutable
* AWS::EC2::EC2Fleet.SpotOptionsRequest InstancePoolsToUseCount.UpdateType (__changed__)
  * Old: Mutable
  * New: Immutable
* AWS::EC2::EC2Fleet.TagSpecification ResourceType.UpdateType (__changed__)
  * Old: Mutable
  * New: Immutable
* AWS::EC2::EC2Fleet.TagSpecification Tags.ItemType (__changed__)
  * Old: TagRequest
  * New: Tag
* AWS::EC2::EC2Fleet.TagSpecification Tags.UpdateType (__changed__)
  * Old: Mutable
  * New: Immutable
* AWS::IoTEvents::DetectorModel.SetTimer DurationExpression (__added__)


# CloudFormation Resource Specification v12.0.0

## New Resource Types


## Attribute Changes


## Property Changes

* AWS::ApiGatewayV2::Integration ConnectionId (__added__)
* AWS::AutoScaling::AutoScalingGroup MaxInstanceLifetime (__added__)
* AWS::EC2::Volume MultiAttachEnabled (__added__)

## Property Type Changes

* AWS::IoT::TopicRule.AssetPropertyTimestamp (__added__)
* AWS::IoT::TopicRule.AssetPropertyValue (__added__)
* AWS::IoT::TopicRule.AssetPropertyVariant (__added__)
* AWS::IoT::TopicRule.HttpAction (__added__)
* AWS::IoT::TopicRule.HttpActionHeader (__added__)
* AWS::IoT::TopicRule.HttpAuthorization (__added__)
* AWS::IoT::TopicRule.IotEventsAction (__added__)
* AWS::IoT::TopicRule.IotSiteWiseAction (__added__)
* AWS::IoT::TopicRule.PutAssetPropertyValueEntry (__added__)
* AWS::IoT::TopicRule.SigV4Authorization (__added__)
* AWS::IoT::TopicRule.Action Http (__added__)
* AWS::IoT::TopicRule.Action IotEvents (__added__)
* AWS::IoT::TopicRule.Action IotSiteWise (__added__)
* AWS::IoT::TopicRule.RepublishAction Qos (__added__)


# CloudFormation Resource Specification v11.6.0

## New Resource Types

* AWS::Cassandra::Keyspace
* AWS::Cassandra::Table
* AWS::CodeGuruProfiler::ProfilingGroup
* AWS::NetworkManager::CustomerGatewayAssociation
* AWS::NetworkManager::Device
* AWS::NetworkManager::GlobalNetwork
* AWS::NetworkManager::Link
* AWS::NetworkManager::LinkAssociation
* AWS::NetworkManager::Site
* AWS::NetworkManager::TransitGatewayRegistration
* AWS::ResourceGroups::Group

## Attribute Changes

* AWS::AppMesh::Mesh MeshOwner.PrimitiveType (__added__)
* AWS::AppMesh::Mesh ResourceOwner.PrimitiveType (__added__)
* AWS::AppMesh::Route MeshOwner.PrimitiveType (__added__)
* AWS::AppMesh::Route ResourceOwner.PrimitiveType (__added__)
* AWS::AppMesh::VirtualNode MeshOwner.PrimitiveType (__added__)
* AWS::AppMesh::VirtualNode ResourceOwner.PrimitiveType (__added__)
* AWS::AppMesh::VirtualRouter MeshOwner.PrimitiveType (__added__)
* AWS::AppMesh::VirtualRouter ResourceOwner.PrimitiveType (__added__)
* AWS::AppMesh::VirtualService MeshOwner.PrimitiveType (__added__)
* AWS::AppMesh::VirtualService ResourceOwner.PrimitiveType (__added__)

## Property Changes

* AWS::ApiGatewayV2::Integration TlsConfig (__added__)
* AWS::AppMesh::Route MeshOwner (__added__)
* AWS::AppMesh::VirtualNode MeshOwner (__added__)
* AWS::AppMesh::VirtualRouter MeshOwner (__added__)
* AWS::AppMesh::VirtualService MeshOwner (__added__)
* AWS::DMS::Endpoint KafkaSettings (__added__)
* AWS::EC2::ClientVpnEndpoint SecurityGroupIds (__added__)
* AWS::EC2::ClientVpnEndpoint VpcId (__added__)
* AWS::MSK::Cluster LoggingInfo (__added__)
* AWS::ServiceCatalog::LaunchRoleConstraint LocalRoleName (__added__)
* AWS::ServiceCatalog::LaunchRoleConstraint RoleArn.Required (__changed__)
  * Old: true
  * New: false

## Property Type Changes

* AWS::ApiGatewayV2::Integration.TlsConfig (__added__)
* AWS::CloudFront::Distribution.OriginGroup (__added__)
* AWS::CloudFront::Distribution.OriginGroupFailoverCriteria (__added__)
* AWS::CloudFront::Distribution.OriginGroupMember (__added__)
* AWS::CloudFront::Distribution.OriginGroupMembers (__added__)
* AWS::CloudFront::Distribution.OriginGroups (__added__)
* AWS::CloudFront::Distribution.StatusCodes (__added__)
* AWS::DMS::Endpoint.KafkaSettings (__added__)
* AWS::MSK::Cluster.BrokerLogs (__added__)
* AWS::MSK::Cluster.CloudWatchLogs (__added__)
* AWS::MSK::Cluster.Firehose (__added__)
* AWS::MSK::Cluster.LoggingInfo (__added__)
* AWS::MSK::Cluster.S3 (__added__)
* AWS::CloudFront::Distribution.DistributionConfig OriginGroups (__added__)
* AWS::CloudFront::Distribution.LambdaFunctionAssociation IncludeBody (__added__)


# CloudFormation Resource Specification v11.4.0

## New Resource Types

* AWS::Athena::WorkGroup
* AWS::Chatbot::SlackChannelConfiguration
* AWS::CodeStarConnections::Connection

## Attribute Changes

* AWS::EKS::Cluster EncryptionConfigKeyArn (__added__)

## Property Changes

* AWS::EKS::Cluster EncryptionConfig (__added__)

## Property Type Changes

* AWS::EKS::Cluster.EncryptionConfig (__added__)
* AWS::EKS::Cluster.Provider (__added__)


# CloudFormation Resource Specification v11.3.0

## New Resource Types

* AWS::CloudWatch::CompositeAlarm

## Attribute Changes

* AWS::AppMesh::Mesh MeshOwner (__added__)
* AWS::AppMesh::Mesh ResourceOwner (__added__)
* AWS::AppMesh::Route MeshOwner (__added__)
* AWS::AppMesh::Route ResourceOwner (__added__)
* AWS::AppMesh::VirtualNode MeshOwner (__added__)
* AWS::AppMesh::VirtualNode ResourceOwner (__added__)
* AWS::AppMesh::VirtualRouter MeshOwner (__added__)
* AWS::AppMesh::VirtualRouter ResourceOwner (__added__)
* AWS::AppMesh::VirtualService MeshOwner (__added__)
* AWS::AppMesh::VirtualService ResourceOwner (__added__)

## Property Changes


## Property Type Changes

* AWS::AppMesh::VirtualNode.BackendDefaults (__added__)
* AWS::AppMesh::VirtualNode.ClientPolicy (__added__)
* AWS::AppMesh::VirtualNode.ClientPolicyTls (__added__)
* AWS::AppMesh::VirtualNode.ListenerTls (__added__)
* AWS::AppMesh::VirtualNode.ListenerTlsAcmCertificate (__added__)
* AWS::AppMesh::VirtualNode.ListenerTlsCertificate (__added__)
* AWS::AppMesh::VirtualNode.ListenerTlsFileCertificate (__added__)
* AWS::AppMesh::VirtualNode.TlsValidationContext (__added__)
* AWS::AppMesh::VirtualNode.TlsValidationContextAcmTrust (__added__)
* AWS::AppMesh::VirtualNode.TlsValidationContextFileTrust (__added__)
* AWS::AppMesh::VirtualNode.TlsValidationContextTrust (__added__)
* AWS::Greengrass::ResourceDefinition.ResourceDownloadOwnerSetting (__added__)
* AWS::Greengrass::ResourceDefinitionVersion.ResourceDownloadOwnerSetting (__added__)
* AWS::AppMesh::VirtualNode.Listener TLS (__added__)
* AWS::AppMesh::VirtualNode.VirtualNodeSpec BackendDefaults (__added__)
* AWS::AppMesh::VirtualNode.VirtualServiceBackend ClientPolicy (__added__)
* AWS::Greengrass::ResourceDefinition.S3MachineLearningModelResourceData OwnerSetting (__added__)
* AWS::Greengrass::ResourceDefinition.SageMakerMachineLearningModelResourceData OwnerSetting (__added__)
* AWS::Greengrass::ResourceDefinitionVersion.S3MachineLearningModelResourceData OwnerSetting (__added__)
* AWS::Greengrass::ResourceDefinitionVersion.SageMakerMachineLearningModelResourceData OwnerSetting (__added__)

# Serverless Application Model (SAM) Resource Specification v2016-10-31

## New Resource Types


## Attribute Changes


## Property Changes


## Property Type Changes

* AWS::Serverless::Function.CloudWatchLogsEvent (__added__)
* AWS::Serverless::Function.EventSource Properties.Types (__changed__)
  * Added CloudWatchLogsEvent

# CloudFormation Resource Specification v11.1.0

## New Resource Types


## Attribute Changes


## Property Changes

* AWS::CodeBuild::Project FileSystemLocations (__added__)
* AWS::Cognito::UserPool UsernameConfiguration (__added__)
* AWS::Config::AggregationAuthorization Tags (__added__)
* AWS::Config::ConfigurationAggregator Tags (__added__)
* AWS::WAFv2::IPSet Addresses.PrimitiveItemType (__added__)
* AWS::WAFv2::IPSet Addresses.Type (__changed__)
  * Old: IPAddresses
  * New: List
* AWS::WAFv2::IPSet Tags.ItemType (__added__)
* AWS::WAFv2::IPSet Tags.Type (__changed__)
  * Old: TagList
  * New: List
* AWS::WAFv2::RegexPatternSet RegularExpressionList.PrimitiveItemType (__added__)
* AWS::WAFv2::RegexPatternSet RegularExpressionList.Type (__changed__)
  * Old: RegularExpressionList
  * New: List
* AWS::WAFv2::RegexPatternSet Tags.ItemType (__added__)
* AWS::WAFv2::RegexPatternSet Tags.Type (__changed__)
  * Old: TagList
  * New: List
* AWS::WAFv2::RuleGroup Rules.ItemType (__added__)
* AWS::WAFv2::RuleGroup Rules.Type (__changed__)
  * Old: Rules
  * New: List
* AWS::WAFv2::RuleGroup Tags.ItemType (__added__)
* AWS::WAFv2::RuleGroup Tags.Type (__changed__)
  * Old: TagList
  * New: List
* AWS::WAFv2::WebACL Rules.ItemType (__added__)
* AWS::WAFv2::WebACL Rules.Type (__changed__)
  * Old: Rules
  * New: List
* AWS::WAFv2::WebACL Tags.ItemType (__added__)
* AWS::WAFv2::WebACL Tags.Type (__changed__)
  * Old: TagList
  * New: List

## Property Type Changes

* AWS::WAFv2::IPSet.IPAddresses (__removed__)
* AWS::WAFv2::IPSet.TagList (__removed__)
* AWS::WAFv2::RegexPatternSet.Regex (__removed__)
* AWS::WAFv2::RegexPatternSet.RegularExpressionList (__removed__)
* AWS::WAFv2::RegexPatternSet.TagList (__removed__)
* AWS::WAFv2::RuleGroup.AllQueryArguments (__removed__)
* AWS::WAFv2::RuleGroup.AllowAction (__removed__)
* AWS::WAFv2::RuleGroup.BlockAction (__removed__)
* AWS::WAFv2::RuleGroup.Body (__removed__)
* AWS::WAFv2::RuleGroup.CountAction (__removed__)
* AWS::WAFv2::RuleGroup.CountryCodes (__removed__)
* AWS::WAFv2::RuleGroup.Method (__removed__)
* AWS::WAFv2::RuleGroup.QueryString (__removed__)
* AWS::WAFv2::RuleGroup.Rules (__removed__)
* AWS::WAFv2::RuleGroup.SingleHeader (__removed__)
* AWS::WAFv2::RuleGroup.SingleQueryArgument (__removed__)
* AWS::WAFv2::RuleGroup.StatementThrees (__removed__)
* AWS::WAFv2::RuleGroup.StatementTwos (__removed__)
* AWS::WAFv2::RuleGroup.TagList (__removed__)
* AWS::WAFv2::RuleGroup.TextTransformations (__removed__)
* AWS::WAFv2::RuleGroup.UriPath (__removed__)
* AWS::WAFv2::WebACL.AllQueryArguments (__removed__)
* AWS::WAFv2::WebACL.AllowAction (__removed__)
* AWS::WAFv2::WebACL.BlockAction (__removed__)
* AWS::WAFv2::WebACL.Body (__removed__)
* AWS::WAFv2::WebACL.CountAction (__removed__)
* AWS::WAFv2::WebACL.CountryCodes (__removed__)
* AWS::WAFv2::WebACL.ExcludedRules (__removed__)
* AWS::WAFv2::WebACL.Method (__removed__)
* AWS::WAFv2::WebACL.NoneAction (__removed__)
* AWS::WAFv2::WebACL.QueryString (__removed__)
* AWS::WAFv2::WebACL.Rules (__removed__)
* AWS::WAFv2::WebACL.SingleHeader (__removed__)
* AWS::WAFv2::WebACL.SingleQueryArgument (__removed__)
* AWS::WAFv2::WebACL.StatementThrees (__removed__)
* AWS::WAFv2::WebACL.StatementTwos (__removed__)
* AWS::WAFv2::WebACL.TagList (__removed__)
* AWS::WAFv2::WebACL.TextTransformations (__removed__)
* AWS::WAFv2::WebACL.UriPath (__removed__)
* AWS::CodeBuild::Project.ProjectFileSystemLocation (__added__)
* AWS::Cognito::UserPool.UsernameConfiguration (__added__)
* AWS::WAFv2::RuleGroup.AndStatementOne Statements.ItemType (__added__)
* AWS::WAFv2::RuleGroup.AndStatementOne Statements.Required (__changed__)
  * Old: false
  * New: true
* AWS::WAFv2::RuleGroup.AndStatementOne Statements.Type (__changed__)
  * Old: StatementTwos
  * New: List
* AWS::WAFv2::RuleGroup.AndStatementTwo Statements.ItemType (__added__)
* AWS::WAFv2::RuleGroup.AndStatementTwo Statements.Required (__changed__)
  * Old: false
  * New: true
* AWS::WAFv2::RuleGroup.AndStatementTwo Statements.Type (__changed__)
  * Old: StatementThrees
  * New: List
* AWS::WAFv2::RuleGroup.ByteMatchStatement FieldToMatch.Required (__changed__)
  * Old: false
  * New: true
* AWS::WAFv2::RuleGroup.ByteMatchStatement PositionalConstraint.Required (__changed__)
  * Old: false
  * New: true
* AWS::WAFv2::RuleGroup.ByteMatchStatement SearchString.Required (__changed__)
  * Old: false
  * New: true
* AWS::WAFv2::RuleGroup.ByteMatchStatement TextTransformations.ItemType (__added__)
* AWS::WAFv2::RuleGroup.ByteMatchStatement TextTransformations.Required (__changed__)
  * Old: false
  * New: true
* AWS::WAFv2::RuleGroup.ByteMatchStatement TextTransformations.Type (__changed__)
  * Old: TextTransformations
  * New: List
* AWS::WAFv2::RuleGroup.FieldToMatch AllQueryArguments.Type (__deleted__)
* AWS::WAFv2::RuleGroup.FieldToMatch AllQueryArguments.PrimitiveType (__added__)
* AWS::WAFv2::RuleGroup.FieldToMatch Body.Type (__deleted__)
* AWS::WAFv2::RuleGroup.FieldToMatch Body.PrimitiveType (__added__)
* AWS::WAFv2::RuleGroup.FieldToMatch Method.Type (__deleted__)
* AWS::WAFv2::RuleGroup.FieldToMatch Method.PrimitiveType (__added__)
* AWS::WAFv2::RuleGroup.FieldToMatch QueryString.Type (__deleted__)
* AWS::WAFv2::RuleGroup.FieldToMatch QueryString.PrimitiveType (__added__)
* AWS::WAFv2::RuleGroup.FieldToMatch SingleHeader.Type (__deleted__)
* AWS::WAFv2::RuleGroup.FieldToMatch SingleHeader.PrimitiveType (__added__)
* AWS::WAFv2::RuleGroup.FieldToMatch SingleQueryArgument.Type (__deleted__)
* AWS::WAFv2::RuleGroup.FieldToMatch SingleQueryArgument.PrimitiveType (__added__)
* AWS::WAFv2::RuleGroup.FieldToMatch UriPath.Type (__deleted__)
* AWS::WAFv2::RuleGroup.FieldToMatch UriPath.PrimitiveType (__added__)
* AWS::WAFv2::RuleGroup.GeoMatchStatement CountryCodes.PrimitiveItemType (__added__)
* AWS::WAFv2::RuleGroup.GeoMatchStatement CountryCodes.Type (__changed__)
  * Old: CountryCodes
  * New: List
* AWS::WAFv2::RuleGroup.IPSetReferenceStatement Arn.Required (__changed__)
  * Old: false
  * New: true
* AWS::WAFv2::RuleGroup.NotStatementOne Statement.Required (__changed__)
  * Old: false
  * New: true
* AWS::WAFv2::RuleGroup.NotStatementTwo Statement.Required (__changed__)
  * Old: false
  * New: true
* AWS::WAFv2::RuleGroup.OrStatementOne Statements.ItemType (__added__)
* AWS::WAFv2::RuleGroup.OrStatementOne Statements.Required (__changed__)
  * Old: false
  * New: true
* AWS::WAFv2::RuleGroup.OrStatementOne Statements.Type (__changed__)
  * Old: StatementTwos
  * New: List
* AWS::WAFv2::RuleGroup.OrStatementTwo Statements.ItemType (__added__)
* AWS::WAFv2::RuleGroup.OrStatementTwo Statements.Required (__changed__)
  * Old: false
  * New: true
* AWS::WAFv2::RuleGroup.OrStatementTwo Statements.Type (__changed__)
  * Old: StatementThrees
  * New: List
* AWS::WAFv2::RuleGroup.RateBasedStatementOne AggregateKeyType.Required (__changed__)
  * Old: false
  * New: true
* AWS::WAFv2::RuleGroup.RateBasedStatementOne Limit.Required (__changed__)
  * Old: false
  * New: true
* AWS::WAFv2::RuleGroup.RateBasedStatementTwo AggregateKeyType.Required (__changed__)
  * Old: false
  * New: true
* AWS::WAFv2::RuleGroup.RateBasedStatementTwo Limit.Required (__changed__)
  * Old: false
  * New: true
* AWS::WAFv2::RuleGroup.RegexPatternSetReferenceStatement Arn.Required (__changed__)
  * Old: false
  * New: true
* AWS::WAFv2::RuleGroup.RegexPatternSetReferenceStatement FieldToMatch.Required (__changed__)
  * Old: false
  * New: true
* AWS::WAFv2::RuleGroup.RegexPatternSetReferenceStatement TextTransformations.ItemType (__added__)
* AWS::WAFv2::RuleGroup.RegexPatternSetReferenceStatement TextTransformations.Required (__changed__)
  * Old: false
  * New: true
* AWS::WAFv2::RuleGroup.RegexPatternSetReferenceStatement TextTransformations.Type (__changed__)
  * Old: TextTransformations
  * New: List
* AWS::WAFv2::RuleGroup.Rule Name.Required (__changed__)
  * Old: false
  * New: true
* AWS::WAFv2::RuleGroup.Rule Priority.Required (__changed__)
  * Old: false
  * New: true
* AWS::WAFv2::RuleGroup.Rule Statement.Required (__changed__)
  * Old: false
  * New: true
* AWS::WAFv2::RuleGroup.Rule VisibilityConfig.Required (__changed__)
  * Old: false
  * New: true
* AWS::WAFv2::RuleGroup.RuleAction Allow.Type (__deleted__)
* AWS::WAFv2::RuleGroup.RuleAction Allow.PrimitiveType (__added__)
* AWS::WAFv2::RuleGroup.RuleAction Block.Type (__deleted__)
* AWS::WAFv2::RuleGroup.RuleAction Block.PrimitiveType (__added__)
* AWS::WAFv2::RuleGroup.RuleAction Count.Type (__deleted__)
* AWS::WAFv2::RuleGroup.RuleAction Count.PrimitiveType (__added__)
* AWS::WAFv2::RuleGroup.SizeConstraintStatement ComparisonOperator.Required (__changed__)
  * Old: false
  * New: true
* AWS::WAFv2::RuleGroup.SizeConstraintStatement FieldToMatch.Required (__changed__)
  * Old: false
  * New: true
* AWS::WAFv2::RuleGroup.SizeConstraintStatement Size.Required (__changed__)
  * Old: false
  * New: true
* AWS::WAFv2::RuleGroup.SizeConstraintStatement TextTransformations.ItemType (__added__)
* AWS::WAFv2::RuleGroup.SizeConstraintStatement TextTransformations.Required (__changed__)
  * Old: false
  * New: true
* AWS::WAFv2::RuleGroup.SizeConstraintStatement TextTransformations.Type (__changed__)
  * Old: TextTransformations
  * New: List
* AWS::WAFv2::RuleGroup.SqliMatchStatement FieldToMatch.Required (__changed__)
  * Old: false
  * New: true
* AWS::WAFv2::RuleGroup.SqliMatchStatement TextTransformations.ItemType (__added__)
* AWS::WAFv2::RuleGroup.SqliMatchStatement TextTransformations.Required (__changed__)
  * Old: false
  * New: true
* AWS::WAFv2::RuleGroup.SqliMatchStatement TextTransformations.Type (__changed__)
  * Old: TextTransformations
  * New: List
* AWS::WAFv2::RuleGroup.TextTransformation Priority.Required (__changed__)
  * Old: false
  * New: true
* AWS::WAFv2::RuleGroup.TextTransformation Type.Required (__changed__)
  * Old: false
  * New: true
* AWS::WAFv2::RuleGroup.VisibilityConfig CloudWatchMetricsEnabled.Required (__changed__)
  * Old: false
  * New: true
* AWS::WAFv2::RuleGroup.VisibilityConfig MetricName.Required (__changed__)
  * Old: false
  * New: true
* AWS::WAFv2::RuleGroup.VisibilityConfig SampledRequestsEnabled.Required (__changed__)
  * Old: false
  * New: true
* AWS::WAFv2::RuleGroup.XssMatchStatement FieldToMatch.Required (__changed__)
  * Old: false
  * New: true
* AWS::WAFv2::RuleGroup.XssMatchStatement TextTransformations.ItemType (__added__)
* AWS::WAFv2::RuleGroup.XssMatchStatement TextTransformations.Required (__changed__)
  * Old: false
  * New: true
* AWS::WAFv2::RuleGroup.XssMatchStatement TextTransformations.Type (__changed__)
  * Old: TextTransformations
  * New: List
* AWS::WAFv2::WebACL.AndStatementOne Statements.ItemType (__added__)
* AWS::WAFv2::WebACL.AndStatementOne Statements.Required (__changed__)
  * Old: false
  * New: true
* AWS::WAFv2::WebACL.AndStatementOne Statements.Type (__changed__)
  * Old: StatementTwos
  * New: List
* AWS::WAFv2::WebACL.AndStatementTwo Statements.ItemType (__added__)
* AWS::WAFv2::WebACL.AndStatementTwo Statements.Required (__changed__)
  * Old: false
  * New: true
* AWS::WAFv2::WebACL.AndStatementTwo Statements.Type (__changed__)
  * Old: StatementThrees
  * New: List
* AWS::WAFv2::WebACL.ByteMatchStatement FieldToMatch.Required (__changed__)
  * Old: false
  * New: true
* AWS::WAFv2::WebACL.ByteMatchStatement PositionalConstraint.Required (__changed__)
  * Old: false
  * New: true
* AWS::WAFv2::WebACL.ByteMatchStatement SearchString.Required (__changed__)
  * Old: false
  * New: true
* AWS::WAFv2::WebACL.ByteMatchStatement TextTransformations.ItemType (__added__)
* AWS::WAFv2::WebACL.ByteMatchStatement TextTransformations.Required (__changed__)
  * Old: false
  * New: true
* AWS::WAFv2::WebACL.ByteMatchStatement TextTransformations.Type (__changed__)
  * Old: TextTransformations
  * New: List
* AWS::WAFv2::WebACL.DefaultAction Allow.Type (__deleted__)
* AWS::WAFv2::WebACL.DefaultAction Allow.PrimitiveType (__added__)
* AWS::WAFv2::WebACL.DefaultAction Block.Type (__deleted__)
* AWS::WAFv2::WebACL.DefaultAction Block.PrimitiveType (__added__)
* AWS::WAFv2::WebACL.ExcludedRule Name.Required (__changed__)
  * Old: false
  * New: true
* AWS::WAFv2::WebACL.FieldToMatch AllQueryArguments.Type (__deleted__)
* AWS::WAFv2::WebACL.FieldToMatch AllQueryArguments.PrimitiveType (__added__)
* AWS::WAFv2::WebACL.FieldToMatch Body.Type (__deleted__)
* AWS::WAFv2::WebACL.FieldToMatch Body.PrimitiveType (__added__)
* AWS::WAFv2::WebACL.FieldToMatch Method.Type (__deleted__)
* AWS::WAFv2::WebACL.FieldToMatch Method.PrimitiveType (__added__)
* AWS::WAFv2::WebACL.FieldToMatch QueryString.Type (__deleted__)
* AWS::WAFv2::WebACL.FieldToMatch QueryString.PrimitiveType (__added__)
* AWS::WAFv2::WebACL.FieldToMatch SingleHeader.Type (__deleted__)
* AWS::WAFv2::WebACL.FieldToMatch SingleHeader.PrimitiveType (__added__)
* AWS::WAFv2::WebACL.FieldToMatch SingleQueryArgument.Type (__deleted__)
* AWS::WAFv2::WebACL.FieldToMatch SingleQueryArgument.PrimitiveType (__added__)
* AWS::WAFv2::WebACL.FieldToMatch UriPath.Type (__deleted__)
* AWS::WAFv2::WebACL.FieldToMatch UriPath.PrimitiveType (__added__)
* AWS::WAFv2::WebACL.GeoMatchStatement CountryCodes.PrimitiveItemType (__added__)
* AWS::WAFv2::WebACL.GeoMatchStatement CountryCodes.Type (__changed__)
  * Old: CountryCodes
  * New: List
* AWS::WAFv2::WebACL.IPSetReferenceStatement Arn.Required (__changed__)
  * Old: false
  * New: true
* AWS::WAFv2::WebACL.ManagedRuleGroupStatement ExcludedRules.ItemType (__added__)
* AWS::WAFv2::WebACL.ManagedRuleGroupStatement ExcludedRules.Type (__changed__)
  * Old: ExcludedRules
  * New: List
* AWS::WAFv2::WebACL.ManagedRuleGroupStatement Name.Required (__changed__)
  * Old: false
  * New: true
* AWS::WAFv2::WebACL.ManagedRuleGroupStatement VendorName.Required (__changed__)
  * Old: false
  * New: true
* AWS::WAFv2::WebACL.NotStatementOne Statement.Required (__changed__)
  * Old: false
  * New: true
* AWS::WAFv2::WebACL.NotStatementTwo Statement.Required (__changed__)
  * Old: false
  * New: true
* AWS::WAFv2::WebACL.OrStatementOne Statements.ItemType (__added__)
* AWS::WAFv2::WebACL.OrStatementOne Statements.Required (__changed__)
  * Old: false
  * New: true
* AWS::WAFv2::WebACL.OrStatementOne Statements.Type (__changed__)
  * Old: StatementTwos
  * New: List
* AWS::WAFv2::WebACL.OrStatementTwo Statements.ItemType (__added__)
* AWS::WAFv2::WebACL.OrStatementTwo Statements.Required (__changed__)
  * Old: false
  * New: true
* AWS::WAFv2::WebACL.OrStatementTwo Statements.Type (__changed__)
  * Old: StatementThrees
  * New: List
* AWS::WAFv2::WebACL.OverrideAction Count.Type (__deleted__)
* AWS::WAFv2::WebACL.OverrideAction Count.PrimitiveType (__added__)
* AWS::WAFv2::WebACL.OverrideAction None.Type (__deleted__)
* AWS::WAFv2::WebACL.OverrideAction None.PrimitiveType (__added__)
* AWS::WAFv2::WebACL.RateBasedStatementOne AggregateKeyType.Required (__changed__)
  * Old: false
  * New: true
* AWS::WAFv2::WebACL.RateBasedStatementOne Limit.Required (__changed__)
  * Old: false
  * New: true
* AWS::WAFv2::WebACL.RateBasedStatementTwo AggregateKeyType.Required (__changed__)
  * Old: false
  * New: true
* AWS::WAFv2::WebACL.RateBasedStatementTwo Limit.Required (__changed__)
  * Old: false
  * New: true
* AWS::WAFv2::WebACL.RegexPatternSetReferenceStatement Arn.Required (__changed__)
  * Old: false
  * New: true
* AWS::WAFv2::WebACL.RegexPatternSetReferenceStatement FieldToMatch.Required (__changed__)
  * Old: false
  * New: true
* AWS::WAFv2::WebACL.RegexPatternSetReferenceStatement TextTransformations.ItemType (__added__)
* AWS::WAFv2::WebACL.RegexPatternSetReferenceStatement TextTransformations.Required (__changed__)
  * Old: false
  * New: true
* AWS::WAFv2::WebACL.RegexPatternSetReferenceStatement TextTransformations.Type (__changed__)
  * Old: TextTransformations
  * New: List
* AWS::WAFv2::WebACL.Rule Name.Required (__changed__)
  * Old: false
  * New: true
* AWS::WAFv2::WebACL.Rule Priority.Required (__changed__)
  * Old: false
  * New: true
* AWS::WAFv2::WebACL.Rule Statement.Required (__changed__)
  * Old: false
  * New: true
* AWS::WAFv2::WebACL.Rule VisibilityConfig.Required (__changed__)
  * Old: false
  * New: true
* AWS::WAFv2::WebACL.RuleAction Allow.Type (__deleted__)
* AWS::WAFv2::WebACL.RuleAction Allow.PrimitiveType (__added__)
* AWS::WAFv2::WebACL.RuleAction Block.Type (__deleted__)
* AWS::WAFv2::WebACL.RuleAction Block.PrimitiveType (__added__)
* AWS::WAFv2::WebACL.RuleAction Count.Type (__deleted__)
* AWS::WAFv2::WebACL.RuleAction Count.PrimitiveType (__added__)
* AWS::WAFv2::WebACL.RuleGroupReferenceStatement Arn.Required (__changed__)
  * Old: false
  * New: true
* AWS::WAFv2::WebACL.RuleGroupReferenceStatement ExcludedRules.ItemType (__added__)
* AWS::WAFv2::WebACL.RuleGroupReferenceStatement ExcludedRules.Type (__changed__)
  * Old: ExcludedRules
  * New: List
* AWS::WAFv2::WebACL.SizeConstraintStatement ComparisonOperator.Required (__changed__)
  * Old: false
  * New: true
* AWS::WAFv2::WebACL.SizeConstraintStatement FieldToMatch.Required (__changed__)
  * Old: false
  * New: true
* AWS::WAFv2::WebACL.SizeConstraintStatement Size.Required (__changed__)
  * Old: false
  * New: true
* AWS::WAFv2::WebACL.SizeConstraintStatement TextTransformations.ItemType (__added__)
* AWS::WAFv2::WebACL.SizeConstraintStatement TextTransformations.Required (__changed__)
  * Old: false
  * New: true
* AWS::WAFv2::WebACL.SizeConstraintStatement TextTransformations.Type (__changed__)
  * Old: TextTransformations
  * New: List
* AWS::WAFv2::WebACL.SqliMatchStatement FieldToMatch.Required (__changed__)
  * Old: false
  * New: true
* AWS::WAFv2::WebACL.SqliMatchStatement TextTransformations.ItemType (__added__)
* AWS::WAFv2::WebACL.SqliMatchStatement TextTransformations.Required (__changed__)
  * Old: false
  * New: true
* AWS::WAFv2::WebACL.SqliMatchStatement TextTransformations.Type (__changed__)
  * Old: TextTransformations
  * New: List
* AWS::WAFv2::WebACL.TextTransformation Priority.Required (__changed__)
  * Old: false
  * New: true
* AWS::WAFv2::WebACL.TextTransformation Type.Required (__changed__)
  * Old: false
  * New: true
* AWS::WAFv2::WebACL.VisibilityConfig CloudWatchMetricsEnabled.Required (__changed__)
  * Old: false
  * New: true
* AWS::WAFv2::WebACL.VisibilityConfig MetricName.Required (__changed__)
  * Old: false
  * New: true
* AWS::WAFv2::WebACL.VisibilityConfig SampledRequestsEnabled.Required (__changed__)
  * Old: false
  * New: true
* AWS::WAFv2::WebACL.XssMatchStatement FieldToMatch.Required (__changed__)
  * Old: false
  * New: true
* AWS::WAFv2::WebACL.XssMatchStatement TextTransformations.ItemType (__added__)
* AWS::WAFv2::WebACL.XssMatchStatement TextTransformations.Required (__changed__)
  * Old: false
  * New: true
* AWS::WAFv2::WebACL.XssMatchStatement TextTransformations.Type (__changed__)
  * Old: TextTransformations
  * New: List


# CloudFormation Resource Specification v11.0.0

## New Resource Types

* AWS::Config::ConformancePack
* AWS::Config::OrganizationConformancePack
* AWS::EC2::LocalGatewayRoute
* AWS::EC2::LocalGatewayRouteTableVPCAssociation
* AWS::FMS::NotificationChannel
* AWS::FMS::Policy

## Attribute Changes


## Property Changes

* AWS::Neptune::DBCluster DeletionProtection (__added__)
* AWS::Neptune::DBCluster EngineVersion (__added__)

## Property Type Changes

* AWS::ElasticLoadBalancingV2::Listener.ForwardConfig (__added__)
* AWS::ElasticLoadBalancingV2::Listener.TargetGroupStickinessConfig (__added__)
* AWS::ElasticLoadBalancingV2::Listener.TargetGroupTuple (__added__)
* AWS::ElasticLoadBalancingV2::ListenerRule.ForwardConfig (__added__)
* AWS::ElasticLoadBalancingV2::ListenerRule.TargetGroupStickinessConfig (__added__)
* AWS::ElasticLoadBalancingV2::ListenerRule.TargetGroupTuple (__added__)
* AWS::ElasticLoadBalancingV2::Listener.Action ForwardConfig (__added__)
* AWS::ElasticLoadBalancingV2::ListenerRule.Action ForwardConfig (__added__)
* AWS::FSx::FileSystem.LustreConfiguration DeploymentType (__added__)
* AWS::FSx::FileSystem.LustreConfiguration PerUnitStorageThroughput (__added__)


# CloudFormation Resource Specification v10.5.0

## New Resource Types

* AWS::AppConfig::Application
* AWS::AppConfig::ConfigurationProfile
* AWS::AppConfig::Deployment
* AWS::AppConfig::DeploymentStrategy
* AWS::AppConfig::Environment
* AWS::WAFv2::WebACLAssociation

## Attribute Changes

* AWS::Athena::NamedQuery NamedQueryId (__deleted__)
* AWS::Transfer::Server VpcEndpointId (__deleted__)

## Property Changes

* AWS::ACMPCA::Certificate Validity.PrimitiveType (__deleted__)
* AWS::ACMPCA::Certificate Validity.Type (__added__)
* AWS::ACMPCA::CertificateAuthority RevocationConfiguration.PrimitiveType (__deleted__)
* AWS::ACMPCA::CertificateAuthority RevocationConfiguration.Type (__added__)
* AWS::ACMPCA::CertificateAuthority Subject.PrimitiveType (__deleted__)
* AWS::ACMPCA::CertificateAuthority Subject.Type (__added__)
* AWS::AppSync::GraphQLApi XrayEnabled (__added__)
* AWS::EC2::ClientVpnEndpoint VpnPort (__added__)
* AWS::OpsWorksCM::Server Tags (__added__)

## Property Type Changes

* AWS::ACMPCA::Certificate.Validity (__added__)
* AWS::ACMPCA::CertificateAuthority.CrlConfiguration (__added__)
* AWS::ACMPCA::CertificateAuthority.RevocationConfiguration (__added__)
* AWS::ACMPCA::CertificateAuthority.Subject (__added__)
* AWS::Backup::BackupPlan.CopyActionResourceType (__added__)
* AWS::EC2::LaunchTemplate.MetadataOptions (__added__)
* AWS::MediaLive::Channel.MultiplexProgramChannelDestinationSettings (__added__)
* AWS::Backup::BackupPlan.BackupRuleResourceType CopyActions (__added__)
* AWS::EC2::LaunchTemplate.LaunchTemplateData MetadataOptions (__added__)
* AWS::EC2::LaunchTemplate.LaunchTemplateElasticInferenceAccelerator Count (__added__)
* AWS::EC2::LaunchTemplate.Placement HostResourceGroupArn (__added__)
* AWS::EC2::LaunchTemplate.Placement PartitionNumber (__added__)
* AWS::EC2::LaunchTemplate.Placement SpreadDomain (__added__)
* AWS::MediaLive::Channel.OutputDestination MultiplexSettings (__added__)
* AWS::Transfer::Server.EndpointDetails AddressAllocationIds.UpdateType (__changed__)
  * Old: Mutable
  * New: Conditional


# CloudFormation Resource Specification v10.4.0

## New Resource Types

* AWS::ACMPCA::Certificate
* AWS::ACMPCA::CertificateAuthority
* AWS::ACMPCA::CertificateAuthorityActivation

## Attribute Changes

* AWS::Athena::NamedQuery NamedQueryId (__added__)
* AWS::Transfer::Server VpcEndpointId (__added__)

## Property Changes

* AWS::Cognito::UserPool AccountRecoverySetting (__added__)

## Property Type Changes

* AWS::Cognito::UserPool.AccountRecoverySetting (__added__)
* AWS::Cognito::UserPool.RecoveryOption (__added__)
* AWS::Transfer::Server.EndpointDetails AddressAllocationIds (__added__)
* AWS::Transfer::Server.EndpointDetails SubnetIds (__added__)
* AWS::Transfer::Server.EndpointDetails VpcId (__added__)
* AWS::Transfer::Server.EndpointDetails VpcEndpointId.Required (__changed__)
  * Old: true
  * New: false


# CloudFormation Resource Specification v10.3.0

## New Resource Types


## Attribute Changes


## Property Changes

* AWS::AppStream::Fleet Name.Required (__changed__)
  * Old: false
  * New: true
* AWS::AppStream::ImageBuilder Name.Required (__changed__)
  * Old: false
  * New: true
* AWS::EC2::Instance HibernationOptions (__added__)
* AWS::EC2::Instance HostResourceGroupArn (__added__)
* AWS::IoTEvents::DetectorModel EvaluationMethod (__added__)
* AWS::RDS::DBInstance CACertificateIdentifier (__added__)
* AWS::SSM::ResourceDataSync S3Destination (__added__)
* AWS::SSM::ResourceDataSync SyncSource (__added__)
* AWS::SSM::ResourceDataSync SyncType (__added__)
* AWS::SSM::ResourceDataSync BucketName.Required (__changed__)
  * Old: true
  * New: false
* AWS::SSM::ResourceDataSync BucketRegion.Required (__changed__)
  * Old: true
  * New: false
* AWS::SSM::ResourceDataSync SyncFormat.Required (__changed__)
  * Old: true
  * New: false
* AWS::Transfer::User HomeDirectoryMappings (__added__)
* AWS::Transfer::User HomeDirectoryType (__added__)
* AWS::WAFv2::IPSet Addresses.Required (__changed__)
  * Old: false
  * New: true
* AWS::WAFv2::IPSet IPAddressVersion.Required (__changed__)
  * Old: false
  * New: true
* AWS::WAFv2::IPSet Name.Required (__changed__)
  * Old: true
  * New: false
* AWS::WAFv2::RegexPatternSet Name.Required (__changed__)
  * Old: true
  * New: false
* AWS::WAFv2::RegexPatternSet RegularExpressionList.Required (__changed__)
  * Old: false
  * New: true
* AWS::WAFv2::RuleGroup Capacity.Required (__changed__)
  * Old: false
  * New: true
* AWS::WAFv2::RuleGroup Name.Required (__changed__)
  * Old: true
  * New: false
* AWS::WAFv2::RuleGroup VisibilityConfig.Required (__changed__)
  * Old: false
  * New: true
* AWS::WAFv2::WebACL DefaultAction.Required (__changed__)
  * Old: false
  * New: true
* AWS::WAFv2::WebACL Name.Required (__changed__)
  * Old: true
  * New: false
* AWS::WAFv2::WebACL VisibilityConfig.Required (__changed__)
  * Old: false
  * New: true

## Property Type Changes

* AWS::EC2::Instance.HibernationOptions (__added__)
* AWS::SSM::ResourceDataSync.AwsOrganizationsSource (__added__)
* AWS::SSM::ResourceDataSync.S3Destination (__added__)
* AWS::SSM::ResourceDataSync.SyncSource (__added__)
* AWS::Transfer::User.HomeDirectoryMapEntry (__added__)
* AWS::AutoScaling::AutoScalingGroup.LaunchTemplateOverrides WeightedCapacity (__added__)
* AWS::SageMaker::Model.ContainerDefinition Mode (__added__)


# CloudFormation Resource Specification v10.2.0

## New Resource Types

* AWS::CodeBuild::ReportGroup
* AWS::EC2::GatewayRouteTableAssociation

## Attribute Changes


## Property Changes

* AWS::Cloud9::EnvironmentEC2 Tags (__added__)
* AWS::Cloud9::EnvironmentEC2 Description.UpdateType (__changed__)
  * Old: Immutable
  * New: Mutable
* AWS::Cloud9::EnvironmentEC2 Name.UpdateType (__changed__)
  * Old: Immutable
  * New: Mutable
* AWS::EC2::EIP InstanceId.UpdateType (__changed__)
  * Old: Mutable
  * New: Conditional
* AWS::EC2::EIP PublicIpv4Pool.UpdateType (__changed__)
  * Old: Mutable
  * New: Conditional
* AWS::MSK::Cluster OpenMonitoring (__added__)
* AWS::MSK::Cluster EnhancedMonitoring.UpdateType (__changed__)
  * Old: Immutable
  * New: Mutable
* AWS::RDS::DBInstance MaxAllocatedStorage (__added__)
* AWS::SSM::Document Name (__added__)

## Property Type Changes

* AWS::DLM::LifecyclePolicy.CrossRegionCopyRetainRule (__added__)
* AWS::DLM::LifecyclePolicy.CrossRegionCopyRule (__added__)
* AWS::MSK::Cluster.JmxExporter (__added__)
* AWS::MSK::Cluster.NodeExporter (__added__)
* AWS::MSK::Cluster.OpenMonitoring (__added__)
* AWS::MSK::Cluster.Prometheus (__added__)
* AWS::DLM::LifecyclePolicy.FastRestoreRule Interval (__added__)
* AWS::DLM::LifecyclePolicy.FastRestoreRule IntervalUnit (__added__)
* AWS::DLM::LifecyclePolicy.FastRestoreRule Count.Required (__changed__)
  * Old: true
  * New: false
* AWS::DLM::LifecyclePolicy.PolicyDetails ResourceTypes.Required (__changed__)
  * Old: false
  * New: true
* AWS::DLM::LifecyclePolicy.PolicyDetails Schedules.Required (__changed__)
  * Old: false
  * New: true
* AWS::DLM::LifecyclePolicy.PolicyDetails TargetTags.Required (__changed__)
  * Old: false
  * New: true
* AWS::DLM::LifecyclePolicy.RetainRule Interval (__added__)
* AWS::DLM::LifecyclePolicy.RetainRule IntervalUnit (__added__)
* AWS::DLM::LifecyclePolicy.RetainRule Count.Required (__changed__)
  * Old: true
  * New: false
* AWS::DLM::LifecyclePolicy.Schedule CrossRegionCopyRules (__added__)


# CloudFormation Resource Specification v10.1.0

## New Resource Types


## Attribute Changes


## Property Changes

* AWS::Pinpoint::EmailTemplate DefaultSubstitutions (__added__)
* AWS::Pinpoint::EmailTemplate TemplateDescription (__added__)
* AWS::Pinpoint::PushTemplate DefaultSubstitutions (__added__)
* AWS::Pinpoint::PushTemplate TemplateDescription (__added__)
* AWS::Pinpoint::SmsTemplate DefaultSubstitutions (__added__)
* AWS::Pinpoint::SmsTemplate TemplateDescription (__added__)

## Property Type Changes



# CloudFormation Resource Specification v10.0.0

## New Resource Types

* AWS::AccessAnalyzer::Analyzer
* AWS::EventSchemas::Discoverer
* AWS::EventSchemas::Registry
* AWS::EventSchemas::Schema
* AWS::S3::AccessPoint

## Attribute Changes

* AWS::WAFv2::IPSet Arn (__added__)
* AWS::WAFv2::IPSet Id (__added__)
* AWS::WAFv2::RegexPatternSet Arn (__added__)
* AWS::WAFv2::RegexPatternSet Id (__added__)
* AWS::WAFv2::RuleGroup Arn (__added__)
* AWS::WAFv2::RuleGroup Id (__added__)
* AWS::WAFv2::WebACL Arn (__added__)
* AWS::WAFv2::WebACL Capacity (__added__)
* AWS::WAFv2::WebACL Id (__added__)

## Property Changes

* AWS::ApiGatewayV2::Api BasePath (__added__)
* AWS::ApiGatewayV2::Api Body (__added__)
* AWS::ApiGatewayV2::Api BodyS3Location (__added__)
* AWS::ApiGatewayV2::Api CorsConfiguration (__added__)
* AWS::ApiGatewayV2::Api CredentialsArn (__added__)
* AWS::ApiGatewayV2::Api FailOnWarnings (__added__)
* AWS::ApiGatewayV2::Api RouteKey (__added__)
* AWS::ApiGatewayV2::Api Target (__added__)
* AWS::ApiGatewayV2::Api Name.Required (__changed__)
  * Old: true
  * New: false
* AWS::ApiGatewayV2::Api ProtocolType.Required (__changed__)
  * Old: true
  * New: false
* AWS::ApiGatewayV2::Api RouteSelectionExpression.Required (__changed__)
  * Old: true
  * New: false
* AWS::ApiGatewayV2::Authorizer JwtConfiguration (__added__)
* AWS::ApiGatewayV2::Authorizer AuthorizerUri.Required (__changed__)
  * Old: true
  * New: false
* AWS::ApiGatewayV2::Integration PayloadFormatVersion (__added__)
* AWS::ApiGatewayV2::Stage AutoDeploy (__added__)
* AWS::ApiGatewayV2::Stage DeploymentId.Required (__changed__)
  * Old: true
  * New: false
* AWS::GuardDuty::Filter Name.Required (__changed__)
  * Old: false
  * New: true
* AWS::Lambda::Alias ProvisionedConcurrencyConfig (__added__)
* AWS::Lambda::Version ProvisionedConcurrencyConfig (__added__)
* AWS::StepFunctions::StateMachine LoggingConfiguration (__added__)
* AWS::StepFunctions::StateMachine StateMachineType (__added__)
* AWS::WAFv2::IPSet IPSet (__deleted__)
* AWS::WAFv2::IPSet IPSetSummary (__deleted__)
* AWS::WAFv2::IPSet IPSets (__deleted__)
* AWS::WAFv2::IPSet Id (__deleted__)
* AWS::WAFv2::IPSet Limit (__deleted__)
* AWS::WAFv2::IPSet LockToken (__deleted__)
* AWS::WAFv2::IPSet NextLockToken (__deleted__)
* AWS::WAFv2::IPSet NextMarker (__deleted__)
* AWS::WAFv2::IPSet Summary (__deleted__)
* AWS::WAFv2::RegexPatternSet Id (__deleted__)
* AWS::WAFv2::RegexPatternSet Limit (__deleted__)
* AWS::WAFv2::RegexPatternSet LockToken (__deleted__)
* AWS::WAFv2::RegexPatternSet NextLockToken (__deleted__)
* AWS::WAFv2::RegexPatternSet NextMarker (__deleted__)
* AWS::WAFv2::RegexPatternSet RegexPatternSet (__deleted__)
* AWS::WAFv2::RegexPatternSet RegexPatternSets (__deleted__)
* AWS::WAFv2::RegexPatternSet Summary (__deleted__)
* AWS::WAFv2::RuleGroup Id (__deleted__)
* AWS::WAFv2::RuleGroup Limit (__deleted__)
* AWS::WAFv2::RuleGroup LockToken (__deleted__)
* AWS::WAFv2::RuleGroup NextLockToken (__deleted__)
* AWS::WAFv2::RuleGroup NextMarker (__deleted__)
* AWS::WAFv2::RuleGroup RuleGroup (__deleted__)
* AWS::WAFv2::RuleGroup RuleGroupSummary (__deleted__)
* AWS::WAFv2::RuleGroup RuleGroups (__deleted__)
* AWS::WAFv2::RuleGroup Statement (__deleted__)
* AWS::WAFv2::RuleGroup Summary (__deleted__)
* AWS::WAFv2::WebACL Id (__deleted__)
* AWS::WAFv2::WebACL Limit (__deleted__)
* AWS::WAFv2::WebACL LockToken (__deleted__)
* AWS::WAFv2::WebACL NextLockToken (__deleted__)
* AWS::WAFv2::WebACL NextMarker (__deleted__)
* AWS::WAFv2::WebACL Summary (__deleted__)
* AWS::WAFv2::WebACL WebACL (__deleted__)
* AWS::WAFv2::WebACL WebACLs (__deleted__)

## Property Type Changes

* AWS::WAFv2::IPSet.IPSet (__removed__)
* AWS::WAFv2::IPSet.IPSetSummary (__removed__)
* AWS::WAFv2::IPSet.IPSets (__removed__)
* AWS::WAFv2::RegexPatternSet.RegexPatternSet (__removed__)
* AWS::WAFv2::RegexPatternSet.RegexPatternSetSummary (__removed__)
* AWS::WAFv2::RegexPatternSet.RegexPatternSets (__removed__)
* AWS::WAFv2::RuleGroup.RuleGroup (__removed__)
* AWS::WAFv2::RuleGroup.RuleGroupSummary (__removed__)
* AWS::WAFv2::RuleGroup.RuleGroups (__removed__)
* AWS::WAFv2::WebACL.WebACL (__removed__)
* AWS::WAFv2::WebACL.WebACLSummary (__removed__)
* AWS::WAFv2::WebACL.WebACLs (__removed__)
* AWS::ApiGatewayV2::Api.BodyS3Location (__added__)
* AWS::ApiGatewayV2::Api.Cors (__added__)
* AWS::ApiGatewayV2::Authorizer.JWTConfiguration (__added__)
* AWS::Lambda::Alias.ProvisionedConcurrencyConfiguration (__added__)
* AWS::Lambda::Version.ProvisionedConcurrencyConfiguration (__added__)
* AWS::StepFunctions::StateMachine.CloudWatchLogsLogGroup (__added__)
* AWS::StepFunctions::StateMachine.LogDestination (__added__)
* AWS::StepFunctions::StateMachine.LoggingConfiguration (__added__)
* AWS::FSx::FileSystem.WindowsConfiguration DeploymentType (__added__)
* AWS::FSx::FileSystem.WindowsConfiguration PreferredSubnetId (__added__)
* AWS::WAFv2::RuleGroup.IPSetReferenceStatement ARN (__deleted__)
* AWS::WAFv2::RuleGroup.IPSetReferenceStatement Arn (__added__)
* AWS::WAFv2::RuleGroup.RegexPatternSetReferenceStatement ARN (__deleted__)
* AWS::WAFv2::RuleGroup.RegexPatternSetReferenceStatement Arn (__added__)
* AWS::WAFv2::WebACL.IPSetReferenceStatement ARN (__deleted__)
* AWS::WAFv2::WebACL.IPSetReferenceStatement Arn (__added__)
* AWS::WAFv2::WebACL.RegexPatternSetReferenceStatement ARN (__deleted__)
* AWS::WAFv2::WebACL.RegexPatternSetReferenceStatement Arn (__added__)
* AWS::WAFv2::WebACL.RuleGroupReferenceStatement ARN (__deleted__)
* AWS::WAFv2::WebACL.RuleGroupReferenceStatement Arn (__added__)


# Serverless Application Model (SAM) Resource Specification v2016-10-31

## New Resource Types


## Attribute Changes


## Property Changes

* AWS::Serverless::Api Cors.PrimitiveType (__deleted__)
* AWS::Serverless::Api Cors.PrimitiveTypes (__added__)
* AWS::Serverless::Api Cors.Types (__added__)
* AWS::Serverless::Api MethodSettings.PrimitiveType (__deleted__)
* AWS::Serverless::Api MethodSettings.PrimitiveItemType (__added__)
* AWS::Serverless::Api MethodSettings.Type (__added__)

## Property Type Changes

* AWS::Serverless::Api.CorsConfiguration (__added__)
* AWS::Serverless::Function.S3KeyFilter (__added__)
* AWS::Serverless::Function.S3KeyFilterRule (__added__)
* AWS::Serverless::Function.S3NotificationFilter S3Key.PrimitiveType (__deleted__)
* AWS::Serverless::Function.S3NotificationFilter S3Key.Type (__added__)

# CloudFormation Resource Specification v9.1.1

## New Resource Types

* AWS::AppSync::ApiCache
* AWS::CloudWatch::InsightRule
* AWS::ECS::PrimaryTaskSet
* AWS::ECS::TaskSet
* AWS::EKS::Nodegroup
* AWS::GameLift::GameSessionQueue
* AWS::GameLift::MatchmakingConfiguration
* AWS::GameLift::MatchmakingRuleSet
* AWS::GameLift::Script
* AWS::Lambda::EventInvokeConfig
* AWS::WAFv2::IPSet
* AWS::WAFv2::RegexPatternSet
* AWS::WAFv2::RuleGroup
* AWS::WAFv2::WebACL

## Attribute Changes

* AWS::EKS::Cluster ClusterSecurityGroupId (__added__)

## Property Changes

* AWS::AmazonMQ::Broker StorageType (__added__)
* AWS::AppSync::Resolver CachingConfig (__added__)
* AWS::AppSync::Resolver SyncConfig (__added__)
* AWS::Cognito::IdentityPool AllowClassicFlow (__added__)
* AWS::Cognito::UserPoolClient PreventUserExistenceErrors (__added__)
* AWS::Cognito::UserPoolClient AllowedOAuthFlowsUserPoolClient.UpdateType (__changed__)
  * Old: Immutable
  * New: Mutable
* AWS::Cognito::UserPoolUser ClientMetadata (__added__)
* AWS::DocDB::DBCluster MasterUserPassword.Required (__changed__)
  * Old: false
  * New: true
* AWS::DocDB::DBCluster MasterUsername.Required (__changed__)
  * Old: false
  * New: true
* AWS::EC2::EIP Tags (__added__)
* AWS::EC2::NetworkAclEntry CidrBlock.Required (__changed__)
  * Old: true
  * New: false
* AWS::ECS::Cluster ClusterSettings (__added__)
* AWS::ECS::Service DeploymentController (__added__)
* AWS::ECS::Service TaskDefinition.Required (__changed__)
  * Old: true
  * New: false
* AWS::ElastiCache::ReplicationGroup AuthToken.UpdateType (__changed__)
  * Old: Immutable
  * New: Conditional
* AWS::Elasticsearch::Domain CognitoOptions (__added__)
* AWS::Elasticsearch::Domain ElasticsearchVersion.UpdateType (__changed__)
  * Old: Immutable
  * New: Conditional
* AWS::GameLift::Build OperatingSystem (__added__)
* AWS::GameLift::Fleet CertificateConfiguration (__added__)
* AWS::GameLift::Fleet FleetType (__added__)
* AWS::GameLift::Fleet InstanceRoleARN (__added__)
* AWS::GameLift::Fleet MetricGroups (__added__)
* AWS::GameLift::Fleet NewGameSessionProtectionPolicy (__added__)
* AWS::GameLift::Fleet PeerVpcAwsAccountId (__added__)
* AWS::GameLift::Fleet PeerVpcId (__added__)
* AWS::GameLift::Fleet ResourceCreationLimitPolicy (__added__)
* AWS::GameLift::Fleet RuntimeConfiguration (__added__)
* AWS::GameLift::Fleet ScriptId (__added__)
* AWS::GameLift::Fleet BuildId.Required (__changed__)
  * Old: true
  * New: false
* AWS::GameLift::Fleet DesiredEC2Instances.Required (__changed__)
  * Old: true
  * New: false
* AWS::GameLift::Fleet ServerLaunchPath.Required (__changed__)
  * Old: true
  * New: false
* AWS::Glue::MLTransform GlueVersion (__added__)
* AWS::IAM::User Tags (__added__)
* AWS::Lambda::EventSourceMapping BisectBatchOnFunctionError (__added__)
* AWS::Lambda::EventSourceMapping DestinationConfig (__added__)
* AWS::Lambda::EventSourceMapping MaximumRecordAgeInSeconds (__added__)
* AWS::Lambda::EventSourceMapping MaximumRetryAttempts (__added__)
* AWS::Lambda::EventSourceMapping ParallelizationFactor (__added__)
* AWS::OpsWorksCM::Server CustomCertificate (__added__)
* AWS::OpsWorksCM::Server CustomDomain (__added__)
* AWS::OpsWorksCM::Server CustomPrivateKey (__added__)
* AWS::RDS::DBCluster EnableHttpEndpoint (__added__)
* AWS::SNS::Subscription RedrivePolicy (__added__)
* AWS::SageMaker::Endpoint ExcludeRetainedVariantProperties (__added__)
* AWS::SageMaker::Endpoint RetainAllVariantProperties (__added__)

## Property Type Changes

* AWS::AppSync::DataSource.DeltaSyncConfig (__added__)
* AWS::AppSync::Resolver.CachingConfig (__added__)
* AWS::AppSync::Resolver.LambdaConflictHandlerConfig (__added__)
* AWS::AppSync::Resolver.SyncConfig (__added__)
* AWS::DLM::LifecyclePolicy.FastRestoreRule (__added__)
* AWS::ECS::Cluster.ClusterSetting (__added__)
* AWS::ECS::Service.DeploymentController (__added__)
* AWS::ECS::TaskDefinition.FirelensConfiguration (__added__)
* AWS::Elasticsearch::Domain.CognitoOptions (__added__)
* AWS::GameLift::Fleet.CertificateConfiguration (__added__)
* AWS::GameLift::Fleet.ResourceCreationLimitPolicy (__added__)
* AWS::GameLift::Fleet.RuntimeConfiguration (__added__)
* AWS::GameLift::Fleet.ServerProcess (__added__)
* AWS::Lambda::EventSourceMapping.DestinationConfig (__added__)
* AWS::Lambda::EventSourceMapping.OnFailure (__added__)
* AWS::SageMaker::Endpoint.VariantProperty (__added__)
* AWS::ApiGateway::RestApi.EndpointConfiguration VpcEndpointIds (__added__)
* AWS::AppSync::DataSource.DynamoDBConfig DeltaSyncConfig (__added__)
* AWS::AppSync::DataSource.DynamoDBConfig Versioned (__added__)
* AWS::CodePipeline::Pipeline.ActionDeclaration Namespace (__added__)
* AWS::Cognito::UserPool.EmailConfiguration ConfigurationSet (__added__)
* AWS::Cognito::UserPool.EmailConfiguration From (__added__)
* AWS::DLM::LifecyclePolicy.Schedule FastRestoreRule (__added__)
* AWS::EC2::Instance.ElasticInferenceAccelerator Count (__added__)
* AWS::ECS::TaskDefinition.ContainerDefinition FirelensConfiguration (__added__)
* AWS::ECS::TaskDefinition.InferenceAccelerator DevicePolicy (__added__)
* AWS::ECS::TaskDefinition.LinuxParameters MaxSwap (__added__)
* AWS::ECS::TaskDefinition.LinuxParameters Swappiness (__added__)
* AWS::GameLift::Build.S3Location ObjectVersion (__added__)


# CloudFormation Resource Specification v8.0.0

## New Resource Types

* AWS::CodeStarNotifications::NotificationRule
* AWS::MediaConvert::JobTemplate
* AWS::MediaConvert::Preset
* AWS::MediaConvert::Queue

## Attribute Changes


## Property Changes

* AWS::AppStream::ImageBuilder AccessEndpoints (__added__)
* AWS::AppStream::Stack AccessEndpoints (__added__)
* AWS::AppStream::Stack EmbedHostDomains (__added__)

## Property Type Changes

* AWS::DLM::LifecyclePolicy.FastRestoreRule (__removed__)
* AWS::AppStream::ImageBuilder.AccessEndpoint (__added__)
* AWS::AppStream::Stack.AccessEndpoint (__added__)
* AWS::DLM::LifecyclePolicy.Schedule FastRestoreRule (__deleted__)
* AWS::ECS::TaskDefinition.InferenceAccelerator DevicePolicy (__deleted__)


# CloudFormation Resource Specification v7.3.0

## New Resource Types

* AWS::Pinpoint::EmailTemplate
* AWS::Pinpoint::PushTemplate
* AWS::Pinpoint::SmsTemplate

## Attribute Changes


## Property Changes

* AWS::Amplify::Branch EnablePullRequestPreview (__added__)
* AWS::Amplify::Branch PullRequestEnvironmentName (__added__)
* AWS::ApiGateway::ApiKey Tags (__added__)
* AWS::ApiGateway::ClientCertificate Tags (__added__)
* AWS::ApiGateway::DomainName SecurityPolicy (__added__)
* AWS::ApiGateway::DomainName Tags (__added__)
* AWS::ApiGateway::RestApi Tags (__added__)
* AWS::ApiGateway::UsagePlan Tags (__added__)
* AWS::CodePipeline::CustomActionType Tags (__added__)
* AWS::CodePipeline::Pipeline Tags (__added__)
* AWS::Cognito::UserPool AliasAttributes.UpdateType (__changed__)
  * Old: Immutable
  * New: Mutable
* AWS::Cognito::UserPool Schema.UpdateType (__changed__)
  * Old: Immutable
  * New: Mutable
* AWS::Cognito::UserPool UserPoolName.UpdateType (__changed__)
  * Old: Immutable
  * New: Mutable
* AWS::Cognito::UserPool UsernameAttributes.UpdateType (__changed__)
  * Old: Immutable
  * New: Mutable
* AWS::ECS::TaskDefinition InferenceAccelerators (__added__)
* AWS::Elasticsearch::Domain LogPublishingOptions (__added__)
* AWS::Events::Rule EventBusName (__added__)
* AWS::Glue::Crawler DatabaseName.Required (__changed__)
  * Old: true
  * New: false
* AWS::SNS::Topic Tags (__added__)

## Property Type Changes

* AWS::AppMesh::Route.GrpcRetryPolicy (__added__)
* AWS::AppMesh::Route.GrpcRoute (__added__)
* AWS::AppMesh::Route.GrpcRouteAction (__added__)
* AWS::AppMesh::Route.GrpcRouteMatch (__added__)
* AWS::AppMesh::Route.GrpcRouteMetadata (__added__)
* AWS::AppMesh::Route.GrpcRouteMetadataMatchMethod (__added__)
* AWS::DLM::LifecyclePolicy.FastRestoreRule (__added__)
* AWS::ECS::TaskDefinition.InferenceAccelerator (__added__)
* AWS::Elasticsearch::Domain.LogPublishingOption (__added__)
* AWS::Events::Rule.BatchArrayProperties (__added__)
* AWS::Events::Rule.BatchParameters (__added__)
* AWS::Events::Rule.BatchRetryStrategy (__added__)
* AWS::Glue::Crawler.CatalogTarget (__added__)
* AWS::Glue::Crawler.DynamoDBTarget (__added__)
* AWS::Amplify::App.AutoBranchCreationConfig EnablePullRequestPreview (__added__)
* AWS::Amplify::App.AutoBranchCreationConfig PullRequestEnvironmentName (__added__)
* AWS::AppMesh::Route.RouteSpec GrpcRoute (__added__)
* AWS::AppMesh::Route.RouteSpec Http2Route (__added__)
* AWS::DLM::LifecyclePolicy.Schedule FastRestoreRule (__added__)
* AWS::Events::Rule.Target BatchParameters (__added__)
* AWS::Glue::Crawler.Targets CatalogTargets (__added__)
* AWS::Glue::Crawler.Targets DynamoDBTargets (__added__)
* AWS::RDS::DBCluster.DBClusterRole Status (__deleted__)
* AWS::RDS::DBInstance.DBInstanceRole Status (__deleted__)


# CloudFormation Resource Specification v7.1.0

## New Resource Types

* AWS::EC2::TrafficMirrorFilter
* AWS::EC2::TrafficMirrorFilterRule
* AWS::EC2::TrafficMirrorSession
* AWS::EC2::TrafficMirrorTarget
* AWS::Events::EventBus

## Attribute Changes


## Property Changes

* AWS::FSx::FileSystem FileSystemType.Required (__changed__)
  * Old: false
  * New: true
* AWS::FSx::FileSystem SubnetIds.Required (__changed__)
  * Old: false
  * New: true
* AWS::MSK::Cluster NumberOfBrokerNodes.UpdateType (__changed__)
  * Old: Immutable
  * New: Mutable

## Property Type Changes

* AWS::FSx::FileSystem.SelfManagedActiveDirectoryConfiguration (__added__)
* AWS::Batch::ComputeEnvironment.ComputeResources AllocationStrategy (__added__)
* AWS::Cognito::IdentityPoolRoleAttachment.RoleMapping IdentityProvider (__added__)
* AWS::FSx::FileSystem.WindowsConfiguration SelfManagedActiveDirectoryConfiguration (__added__)

# Serverless Application Model (SAM) Resource Specification v2016-10-31

## Property Type Changes

* AWS::Serverless::Function.S3Location Version.Required (__changed__)
  * Old: true
  * New: false

# CloudFormation Resource Specification v6.3.0

## New Resource Types

* AWS::Cognito::UserPoolDomain
* AWS::Cognito::UserPoolIdentityProvider
* AWS::Cognito::UserPoolResourceServer
* AWS::Cognito::UserPoolRiskConfigurationAttachment
* AWS::Cognito::UserPoolUICustomizationAttachment

## Attribute Changes

* AWS::Pinpoint::App Arn (__added__)
* AWS::Pinpoint::Campaign Arn (__added__)
* AWS::Pinpoint::Segment Arn (__added__)

## Property Changes

* AWS::Cognito::UserPool EnabledMfas (__added__)
* AWS::Events::EventBusPolicy EventBusName (__added__)
* AWS::Pinpoint::App Tags (__added__)
* AWS::Pinpoint::Campaign Tags (__added__)
* AWS::Pinpoint::Segment Tags (__added__)

## Property Type Changes

* AWS::Budgets::Budget.BudgetData PlannedBudgetLimits (__added__)


# CloudFormation Resource Specification v6.2.0

## New Resource Types

* AWS::EC2::VPCEndpointService
* AWS::Glue::Workflow
* AWS::SageMaker::CodeRepository

## Attribute Changes


## Property Changes

* AWS::AmazonMQ::Broker HostInstanceType.UpdateType (__changed__)
  * Old: Immutable
  * New: Mutable
* AWS::DocDB::DBCluster EnableCloudwatchLogsExports (__added__)
* AWS::Glue::DevEndpoint Arguments (__added__)
* AWS::Glue::DevEndpoint GlueVersion (__added__)
* AWS::Glue::DevEndpoint NumberOfWorkers (__added__)
* AWS::Glue::DevEndpoint WorkerType (__added__)
* AWS::Glue::Job NotificationProperty (__added__)
* AWS::Glue::Job Timeout (__added__)
* AWS::Glue::Trigger StartOnCreation (__added__)
* AWS::Glue::Trigger WorkflowName (__added__)
* AWS::ServiceDiscovery::Instance InstanceAttributes.PrimitiveType (__changed__)
  * Old: Map
  * New: Json

## Property Type Changes

* AWS::Glue::Job.NotificationProperty (__added__)
* AWS::Glue::Trigger.NotificationProperty (__added__)
* AWS::Glue::Trigger.Action CrawlerName (__added__)
* AWS::Glue::Trigger.Action NotificationProperty (__added__)
* AWS::Glue::Trigger.Action Timeout (__added__)
* AWS::Glue::Trigger.Condition CrawlState (__added__)
* AWS::Glue::Trigger.Condition CrawlerName (__added__)


# CloudFormation Resource Specification v6.1.0

## New Resource Types

* AWS::QLDB::Ledger

## Attribute Changes


## Property Changes

* AWS::Config::RemediationConfiguration Automatic (__added__)
* AWS::Config::RemediationConfiguration ExecutionControls (__added__)
* AWS::Config::RemediationConfiguration MaximumAutomaticAttempts (__added__)
* AWS::Config::RemediationConfiguration RetryAttemptSeconds (__added__)

## Property Type Changes

* AWS::AppMesh::Route.Duration (__added__)
* AWS::AppMesh::Route.HttpRetryPolicy (__added__)
* AWS::Config::RemediationConfiguration.ExecutionControls (__added__)
* AWS::Config::RemediationConfiguration.SsmControls (__added__)
* AWS::AppMesh::Route.HttpRoute RetryPolicy (__added__)
* Tag Key.Documentation (__changed__)
  * Old: http://docs.aws.amazon.com/AWSCloudFormation/latest/UserGuide/aws-properties-iotevents-input-tag.html#cfn-iotevents-input-tag-key
  * New: http://docs.aws.amazon.com/AWSCloudFormation/latest/UserGuide/aws-properties-resource-tags.html#cfn-resource-tags-key
* Tag Value.Documentation (__changed__)
  * Old: http://docs.aws.amazon.com/AWSCloudFormation/latest/UserGuide/aws-properties-iotevents-input-tag.html#cfn-iotevents-input-tag-value
  * New: http://docs.aws.amazon.com/AWSCloudFormation/latest/UserGuide/aws-properties-resource-tags.html#cfn-resource-tags-value


# CloudFormation Resource Specification v6.0.0

## New Resource Types

* AWS::Config::OrganizationConfigRule

## Attribute Changes


## Property Changes

* AWS::AmazonMQ::Broker SecurityGroups.UpdateType (__changed__)
  * Old: Immutable
  * New: Mutable
* AWS::ApplicationAutoScaling::ScalableTarget SuspendedState (__added__)
* AWS::CloudWatch::Alarm ThresholdMetricId (__added__)
* AWS::CloudWatch::Alarm Threshold.Required (__changed__)
  * Old: true
  * New: false
* AWS::Cognito::UserPoolClient RefreshTokenValidity.PrimitiveType (__changed__)
  * Old: Double
  * New: Integer
* AWS::EC2::Instance CpuOptions (__added__)
* AWS::ECS::TaskDefinition IpcMode (__added__)
* AWS::ECS::TaskDefinition PidMode (__added__)
* AWS::ElastiCache::ReplicationGroup KmsKeyId (__added__)
* AWS::IAM::Role Description (__added__)
* AWS::IAM::Role Tags (__added__)
* AWS::Lambda::EventSourceMapping MaximumBatchingWindowInSeconds (__added__)
* AWS::RDS::DBCluster AssociatedRoles (__added__)
* AWS::RDS::DBCluster RestoreType (__added__)
* AWS::RDS::DBCluster SourceDBClusterIdentifier (__added__)
* AWS::RDS::DBCluster UseLatestRestorableTime (__added__)
* AWS::RDS::DBInstance AssociatedRoles (__added__)
* AWS::SNS::Subscription Region.UpdateType (__changed__)
  * Old: Immutable
  * New: Mutable

## Property Type Changes

* AWS::ApplicationAutoScaling::ScalableTarget.SuspendedState (__added__)
* AWS::EC2::Instance.CpuOptions (__added__)
* AWS::ECS::TaskDefinition.SystemControl (__added__)
* AWS::Elasticsearch::Domain.ZoneAwarenessConfig (__added__)
* AWS::Events::Rule.AwsVpcConfiguration (__added__)
* AWS::Events::Rule.NetworkConfiguration (__added__)
* AWS::RDS::DBCluster.DBClusterRole (__added__)
* AWS::RDS::DBInstance.DBInstanceRole (__added__)
* AWS::Cognito::UserPool.AdminCreateUserConfig UnusedAccountValidityDays.PrimitiveType (__changed__)
  * Old: Double
  * New: Integer
* AWS::Cognito::UserPool.PasswordPolicy TemporaryPasswordValidityDays.PrimitiveType (__changed__)
  * Old: Double
  * New: Integer
* AWS::DynamoDB::Table.SSESpecification KMSMasterKeyId (__added__)
* AWS::DynamoDB::Table.SSESpecification SSEType (__added__)
* AWS::EC2::ClientVpnEndpoint.TagSpecification ResourceType.Required (__changed__)
  * Old: false
  * New: true
* AWS::EC2::ClientVpnEndpoint.TagSpecification Tags.Required (__changed__)
  * Old: false
  * New: true
* AWS::EC2::Instance.Ebs KmsKeyId (__added__)
* AWS::ECS::TaskDefinition.ContainerDefinition Interactive (__added__)
* AWS::ECS::TaskDefinition.ContainerDefinition PseudoTerminal (__added__)
* AWS::ECS::TaskDefinition.ContainerDefinition SystemControls (__added__)
* AWS::ECS::TaskDefinition.LogConfiguration SecretOptions (__added__)
* AWS::ECS::TaskDefinition.Tmpfs Size.Required (__changed__)
  * Old: false
  * New: true
* AWS::Elasticsearch::Domain.ElasticsearchClusterConfig ZoneAwarenessConfig (__added__)
* AWS::Events::Rule.EcsParameters Group (__added__)
* AWS::Events::Rule.EcsParameters LaunchType (__added__)
* AWS::Events::Rule.EcsParameters NetworkConfiguration (__added__)
* AWS::Events::Rule.EcsParameters PlatformVersion (__added__)
* Tag Key.Documentation (__changed__)
  * Old: http://docs.aws.amazon.com/AWSCloudFormation/latest/UserGuide/aws-properties-resource-tags.html#cfn-resource-tags-key
  * New: http://docs.aws.amazon.com/AWSCloudFormation/latest/UserGuide/aws-properties-iotevents-input-tag.html#cfn-iotevents-input-tag-key
* Tag Value.Documentation (__changed__)
  * Old: http://docs.aws.amazon.com/AWSCloudFormation/latest/UserGuide/aws-properties-resource-tags.html#cfn-resource-tags-value
  * New: http://docs.aws.amazon.com/AWSCloudFormation/latest/UserGuide/aws-properties-iotevents-input-tag.html#cfn-iotevents-input-tag-value


# CloudFormation Resource Specification v5.3.0

## New Resource Types


## Attribute Changes


## Property Changes

* AWS::Neptune::DBCluster EnableCloudwatchLogsExports (__added__)

## Property Type Changes

* AWS::AppMesh::Route.HeaderMatchMethod (__added__)
* AWS::AppMesh::Route.HttpRouteHeader (__added__)
* AWS::AppMesh::Route.MatchRange (__added__)
* AWS::AppMesh::Route.HttpRouteMatch Headers (__added__)
* AWS::AppMesh::Route.HttpRouteMatch Method (__added__)
* AWS::AppMesh::Route.HttpRouteMatch Scheme (__added__)
* AWS::AppMesh::Route.RouteSpec Priority (__added__)
* Tag Key.Documentation (__changed__)
  * Old: http://docs.aws.amazon.com/AWSCloudFormation/latest/UserGuide/aws-properties-iotevents-input-tag.html#cfn-iotevents-input-tag-key
  * New: http://docs.aws.amazon.com/AWSCloudFormation/latest/UserGuide/aws-properties-resource-tags.html#cfn-resource-tags-key
* Tag Value.Documentation (__changed__)
  * Old: http://docs.aws.amazon.com/AWSCloudFormation/latest/UserGuide/aws-properties-iotevents-input-tag.html#cfn-iotevents-input-tag-value
  * New: http://docs.aws.amazon.com/AWSCloudFormation/latest/UserGuide/aws-properties-resource-tags.html#cfn-resource-tags-value


# CloudFormation Resource Specification v5.2.0

## New Resource Types

* AWS::SSM::MaintenanceWindowTarget
* AWS::SageMaker::Workteam

## Attribute Changes


## Property Changes

* AWS::DMS::ReplicationTask CdcStartPosition (__added__)
* AWS::DMS::ReplicationTask CdcStopPosition (__added__)

## Property Type Changes

* AWS::AppSync::GraphQLApi.LogConfig ExcludeVerboseContent (__added__)


# CloudFormation Resource Specification v5.1.0

## New Resource Types

* AWS::CodeBuild::SourceCredential
* AWS::Glue::MLTransform
* AWS::LakeFormation::DataLakeSettings
* AWS::LakeFormation::Permissions
* AWS::LakeFormation::Resource
* AWS::ManagedBlockchain::Member
* AWS::ManagedBlockchain::Node

## Attribute Changes


## Property Changes

* AWS::EC2::ClientVpnEndpoint SplitTunnel (__added__)
* AWS::Greengrass::ConnectorDefinition Tags (__added__)
* AWS::Greengrass::CoreDefinition Tags (__added__)
* AWS::Greengrass::DeviceDefinition Tags (__added__)
* AWS::Greengrass::FunctionDefinition Tags (__added__)
* AWS::Greengrass::Group Tags (__added__)
* AWS::Greengrass::LoggerDefinition Tags (__added__)
* AWS::Greengrass::ResourceDefinition Tags (__added__)
* AWS::Greengrass::SubscriptionDefinition Tags (__added__)

## Property Type Changes

* Tag Key.Documentation (__changed__)
  * Old: http://docs.aws.amazon.com/AWSCloudFormation/latest/UserGuide/aws-properties-resource-tags.html#cfn-resource-tags-key
  * New: http://docs.aws.amazon.com/AWSCloudFormation/latest/UserGuide/aws-properties-iotevents-input-tag.html#cfn-iotevents-input-tag-key
* Tag Value.Documentation (__changed__)
  * Old: http://docs.aws.amazon.com/AWSCloudFormation/latest/UserGuide/aws-properties-resource-tags.html#cfn-resource-tags-value
  * New: http://docs.aws.amazon.com/AWSCloudFormation/latest/UserGuide/aws-properties-iotevents-input-tag.html#cfn-iotevents-input-tag-value

# Serverless Application Model (SAM) Resource Specification v2016-10-31

## New Resource Types


## Attribute Changes


## Property Changes

* AWS::Serverless::Api AccessLogSetting (__added__)

## Property Type Changes

* AWS::Serverless::Api.AccessLogSetting (__added__)

# CloudFormation Resource Specification v5.0.0

## New Resource Types

* AWS::CodeStar::GitHubRepository

## Attribute Changes


## Property Changes

* AWS::CodeCommit::Repository Tags (__added__)
* AWS::Cognito::UserPool UserPoolAddOns (__added__)
* AWS::Cognito::UserPool VerificationMessageTemplate (__added__)
* AWS::Cognito::UserPoolClient AllowedOAuthFlows (__added__)
* AWS::Cognito::UserPoolClient AllowedOAuthFlowsUserPoolClient (__added__)
* AWS::Cognito::UserPoolClient AllowedOAuthScopes (__added__)
* AWS::Cognito::UserPoolClient AnalyticsConfiguration (__added__)
* AWS::Cognito::UserPoolClient CallbackURLs (__added__)
* AWS::Cognito::UserPoolClient DefaultRedirectURI (__added__)
* AWS::Cognito::UserPoolClient LogoutURLs (__added__)
* AWS::Cognito::UserPoolClient SupportedIdentityProviders (__added__)
* AWS::Glue::Job GlueVersion (__added__)
* AWS::Glue::Job MaxCapacity (__added__)
* AWS::Glue::Job NumberOfWorkers (__added__)
* AWS::Glue::Job WorkerType (__added__)
* AWS::SSM::MaintenanceWindowTask ServiceRoleArn.Required (__changed__)
  * Old: true
  * New: false
* AWS::SSM::MaintenanceWindowTask WindowId.Required (__changed__)
  * Old: false
  * New: true

## Property Type Changes

* AWS::Batch::JobDefinition.Device (__added__)
* AWS::Batch::JobDefinition.LinuxParameters (__added__)
* AWS::Cognito::UserPool.UserPoolAddOns (__added__)
* AWS::Cognito::UserPool.VerificationMessageTemplate (__added__)
* AWS::Cognito::UserPoolClient.AnalyticsConfiguration (__added__)
* AWS::Batch::ComputeEnvironment.ComputeResources SecurityGroupIds.Required (__changed__)
  * Old: true
  * New: false
* AWS::Batch::JobDefinition.ContainerProperties LinuxParameters (__added__)
* AWS::CodeCommit::Repository.RepositoryTrigger DestinationArn.Required (__changed__)
  * Old: false
  * New: true
* AWS::CodeCommit::Repository.RepositoryTrigger Events.Required (__changed__)
  * Old: false
  * New: true
* AWS::CodeCommit::Repository.RepositoryTrigger Name.Required (__changed__)
  * Old: false
  * New: true
* AWS::Cognito::UserPool.LambdaConfig PreTokenGeneration (__added__)
* AWS::Cognito::UserPool.LambdaConfig UserMigration (__added__)
* AWS::Glue::Job.JobCommand PythonVersion (__added__)


# CloudFormation Resource Specification v4.3.0

## New Resource Types

* AWS::IoTEvents::DetectorModel
* AWS::IoTEvents::Input

## Attribute Changes


## Property Changes

* AWS::AmazonMQ::Broker EncryptionOptions (__added__)
* AWS::Amplify::App AutoBranchCreationConfig (__added__)
* AWS::Amplify::Branch EnableAutoBuild (__added__)

## Property Type Changes

* AWS::AmazonMQ::Broker.EncryptionOptions (__added__)
* AWS::Amplify::App.AutoBranchCreationConfig (__added__)
* AWS::Amplify::App.BasicAuthConfig Password.Required (__changed__)
  * Old: true
  * New: false
* AWS::Amplify::App.BasicAuthConfig Username.Required (__changed__)
  * Old: true
  * New: false
* Tag Key.Documentation (__changed__)
  * Old: http://docs.aws.amazon.com/AWSCloudFormation/latest/UserGuide/aws-properties-transfer-user-tag.html#cfn-transfer-user-tag-key
  * New: http://docs.aws.amazon.com/AWSCloudFormation/latest/UserGuide/aws-properties-resource-tags.html#cfn-resource-tags-key
* Tag Value.Documentation (__changed__)
  * Old: http://docs.aws.amazon.com/AWSCloudFormation/latest/UserGuide/aws-properties-transfer-user-tag.html#cfn-transfer-user-tag-value
  * New: http://docs.aws.amazon.com/AWSCloudFormation/latest/UserGuide/aws-properties-resource-tags.html#cfn-resource-tags-value
* Tag Value.Required (__changed__)
  * Old: false
  * New: true


# CloudFormation Resource Specification v4.2.0

## New Resource Types

* AWS::Backup::BackupPlan
* AWS::Backup::BackupSelection
* AWS::Backup::BackupVault
* AWS::CloudWatch::AnomalyDetector
* AWS::Config::RemediationConfiguration
* AWS::MediaLive::Channel
* AWS::MediaLive::Input
* AWS::MediaLive::InputSecurityGroup
* AWS::SecurityHub::Hub
* AWS::ServiceCatalog::StackSetConstraint

## Attribute Changes


## Property Changes

* AWS::Amplify::App Repository.Required (__changed__)
  * Old: true
  * New: false
* AWS::ApiGatewayV2::Api Tags (__added__)
* AWS::ApiGatewayV2::DomainName Tags (__added__)
* AWS::ApiGatewayV2::Stage Tags (__added__)
* AWS::AppMesh::Mesh Tags.ItemType (__changed__)
  * Old: TagRef
  * New: Tag
* AWS::AppMesh::Route Tags.ItemType (__changed__)
  * Old: TagRef
  * New: Tag
* AWS::AppMesh::VirtualNode Tags.ItemType (__changed__)
  * Old: TagRef
  * New: Tag
* AWS::AppMesh::VirtualRouter Tags.ItemType (__changed__)
  * Old: TagRef
  * New: Tag
* AWS::AppMesh::VirtualService Tags.ItemType (__changed__)
  * Old: TagRef
  * New: Tag
* AWS::AppStream::Fleet IdleDisconnectTimeoutInSeconds (__added__)
* AWS::IoTAnalytics::Channel ChannelStorage (__added__)
* AWS::IoTAnalytics::Datastore DatastoreStorage (__added__)
* AWS::ServiceCatalog::CloudFormationProvisionedProduct ProvisioningPreferences (__added__)

## Property Type Changes

* AWS::Amplify::App.Token (__removed__)
* AWS::AppMesh::Mesh.TagRef (__removed__)
* AWS::AppMesh::Route.TagRef (__removed__)
* AWS::AppMesh::VirtualNode.TagRef (__removed__)
* AWS::AppMesh::VirtualRouter.TagRef (__removed__)
* AWS::AppMesh::VirtualService.TagRef (__removed__)
* AWS::AppMesh::VirtualNode.AwsCloudMapInstanceAttribute (__added__)
* AWS::AppMesh::VirtualNode.AwsCloudMapServiceDiscovery (__added__)
* AWS::IoTAnalytics::Channel.ChannelStorage (__added__)
* AWS::IoTAnalytics::Channel.CustomerManagedS3 (__added__)
* AWS::IoTAnalytics::Channel.ServiceManagedS3 (__added__)
* AWS::IoTAnalytics::Datastore.CustomerManagedS3 (__added__)
* AWS::IoTAnalytics::Datastore.DatastoreStorage (__added__)
* AWS::IoTAnalytics::Datastore.ServiceManagedS3 (__added__)
* AWS::ServiceCatalog::CloudFormationProvisionedProduct.ProvisioningPreferences (__added__)
* AWS::AppMesh::VirtualNode.ServiceDiscovery AWSCloudMap (__added__)
* AWS::EC2::LaunchTemplate.SpotOptions BlockDurationMinutes (__added__)
* AWS::EC2::LaunchTemplate.SpotOptions ValidUntil (__added__)
* AWS::Route53Resolver::ResolverRule.TargetAddress Port.Required (__changed__)
  * Old: true
  * New: false
* Tag Key.Documentation (__changed__)
  * Old: http://docs.aws.amazon.com/AWSCloudFormation/latest/UserGuide/aws-properties-amplify-branch-tag.html#cfn-amplify-branch-tag-key
  * New: http://docs.aws.amazon.com/AWSCloudFormation/latest/UserGuide/aws-properties-transfer-user-tag.html#cfn-transfer-user-tag-key
* Tag Value.Documentation (__changed__)
  * Old: http://docs.aws.amazon.com/AWSCloudFormation/latest/UserGuide/aws-properties-amplify-branch-tag.html#cfn-amplify-branch-tag-value
  * New: http://docs.aws.amazon.com/AWSCloudFormation/latest/UserGuide/aws-properties-transfer-user-tag.html#cfn-transfer-user-tag-value
* Tag Value.Required (__changed__)
  * Old: true
  * New: false



# Serverless Application Model (SAM) Resource Specification v2016-10-31

## New Resource Types


## Attribute Changes


## Property Changes

* AWS::Serverless::Function Policies.ItemTypes (__changed__)
  * Added SAMPolicyTemplate

## Property Type Changes

* AWS::Serverless::Function.BucketSAMPT (__added__)
* AWS::Serverless::Function.CollectionSAMPT (__added__)
* AWS::Serverless::Function.DomainSAMPT (__added__)
* AWS::Serverless::Function.EmptySAMPT (__added__)
* AWS::Serverless::Function.FunctionSAMPT (__added__)
* AWS::Serverless::Function.IdentitySAMPT (__added__)
* AWS::Serverless::Function.KeySAMPT (__added__)
* AWS::Serverless::Function.LogGroupSAMPT (__added__)
* AWS::Serverless::Function.QueueSAMPT (__added__)
* AWS::Serverless::Function.SAMPolicyTemplate (__added__)
* AWS::Serverless::Function.StateMachineSAMPT (__added__)
* AWS::Serverless::Function.StreamSAMPT (__added__)
* AWS::Serverless::Function.TableSAMPT (__added__)
* AWS::Serverless::Function.TableStreamSAMPT (__added__)
* AWS::Serverless::Function.TopicSAMPT (__added__)

# CloudFormation Resource Specification v3.3.0

## New Resource Types

* AWS::EC2::CapacityReservation
* AWS::PinpointEmail::ConfigurationSet
* AWS::PinpointEmail::ConfigurationSetEventDestination
* AWS::PinpointEmail::DedicatedIpPool
* AWS::PinpointEmail::Identity
* AWS::Transfer::Server
* AWS::Transfer::User
* AWS::WAFRegional::GeoMatchSet
* AWS::WAFRegional::RateBasedRule
* AWS::WAFRegional::RegexPatternSet

## Attribute Changes


## Property Changes

* AWS::CodeBuild::Project SecondarySourceVersions (__added__)
* AWS::CodeBuild::Project SourceVersion (__added__)
* AWS::CodeCommit::Repository Code (__added__)
* AWS::ECS::TaskDefinition ProxyConfiguration (__added__)

## Property Type Changes

* AWS::CodeBuild::Project.ProjectSourceVersion (__added__)
* AWS::CodeCommit::Repository.Code (__added__)
* AWS::CodeCommit::Repository.S3 (__added__)
* AWS::ECS::TaskDefinition.ContainerDependency (__added__)
* AWS::ECS::TaskDefinition.ProxyConfiguration (__added__)
* AWS::EC2::LaunchTemplate.NetworkInterface InterfaceType (__added__)
* AWS::ECS::TaskDefinition.ContainerDefinition DependsOn (__added__)
* AWS::ECS::TaskDefinition.ContainerDefinition StartTimeout (__added__)
* AWS::ECS::TaskDefinition.ContainerDefinition StopTimeout (__added__)


# CloudFormation Resource Specification v3.0.0

## New Resource Types

* AWS::ApiGatewayV2::ApiMapping
* AWS::ApiGatewayV2::DomainName

## Attribute Changes


## Property Changes

* AWS::FSx::FileSystem Tags.ItemType (__changed__)
  * Old: TagEntry
  * New: Tag

## Property Type Changes

* Tag Key.Documentation (__changed__)
  * Old: http://docs.aws.amazon.com/AWSCloudFormation/latest/UserGuide/aws-properties-dms-endpoint-tag.html#cfn-dms-endpoint-tag-key
  * New: http://docs.aws.amazon.com/AWSCloudFormation/latest/UserGuide/aws-properties-iotanalytics-datastore-tag.html#cfn-iotanalytics-datastore-tag-key
* Tag Key.Required (__changed__)
  * Old: false
  * New: true
* Tag Value.Documentation (__changed__)
  * Old: http://docs.aws.amazon.com/AWSCloudFormation/latest/UserGuide/aws-properties-dms-endpoint-tag.html#cfn-dms-endpoint-tag-value
  * New: http://docs.aws.amazon.com/AWSCloudFormation/latest/UserGuide/aws-properties-iotanalytics-datastore-tag.html#cfn-iotanalytics-datastore-tag-value
* Tag Value.Required (__changed__)
  * Old: false
  * New: true


# CloudFormation Resource Specification v2.32.0

## New Resource Types

* AWS::Greengrass::ResourceDefinition

## Attribute Changes


## Property Changes

* AWS::SSM::Parameter Tags (__added__)
* AWS::ServiceCatalog::CloudFormationProvisionedProduct Tags.UpdateType (__changed__)
  * Old: Immutable
  * New: Mutable

## Property Type Changes

* AWS::Cognito::UserPool.EmailConfiguration EmailSendingAccount (__added__)
* AWS::Greengrass::FunctionDefinition.FunctionConfiguration MemorySize.Required (__changed__)
  * Old: true
  * New: false
* AWS::Greengrass::FunctionDefinition.FunctionConfiguration Timeout.Required (__changed__)
  * Old: true
  * New: false
* AWS::Greengrass::FunctionDefinitionVersion.FunctionConfiguration MemorySize.Required (__changed__)
  * Old: true
  * New: false
* AWS::Greengrass::FunctionDefinitionVersion.FunctionConfiguration Timeout.Required (__changed__)
  * Old: true
  * New: false


# CloudFormation Resource Specification v2.30.0

## New Resource Types


## Attribute Changes


## Property Changes


## Property Type Changes

* AWS::Batch::JobDefinition.ResourceRequirement (__added__)
* AWS::Batch::JobDefinition.ContainerProperties ResourceRequirements (__added__)
* Tag Key.Documentation (__changed__)
  * Old: http://docs.aws.amazon.com/AWSCloudFormation/latest/UserGuide/aws-properties-iotanalytics-datastore-tag.html#cfn-iotanalytics-datastore-tag-key
  * New: http://docs.aws.amazon.com/AWSCloudFormation/latest/UserGuide/aws-properties-dms-endpoint-tag.html#cfn-dms-endpoint-tag-key
* Tag Key.Required (__changed__)
  * Old: true
  * New: false
* Tag Value.Documentation (__changed__)
  * Old: http://docs.aws.amazon.com/AWSCloudFormation/latest/UserGuide/aws-properties-iotanalytics-datastore-tag.html#cfn-iotanalytics-datastore-tag-value
  * New: http://docs.aws.amazon.com/AWSCloudFormation/latest/UserGuide/aws-properties-dms-endpoint-tag.html#cfn-dms-endpoint-tag-value
* Tag Value.Required (__changed__)
  * Old: true
  * New: false


# CloudFormation Resource Specification v2.29.0

## New Resource Types

* AWS::AppMesh::Mesh
* AWS::AppMesh::Route
* AWS::AppMesh::VirtualNode
* AWS::AppMesh::VirtualRouter
* AWS::AppMesh::VirtualService

## Attribute Changes


## Property Changes

* AWS::EKS::Cluster Version.UpdateType (__changed__)
  * Old: Immutable
  * New: Mutable

## Property Type Changes

* AWS::ServiceDiscovery::Service.DnsRecord TTL.PrimitiveType (__changed__)
  * Old: String
  * New: Double
* Tag Key.Documentation (__changed__)
  * Old: http://docs.aws.amazon.com/AWSCloudFormation/latest/UserGuide/aws-properties-dms-endpoint-tag.html#cfn-dms-endpoint-tag-key
  * New: http://docs.aws.amazon.com/AWSCloudFormation/latest/UserGuide/aws-properties-iotanalytics-datastore-tag.html#cfn-iotanalytics-datastore-tag-key
* Tag Key.Required (__changed__)
  * Old: false
  * New: true
* Tag Value.Documentation (__changed__)
  * Old: http://docs.aws.amazon.com/AWSCloudFormation/latest/UserGuide/aws-properties-dms-endpoint-tag.html#cfn-dms-endpoint-tag-value
  * New: http://docs.aws.amazon.com/AWSCloudFormation/latest/UserGuide/aws-properties-iotanalytics-datastore-tag.html#cfn-iotanalytics-datastore-tag-value
* Tag Value.Required (__changed__)
  * Old: false
  * New: true






# Serverless Application Model (SAM) Resource Specification v2016-10-31

## New Resource Types


## Attribute Changes


## Property Changes

* AWS::Serverless::Api TracingEnabled (__added__)
* AWS::Serverless::Function PermissionsBoundary (__added__)

## Property Type Changes

* AWS::Serverless::Function.DynamoDBEvent Enabled (__added__)
* AWS::Serverless::Function.DynamoDBEvent BatchSize.Required (__changed__)
  * Old: true
  * New: false
* AWS::Serverless::Function.KinesisEvent Enabled (__added__)
* AWS::Serverless::Function.SQSEvent Enabled (__added__)









# CloudFormation Resource Specification v2.28.0

## New Resource Types

* AWS::Greengrass::ConnectorDefinition
* AWS::Greengrass::ConnectorDefinitionVersion
* AWS::Greengrass::CoreDefinition
* AWS::Greengrass::CoreDefinitionVersion
* AWS::Greengrass::DeviceDefinition
* AWS::Greengrass::DeviceDefinitionVersion
* AWS::Greengrass::FunctionDefinition
* AWS::Greengrass::FunctionDefinitionVersion
* AWS::Greengrass::Group
* AWS::Greengrass::GroupVersion
* AWS::Greengrass::LoggerDefinition
* AWS::Greengrass::LoggerDefinitionVersion
* AWS::Greengrass::ResourceDefinitionVersion
* AWS::Greengrass::SubscriptionDefinition
* AWS::Greengrass::SubscriptionDefinitionVersion

## Attribute Changes


## Property Changes

* AWS::AppStream::Fleet Tags (__added__)
* AWS::AppStream::ImageBuilder Tags (__added__)
* AWS::AppStream::Stack Tags (__added__)
* AWS::SageMaker::NotebookInstance RootAccess (__added__)

## Property Type Changes

* AWS::CodeBuild::Project.GitSubmodulesConfig (__added__)
* AWS::CodeBuild::Project.S3LogsConfig EncryptionDisabled (__added__)
* AWS::CodeBuild::Project.Source GitSubmodulesConfig (__added__)

# Serverless Application Model (SAM) Resource Specification v2016-10-31

## New Resource Types


## Attribute Changes


## Property Changes

* AWS::Serverless::Application Location.PrimitiveType (__deleted__)
* AWS::Serverless::Application Location.PrimitiveTypes (__added__)

## Property Type Changes

* AWS::Serverless::Api.Auth Authorizers.Type (__deleted__)
* AWS::Serverless::Api.Auth Authorizers.PrimitiveType (__added__)

# CloudFormation Resource Specification v2.26.0

## New Resource Types


## Attribute Changes


## Property Changes

* AWS::SSM::PatchBaseline Tags (__added__)
* AWS::StepFunctions::Activity Tags (__added__)
* AWS::StepFunctions::StateMachine Tags (__added__)

## Property Type Changes

* AWS::StepFunctions::Activity.TagsEntry (__added__)
* AWS::StepFunctions::StateMachine.TagsEntry (__added__)
* Tag Key.Documentation (__changed__)
  * Old: http://docs.aws.amazon.com/AWSCloudFormation/latest/UserGuide/aws-properties-resource-tags.html#cfn-resource-tags-key
  * New: http://docs.aws.amazon.com/AWSCloudFormation/latest/UserGuide/aws-properties-dms-endpoint-tag.html#cfn-dms-endpoint-tag-key
* Tag Key.Required (__changed__)
  * Old: true
  * New: false
* Tag Value.Documentation (__changed__)
  * Old: http://docs.aws.amazon.com/AWSCloudFormation/latest/UserGuide/aws-properties-resource-tags.html#cfn-resource-tags-value
  * New: http://docs.aws.amazon.com/AWSCloudFormation/latest/UserGuide/aws-properties-dms-endpoint-tag.html#cfn-dms-endpoint-tag-value
* Tag Value.Required (__changed__)
  * Old: true
  * New: false


# CloudFormation Resource Specification v2.25.0

## New Resource Types


## Attribute Changes


## Property Changes

* AWS::ApiGateway::Authorizer Type.Required (__changed__)
  * Old: false
  * New: true
* AWS::CloudWatch::Alarm Metrics (__added__)
* AWS::EC2::VPCEndpoint VPCEndpointType (__deleted__)
* AWS::EC2::VPCEndpoint VpcEndpointType (__added__)
* AWS::ECS::Cluster Tags (__deleted__)
* AWS::ECS::Service Tags (__deleted__)
* AWS::ECS::TaskDefinition Tags (__deleted__)
* AWS::ElasticLoadBalancingV2::TargetGroup HealthCheckEnabled (__added__)
* AWS::ElasticLoadBalancingV2::TargetGroup Port.Required (__changed__)
  * Old: true
  * New: false
* AWS::ElasticLoadBalancingV2::TargetGroup Protocol.Required (__changed__)
  * Old: true
  * New: false
* AWS::ElasticLoadBalancingV2::TargetGroup VpcId.Required (__changed__)
  * Old: true
  * New: false
* AWS::SNS::Subscription Protocol.Required (__changed__)
  * Old: false
  * New: true
* AWS::SNS::Subscription TopicArn.Required (__changed__)
  * Old: false
  * New: true
* AWS::SSM::MaintenanceWindow Tags (__added__)

## Property Type Changes

* AWS::CloudWatch::Alarm.Metric (__added__)
* AWS::CloudWatch::Alarm.MetricDataQuery (__added__)
* AWS::CloudWatch::Alarm.MetricStat (__added__)
* Tag Key.Documentation (__changed__)
  * Old: http://docs.aws.amazon.com/AWSCloudFormation/latest/UserGuide/aws-properties-iotanalytics-datastore-tag.html#cfn-iotanalytics-datastore-tag-key
  * New: http://docs.aws.amazon.com/AWSCloudFormation/latest/UserGuide/aws-properties-resource-tags.html#cfn-resource-tags-key
* Tag Value.Documentation (__changed__)
  * Old: http://docs.aws.amazon.com/AWSCloudFormation/latest/UserGuide/aws-properties-iotanalytics-datastore-tag.html#cfn-iotanalytics-datastore-tag-value
  * New: http://docs.aws.amazon.com/AWSCloudFormation/latest/UserGuide/aws-properties-resource-tags.html#cfn-resource-tags-value


# CloudFormation Resource Specification v2.24.0

## New Resource Types

* AWS::ApiGatewayV2::Api
* AWS::ApiGatewayV2::Authorizer
* AWS::ApiGatewayV2::Deployment
* AWS::ApiGatewayV2::Integration
* AWS::ApiGatewayV2::IntegrationResponse
* AWS::ApiGatewayV2::Model
* AWS::ApiGatewayV2::Route
* AWS::ApiGatewayV2::RouteResponse
* AWS::ApiGatewayV2::Stage
* AWS::FSx::FileSystem
* AWS::KinesisAnalyticsV2::Application
* AWS::KinesisAnalyticsV2::ApplicationCloudWatchLoggingOption
* AWS::KinesisAnalyticsV2::ApplicationOutput
* AWS::KinesisAnalyticsV2::ApplicationReferenceDataSource
* AWS::RAM::ResourceShare
* AWS::RoboMaker::Fleet
* AWS::RoboMaker::Robot
* AWS::RoboMaker::RobotApplication
* AWS::RoboMaker::RobotApplicationVersion
* AWS::RoboMaker::SimulationApplication
* AWS::RoboMaker::SimulationApplicationVersion

## Attribute Changes


## Property Changes

* AWS::OpsWorksCM::Server AssociatePublicIpAddress (__added__)

## Property Type Changes

* AWS::CodeBuild::Project.FilterGroup (__added__)
* AWS::CodeBuild::Project.WebhookFilter (__added__)
* AWS::EC2::LaunchTemplate.CapacityReservationPreference (__added__)
* AWS::EC2::LaunchTemplate.CapacityReservationSpecification (__added__)
* AWS::EC2::LaunchTemplate.CapacityReservationTarget (__added__)
* AWS::EC2::LaunchTemplate.CpuOptions (__added__)
* AWS::EC2::LaunchTemplate.HibernationOptions (__added__)
* AWS::EC2::LaunchTemplate.LaunchTemplateElasticInferenceAccelerator (__added__)
* AWS::EC2::LaunchTemplate.LicenseSpecification (__added__)
* AWS::CodeBuild::Project.ProjectCache Modes (__added__)
* AWS::CodeBuild::Project.ProjectTriggers FilterGroups (__added__)
* AWS::EC2::LaunchTemplate.LaunchTemplateData CapacityReservationSpecification (__added__)
* AWS::EC2::LaunchTemplate.LaunchTemplateData CpuOptions (__added__)
* AWS::EC2::LaunchTemplate.LaunchTemplateData ElasticInferenceAccelerators (__added__)
* AWS::EC2::LaunchTemplate.LaunchTemplateData HibernationOptions (__added__)
* AWS::EC2::LaunchTemplate.LaunchTemplateData LicenseSpecifications (__added__)
* Tag Key.Documentation (__changed__)
  * Old: http://docs.aws.amazon.com/AWSCloudFormation/latest/UserGuide/aws-properties-dms-endpoint-tag.html#cfn-dms-endpoint-tag-key
  * New: http://docs.aws.amazon.com/AWSCloudFormation/latest/UserGuide/aws-properties-iotanalytics-datastore-tag.html#cfn-iotanalytics-datastore-tag-key
* Tag Key.Required (__changed__)
  * Old: false
  * New: true
* Tag Value.Documentation (__changed__)
  * Old: http://docs.aws.amazon.com/AWSCloudFormation/latest/UserGuide/aws-properties-dms-endpoint-tag.html#cfn-dms-endpoint-tag-value
  * New: http://docs.aws.amazon.com/AWSCloudFormation/latest/UserGuide/aws-properties-iotanalytics-datastore-tag.html#cfn-iotanalytics-datastore-tag-value
* Tag Value.Required (__changed__)
  * Old: false
  * New: true

# Serverless Application Model (SAM) Resource Specification v2016-10-31

## New Resource Types

* AWS::Serverless::Application
* AWS::Serverless::LayerVersion

## Attribute Changes


## Property Changes

* AWS::Serverless::Api Auth (__added__)
* AWS::Serverless::Api BinaryMediaTypes (__added__)
* AWS::Serverless::Api Cors (__added__)
* AWS::Serverless::Api EndpointConfiguration (__added__)
* AWS::Serverless::Function AutoPublishAlias (__added__)
* AWS::Serverless::Function DeploymentPreference (__added__)
* AWS::Serverless::Function Layers (__added__)
* AWS::Serverless::Function ReservedConcurrentExecutions (__added__)
* AWS::Serverless::SimpleTable SSESpecification (__added__)
* AWS::Serverless::SimpleTable TableName (__added__)
* AWS::Serverless::SimpleTable Tags (__added__)

## Property Type Changes

* AWS::Serverless::Api.Auth (__added__)
* AWS::Serverless::Function.DeploymentPreference (__added__)
* AWS::Serverless::SimpleTable.SSESpecification (__added__)



# CloudFormation Resource Specification v2.21.0

## New Resource Types

* AWS::DocDB::DBCluster
* AWS::DocDB::DBClusterParameterGroup
* AWS::DocDB::DBInstance
* AWS::DocDB::DBSubnetGroup
* AWS::Lambda::LayerVersion
* AWS::Lambda::LayerVersionPermission
* AWS::OpsWorksCM::Server
* AWS::Route53Resolver::ResolverRuleAssociation

## Attribute Changes

* AWS::Route53Resolver::ResolverRule Name (__added__)

## Property Changes

* AWS::AmazonMQ::Broker Tags (__added__)
* AWS::AmazonMQ::Configuration Tags (__added__)
* AWS::ApiGateway::ApiKey Value (__added__)
* AWS::DMS::Endpoint ElasticsearchSettings (__added__)
* AWS::DMS::Endpoint KinesisSettings (__added__)
* AWS::EC2::EC2Fleet ValidFrom.PrimitiveType (__changed__)
  * Old: Integer
  * New: String
* AWS::EC2::EC2Fleet ValidUntil.PrimitiveType (__changed__)
  * Old: Integer
  * New: String
* AWS::ECS::Cluster Tags (__added__)
* AWS::ECS::Service Tags (__added__)
* AWS::ECS::TaskDefinition Tags (__added__)
* AWS::Elasticsearch::Domain NodeToNodeEncryptionOptions (__added__)
* AWS::Inspector::AssessmentTarget ResourceGroupArn.Required (__changed__)
  * Old: true
  * New: false
* AWS::RDS::DBCluster SourceRegion (__added__)
* AWS::RDS::DBInstance UseDefaultProcessorFeatures (__added__)
* AWS::ServiceCatalog::CloudFormationProvisionedProduct ProductId.UpdateType (__changed__)
  * Old: Immutable
  * New: Mutable
* AWS::ServiceCatalog::CloudFormationProvisionedProduct ProductName.UpdateType (__changed__)
  * Old: Immutable
  * New: Mutable
* AWS::ServiceDiscovery::Service HealthCheckCustomConfig.UpdateType (__changed__)
  * Old: Mutable
  * New: Immutable

## Property Type Changes

* AWS::AmazonMQ::Broker.TagsEntry (__added__)
* AWS::AmazonMQ::Configuration.TagsEntry (__added__)
* AWS::CodeBuild::Project.RegistryCredential (__added__)
* AWS::DMS::Endpoint.ElasticsearchSettings (__added__)
* AWS::DMS::Endpoint.KinesisSettings (__added__)
* AWS::Elasticsearch::Domain.NodeToNodeEncryptionOptions (__added__)
* AWS::CodeBuild::Project.Environment ImagePullCredentialsType (__added__)
* AWS::CodeBuild::Project.Environment RegistryCredential (__added__)
* Tag Key.Documentation (__changed__)
  * Old: http://docs.aws.amazon.com/AWSCloudFormation/latest/UserGuide/aws-properties-resource-tags.html#cfn-resource-tags-key
  * New: http://docs.aws.amazon.com/AWSCloudFormation/latest/UserGuide/aws-properties-dms-endpoint-tag.html#cfn-dms-endpoint-tag-key
* Tag Key.Required (__changed__)
  * Old: true
  * New: false
* Tag Value.Documentation (__changed__)
  * Old: http://docs.aws.amazon.com/AWSCloudFormation/latest/UserGuide/aws-properties-resource-tags.html#cfn-resource-tags-value
  * New: http://docs.aws.amazon.com/AWSCloudFormation/latest/UserGuide/aws-properties-dms-endpoint-tag.html#cfn-dms-endpoint-tag-value
* Tag Value.Required (__changed__)
  * Old: true
  * New: false


# CloudFormation Resource Specification v2.18.0

## New Resource Types

* AWS::AmazonMQ::ConfigurationAssociation
* AWS::IoTAnalytics::Channel
* AWS::IoTAnalytics::Dataset
* AWS::IoTAnalytics::Datastore
* AWS::IoTAnalytics::Pipeline

## Attribute Changes

* AWS::AmazonMQ::Broker BrokerId (__deleted__)
* AWS::AmazonMQ::Broker AmqpEndpoints (__added__)
* AWS::AmazonMQ::Broker Arn (__added__)
* AWS::AmazonMQ::Broker ConfigurationId (__added__)
* AWS::AmazonMQ::Broker ConfigurationRevision (__added__)
* AWS::AmazonMQ::Broker IpAddresses (__added__)
* AWS::AmazonMQ::Broker MqttEndpoints (__added__)
* AWS::AmazonMQ::Broker OpenWireEndpoints (__added__)
* AWS::AmazonMQ::Broker StompEndpoints (__added__)
* AWS::AmazonMQ::Broker WssEndpoints (__added__)

## Property Changes

* AWS::SageMaker::Model Containers (__added__)
* AWS::SageMaker::Model PrimaryContainer.Required (__changed__)
  * Old: true
  * New: false
* AWS::ServiceDiscovery::Instance InstanceAttributes.PrimitiveType (__changed__)
  * Old: Json
  * New: Map

## Property Type Changes

* AWS::SageMaker::EndpointConfig.ProductionVariant AcceleratorType (__added__)


# CloudFormation Resource Specification v2.16.0

## New Resource Types

* AWS::AppSync::FunctionConfiguration
* AWS::CloudFormation::Macro
* AWS::EC2::EC2Fleet
* AWS::EC2::TransitGateway
* AWS::EC2::TransitGatewayAttachment
* AWS::EC2::TransitGatewayRoute
* AWS::EC2::TransitGatewayRouteTable
* AWS::EC2::TransitGatewayRouteTableAssociation
* AWS::EC2::TransitGatewayRouteTablePropagation
* AWS::Kinesis::StreamConsumer
* AWS::Route53Resolver::ResolverEndpoint
* AWS::Route53Resolver::ResolverRule
* AWS::ServiceDiscovery::HttpNamespace
* Alexa::ASK::Skill

## Attribute Changes


## Property Changes

* AWS::ApiGateway::Stage Tags (__added__)
* AWS::AutoScaling::AutoScalingGroup MixedInstancesPolicy (__added__)
* AWS::Batch::JobDefinition NodeProperties (__added__)
* AWS::Batch::JobDefinition ContainerProperties.Required (__changed__)
  * Old: true
  * New: false
* AWS::CloudWatch::Alarm MetricName.Required (__changed__)
  * Old: true
  * New: false
* AWS::CloudWatch::Alarm Namespace.Required (__changed__)
  * Old: true
  * New: false
* AWS::CloudWatch::Alarm Period.Required (__changed__)
  * Old: true
  * New: false
* AWS::DynamoDB::Table BillingMode (__added__)
* AWS::DynamoDB::Table ProvisionedThroughput.Required (__changed__)
  * Old: true
  * New: false
* AWS::EC2::EIP PublicIpv4Pool (__added__)
* AWS::EC2::Instance ElasticInferenceAccelerators (__added__)
* AWS::EC2::Instance LicenseSpecifications (__added__)
* AWS::EMR::Cluster Steps (__added__)
* AWS::IoT1Click::Placement PlacementName.Required (__changed__)
  * Old: true
  * New: false
* AWS::IoT1Click::Project ProjectName.Required (__changed__)
  * Old: true
  * New: false
* AWS::Lambda::Function Layers (__added__)
* AWS::RDS::DBCluster DeletionProtection (__added__)
* AWS::RDS::DBInstance DeleteAutomatedBackups (__added__)
* AWS::RDS::DBInstance DeletionProtection (__added__)
* AWS::S3::Bucket PublicAccessBlockConfiguration (__added__)
* AWS::SNS::Topic KmsMasterKeyId (__added__)

## Property Type Changes

* AWS::AutoScaling::AutoScalingGroup.InstancesDistribution (__added__)
* AWS::AutoScaling::AutoScalingGroup.LaunchTemplate (__added__)
* AWS::AutoScaling::AutoScalingGroup.LaunchTemplateOverrides (__added__)
* AWS::AutoScaling::AutoScalingGroup.MixedInstancesPolicy (__added__)
* AWS::Batch::ComputeEnvironment.LaunchTemplateSpecification (__added__)
* AWS::Batch::JobDefinition.NodeProperties (__added__)
* AWS::Batch::JobDefinition.NodeRangeProperty (__added__)
* AWS::EC2::Instance.ElasticInferenceAccelerator (__added__)
* AWS::EC2::Instance.LicenseSpecification (__added__)
* AWS::EMR::Cluster.HadoopJarStepConfig (__added__)
* AWS::EMR::Cluster.KeyValue (__added__)
* AWS::EMR::Cluster.StepConfig (__added__)
* AWS::ElasticLoadBalancingV2::Listener.AuthenticateCognitoConfig (__added__)
* AWS::ElasticLoadBalancingV2::Listener.AuthenticateOidcConfig (__added__)
* AWS::ElasticLoadBalancingV2::Listener.FixedResponseConfig (__added__)
* AWS::ElasticLoadBalancingV2::Listener.RedirectConfig (__added__)
* AWS::ElasticLoadBalancingV2::ListenerRule.AuthenticateCognitoConfig (__added__)
* AWS::ElasticLoadBalancingV2::ListenerRule.AuthenticateOidcConfig (__added__)
* AWS::ElasticLoadBalancingV2::ListenerRule.FixedResponseConfig (__added__)
* AWS::ElasticLoadBalancingV2::ListenerRule.RedirectConfig (__added__)
* AWS::S3::Bucket.PublicAccessBlockConfiguration (__added__)
* AWS::ApiGateway::Deployment.StageDescription Tags (__added__)
* AWS::Batch::ComputeEnvironment.ComputeResources LaunchTemplate (__added__)
* AWS::Batch::ComputeEnvironment.ComputeResources PlacementGroup (__added__)
* AWS::Batch::JobDefinition.ContainerProperties InstanceType (__added__)
* AWS::DynamoDB::Table.GlobalSecondaryIndex ProvisionedThroughput.Required (__changed__)
  * Old: true
  * New: false
* AWS::EMR::Cluster.JobFlowInstancesConfig KeepJobFlowAliveWhenNoSteps (__added__)
* AWS::ElasticLoadBalancingV2::Listener.Action AuthenticateCognitoConfig (__added__)
* AWS::ElasticLoadBalancingV2::Listener.Action AuthenticateOidcConfig (__added__)
* AWS::ElasticLoadBalancingV2::Listener.Action FixedResponseConfig (__added__)
* AWS::ElasticLoadBalancingV2::Listener.Action Order (__added__)
* AWS::ElasticLoadBalancingV2::Listener.Action RedirectConfig (__added__)
* AWS::ElasticLoadBalancingV2::Listener.Action TargetGroupArn.Required (__changed__)
  * Old: true
  * New: false
* AWS::ElasticLoadBalancingV2::ListenerRule.Action AuthenticateCognitoConfig (__added__)
* AWS::ElasticLoadBalancingV2::ListenerRule.Action AuthenticateOidcConfig (__added__)
* AWS::ElasticLoadBalancingV2::ListenerRule.Action FixedResponseConfig (__added__)
* AWS::ElasticLoadBalancingV2::ListenerRule.Action Order (__added__)
* AWS::ElasticLoadBalancingV2::ListenerRule.Action RedirectConfig (__added__)
* AWS::ElasticLoadBalancingV2::ListenerRule.Action TargetGroupArn.Required (__changed__)
  * Old: true
  * New: false




# CloudFormation Resource Specification v2.13.0

## New Resource Types

* AWS::DLM::LifecyclePolicy
* AWS::SecretsManager::ResourcePolicy
* AWS::SecretsManager::RotationSchedule
* AWS::SecretsManager::Secret
* AWS::SecretsManager::SecretTargetAttachment

## Attribute Changes

* AWS::AutoScalingPlans::ScalingPlan ScalingPlanName (__added__)
* AWS::AutoScalingPlans::ScalingPlan ScalingPlanVersion (__added__)
* AWS::S3::Bucket RegionalDomainName (__added__)

## Property Changes

* AWS::ApiGateway::Stage TracingEnabled (__added__)
* AWS::AppSync::DataSource RelationalDatabaseConfig (__added__)
* AWS::AppSync::Resolver Kind (__added__)
* AWS::AppSync::Resolver PipelineConfig (__added__)
* AWS::AppSync::Resolver DataSourceName.Required (__changed__)
  * Old: true
  * New: false
* AWS::CloudFormation::WaitCondition Handle.Required (__changed__)
  * Old: true
  * New: false
* AWS::CloudFormation::WaitCondition Timeout.Required (__changed__)
  * Old: true
  * New: false
* AWS::CloudWatch::Alarm DatapointsToAlarm (__added__)
* AWS::CodeBuild::Project QueuedTimeoutInMinutes (__added__)
* AWS::CodePipeline::Pipeline ArtifactStores (__added__)
* AWS::CodePipeline::Pipeline ArtifactStore.Required (__changed__)
  * Old: true
  * New: false
* AWS::EC2::SecurityGroupIngress SourcePrefixListId (__added__)
* AWS::IAM::Role PermissionsBoundary (__added__)
* AWS::IAM::User PermissionsBoundary (__added__)
* AWS::KMS::Key PendingWindowInDays (__added__)
* AWS::RDS::DBCluster BacktrackWindow (__added__)
* AWS::RDS::DBCluster EnableCloudwatchLogsExports (__added__)
* AWS::RDS::DBCluster EnableIAMDatabaseAuthentication (__added__)
* AWS::RDS::DBInstance EnableCloudwatchLogsExports (__added__)
* AWS::RDS::DBInstance EnableIAMDatabaseAuthentication (__added__)
* AWS::RDS::DBInstance EnablePerformanceInsights (__added__)
* AWS::RDS::DBInstance PerformanceInsightsKMSKeyId (__added__)
* AWS::RDS::DBInstance PerformanceInsightsRetentionPeriod (__added__)
* AWS::RDS::DBInstance ProcessorFeatures (__added__)
* AWS::RDS::DBInstance PromotionTier (__added__)
* AWS::Route53::RecordSet MultiValueAnswer (__added__)
* AWS::SageMaker::NotebookInstance VolumeSizeInGB (__added__)
* AWS::ServiceDiscovery::Service NamespaceId (__added__)
* AWS::ServiceDiscovery::Service DnsConfig.Required (__changed__)
  * Old: true
  * New: false
* AWS::WorkSpaces::Workspace Tags (__added__)
* AWS::WorkSpaces::Workspace WorkspaceProperties (__added__)

## Property Type Changes

* AWS::AppSync::DataSource.AuthorizationConfig (__added__)
* AWS::AppSync::DataSource.AwsIamConfig (__added__)
* AWS::AppSync::DataSource.RdsHttpEndpointConfig (__added__)
* AWS::AppSync::DataSource.RelationalDatabaseConfig (__added__)
* AWS::AppSync::Resolver.PipelineConfig (__added__)
* AWS::AutoScalingPlans::ScalingPlan.CustomizedLoadMetricSpecification (__added__)
* AWS::AutoScalingPlans::ScalingPlan.PredefinedLoadMetricSpecification (__added__)
* AWS::CodePipeline::Pipeline.ArtifactStoreMap (__added__)
* AWS::IoT::TopicRule.IotAnalyticsAction (__added__)
* AWS::IoT::TopicRule.StepFunctionsAction (__added__)
* AWS::RDS::DBInstance.ProcessorFeature (__added__)
* AWS::WorkSpaces::Workspace.WorkspaceProperties (__added__)
* AWS::ApiGateway::Deployment.StageDescription TracingEnabled (__added__)
* AWS::AppSync::DataSource.HttpConfig AuthorizationConfig (__added__)
* AWS::AutoScalingPlans::ScalingPlan.ScalingInstruction CustomizedLoadMetricSpecification (__added__)
* AWS::AutoScalingPlans::ScalingPlan.ScalingInstruction DisableDynamicScaling (__added__)
* AWS::AutoScalingPlans::ScalingPlan.ScalingInstruction PredefinedLoadMetricSpecification (__added__)
* AWS::AutoScalingPlans::ScalingPlan.ScalingInstruction PredictiveScalingMaxCapacityBehavior (__added__)
* AWS::AutoScalingPlans::ScalingPlan.ScalingInstruction PredictiveScalingMaxCapacityBuffer (__added__)
* AWS::AutoScalingPlans::ScalingPlan.ScalingInstruction PredictiveScalingMode (__added__)
* AWS::AutoScalingPlans::ScalingPlan.ScalingInstruction ScalingPolicyUpdateBehavior (__added__)
* AWS::AutoScalingPlans::ScalingPlan.ScalingInstruction ScheduledActionBufferTime (__added__)
* AWS::CodePipeline::Pipeline.ActionDeclaration Region (__added__)
* AWS::EC2::SecurityGroup.Ingress SourcePrefixListId (__added__)
* AWS::EC2::SpotFleet.SpotFleetTagSpecification Tags (__added__)
* AWS::IoT::TopicRule.Action IotAnalytics (__added__)
* AWS::IoT::TopicRule.Action StepFunctions (__added__)
* AWS::IoT::TopicRule.TopicRulePayload ErrorAction (__added__)
* AWS::OpsWorks::Layer.VolumeConfiguration Encrypted (__added__)
* AWS::RDS::DBCluster.ScalingConfiguration SecondsBeforeAutoPause (__deleted__)
* AWS::RDS::DBCluster.ScalingConfiguration SecondsUntilAutoPause (__added__)
* AWS::Route53::RecordSetGroup.RecordSet MultiValueAnswer (__added__)
* AWS::ServiceDiscovery::Service.DnsConfig NamespaceId.Required (__changed__)
  * Old: true
  * New: false
* Tag Key.Documentation (__changed__)
  * Old: http://docs.aws.amazon.com/AWSCloudFormation/latest/UserGuide/aws-properties-dms-endpoint-tag.html#cfn-dms-endpoint-tag-key
  * New: http://docs.aws.amazon.com/AWSCloudFormation/latest/UserGuide/aws-properties-resource-tags.html#cfn-resource-tags-key
* Tag Key.Required (__changed__)
  * Old: false
  * New: true
* Tag Value.Documentation (__changed__)
  * Old: http://docs.aws.amazon.com/AWSCloudFormation/latest/UserGuide/aws-properties-dms-endpoint-tag.html#cfn-dms-endpoint-tag-value
  * New: http://docs.aws.amazon.com/AWSCloudFormation/latest/UserGuide/aws-properties-resource-tags.html#cfn-resource-tags-value
* Tag Value.Required (__changed__)
  * Old: false
  * New: true
<|MERGE_RESOLUTION|>--- conflicted
+++ resolved
@@ -1,5 +1,3 @@
-<<<<<<< HEAD
-=======
 # CloudFormation Resource Specification v28.0.0
 
 ## New Resource Types
@@ -194,7 +192,6 @@
 * AWS::MediaPackage::PackagingConfiguration.MssEncryption SpekeKeyProvider.Type (__added__)
 
 
->>>>>>> 0f728cef
 # CloudFormation Resource Specification v26.0.0
 
 ## New Resource Types
