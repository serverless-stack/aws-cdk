--- conflicted
+++ resolved
@@ -78,11 +78,7 @@
     "@aws-cdk/aws-sns": "0.0.0",
     "@aws-cdk/aws-sqs": "0.0.0",
     "@types/nodeunit": "^0.0.31",
-<<<<<<< HEAD
-    "aws-sdk": "^2.830.0",
-=======
     "aws-sdk": "^2.848.0",
->>>>>>> 0f728cef
     "cdk-build-tools": "0.0.0",
     "cdk-integ-tools": "0.0.0",
     "cfn2ts": "0.0.0",
