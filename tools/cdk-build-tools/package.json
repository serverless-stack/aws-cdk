--- conflicted
+++ resolved
@@ -39,13 +39,8 @@
     "pkglint": "0.0.0"
   },
   "dependencies": {
-<<<<<<< HEAD
-    "@typescript-eslint/eslint-plugin": "^4.14.0",
-    "@typescript-eslint/parser": "^4.7.0",
-=======
     "@typescript-eslint/eslint-plugin": "^4.15.1",
     "@typescript-eslint/parser": "^4.15.1",
->>>>>>> 0f728cef
     "awslint": "0.0.0",
     "colors": "^1.4.0",
     "eslint": "^7.20.0",
@@ -53,19 +48,6 @@
     "eslint-import-resolver-typescript": "^2.4.0",
     "eslint-plugin-cdk": "0.0.0",
     "eslint-plugin-import": "^2.22.1",
-<<<<<<< HEAD
-    "eslint-plugin-jest": "^24.1.3",
-    "fs-extra": "^9.1.0",
-    "jest": "^26.6.3",
-    "jsii": "^1.15.0",
-    "jsii-pacmak": "^1.15.0",
-    "markdownlint-cli": "^0.26.0",
-    "nodeunit": "^0.11.3",
-    "nyc": "^15.1.0",
-    "semver": "^7.3.2",
-    "ts-jest": "^26.4.4",
-    "typescript": "~3.9.7",
-=======
     "eslint-plugin-jest": "^24.1.5",
     "fs-extra": "^9.1.0",
     "jest": "^26.6.3",
@@ -77,7 +59,6 @@
     "semver": "^7.3.4",
     "ts-jest": "^26.5.1",
     "typescript": "~3.9.9",
->>>>>>> 0f728cef
     "yargs": "^16.2.0",
     "yarn-cling": "0.0.0"
   },
