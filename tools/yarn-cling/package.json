{
  "name": "yarn-cling",
  "private": true,
  "version": "0.0.0",
  "description": "Tool for generating npm-shrinkwrap from yarn.lock",
  "main": "lib/index.js",
  "repository": {
    "type": "git",
    "url": "https://github.com/aws/aws-cdk.git",
    "directory": "tools/yarn-cling"
  },
  "bin": {
    "yarn-cling": "bin/yarn-cling"
  },
  "scripts": {
    "build": "tsc",
    "watch": "tsc -w",
    "pkglint": "pkglint -f",
    "test": "ln -sf ../../package2 test/test-fixture/package1/node_modules/ && jest",
    "build+test+package": "yarn build+test",
    "build+test": "yarn build && yarn test"
  },
  "cdk-build": {
    "jest": true
  },
  "author": {
    "name": "Amazon Web Services",
    "url": "https://aws.amazon.com",
    "organization": true
  },
  "license": "Apache-2.0",
  "pkglint": {
    "exclude": [
      "dependencies/build-tools",
      "package-info/scripts/build",
      "package-info/scripts/watch",
      "package-info/scripts/test"
    ]
  },
  "devDependencies": {
<<<<<<< HEAD
    "@types/jest": "^26.0.15",
    "@types/node": "^10.17.51",
=======
    "@types/jest": "^26.0.20",
    "@types/node": "^10.17.54",
>>>>>>> 0f728cef
    "@types/yarnpkg__lockfile": "^1.1.4",
    "jest": "^26.6.3",
    "pkglint": "0.0.0",
    "typescript": "~3.9.9"
  },
  "dependencies": {
    "@yarnpkg/lockfile": "^1.1.0"
  },
  "keywords": [
    "aws",
    "cdk"
  ],
  "homepage": "https://github.com/aws/aws-cdk",
  "engines": {
    "node": ">= 10.13.0 <13 || >=13.7.0"
  },
  "ubergen": {
    "exclude": true
  }
}<|MERGE_RESOLUTION|>--- conflicted
+++ resolved
@@ -38,13 +38,8 @@
     ]
   },
   "devDependencies": {
-<<<<<<< HEAD
-    "@types/jest": "^26.0.15",
-    "@types/node": "^10.17.51",
-=======
     "@types/jest": "^26.0.20",
     "@types/node": "^10.17.54",
->>>>>>> 0f728cef
     "@types/yarnpkg__lockfile": "^1.1.4",
     "jest": "^26.6.3",
     "pkglint": "0.0.0",
