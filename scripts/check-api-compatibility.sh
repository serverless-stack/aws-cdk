--- conflicted
+++ resolved
@@ -61,14 +61,6 @@
 
     echo "Determining baseline version..." >&2
     version=$(node -p 'require("./scripts/resolve-version.js").version')
-<<<<<<< HEAD
-    disttag=$(node -p 'require("./scripts/resolve-version.js").npmDistTag')
-    echo "  Current version is $version." >&2
-
-    if ! package_exists_on_npm aws-cdk $version; then
-      echo "  Version $version does not exist in npm. Falling back to resolved dist tag '$disttag'" >&2
-      version=$disttag
-=======
     echo "  Current version is $version." >&2
 
     if ! package_exists_on_npm aws-cdk $version; then
@@ -77,11 +69,7 @@
     else
         echo "Using version '$version' as the baseline..."
         existing_names=$(echo "$existing_names" | sed -e "s/$/@$version/")
->>>>>>> 0f728cef
     fi
-
-    echo "Using version '$version' as the baseline..."
-    existing_names=$(echo "$existing_names" | sed -e "s/$/@$version/")
 
     rm -rf $tmpdir
     mkdir -p $tmpdir
